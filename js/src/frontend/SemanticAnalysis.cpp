--- conflicted
+++ resolved
@@ -509,49 +509,6 @@
 }
 
 static void
-<<<<<<< HEAD
-=======
-ConsiderUnbranding(FunctionBox *funbox)
-{
-    /*
-     * We've already recursively set our kids' kinds, which also classifies
-     * enclosing functions holding upvars referenced in those descendants'
-     * bodies. So now we can check our "methods".
-     *
-     * Despecialize from branded method-identity-based shape to shape- or
-     * slot-based shape if this function smells like a constructor and too many
-     * of its methods are *not* joinable null closures (i.e., they have one or
-     * more upvars fetched via the display).
-     */
-    bool returnsExpr = !!(funbox->tcflags & TCF_RETURN_EXPR);
-#if JS_HAS_EXPR_CLOSURES
-    {
-        ParseNode *pn2 = funbox->node->pn_body;
-        if (pn2->isKind(PNK_UPVARS))
-            pn2 = pn2->pn_tree;
-        if (pn2->isKind(PNK_ARGSBODY))
-            pn2 = pn2->last();
-        if (!pn2->isKind(PNK_LC))
-            returnsExpr = true;
-    }
-#endif
-    if (!returnsExpr) {
-        uintN methodSets = 0, slowMethodSets = 0;
-
-        for (ParseNode *method = funbox->methods; method; method = method->pn_link) {
-            JS_ASSERT(method->isOp(JSOP_LAMBDA) || method->isOp(JSOP_LAMBDA_FC));
-            ++methodSets;
-            if (!method->pn_funbox->joinable())
-                ++slowMethodSets;
-        }
-
-        if (funbox->shouldUnbrand(methodSets, slowMethodSets))
-            funbox->tcflags |= TCF_FUN_UNBRAND_THIS;
-    }
-}
-
-static void
->>>>>>> ff86d852
 SetFunctionKinds(FunctionBox *funbox, uint32 *tcflags, bool isDirectEval)
 {
     for (; funbox; funbox = funbox->siblings) {
