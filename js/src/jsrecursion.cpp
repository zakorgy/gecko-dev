/* -*- Mode: C++; tab-width: 4; indent-tabs-mode: nil; c-basic-offset: 4 -*-
 * vim: set ts=4 sw=4 et tw=99 ft=cpp:
 *
 * ***** BEGIN LICENSE BLOCK *****
 * Version: MPL 1.1/GPL 2.0/LGPL 2.1
 *
 * The contents of this file are subject to the Mozilla Public License Version
 * 1.1 (the "License"); you may not use this file except in compliance with
 * the License. You may obtain a copy of the License at
 * http://www.mozilla.org/MPL/
 *
 * Software distributed under the License is distributed on an "AS IS" basis,
 * WITHOUT WARRANTY OF ANY KIND, either express or implied. See the License
 * for the specific language governing rights and limitations under the
 * License.
 *
 * The Original Code is Mozilla SpiderMonkey JavaScript 1.9 code, released
 * June 12, 2009.
 *
 * The Initial Developer of the Original Code is
 *   the Mozilla Corporation.
 *
 * Contributor(s):
 *   David Anderson <danderson@mozilla.com>
 *   Andreas Gal <gal@mozilla.com>
 *
 * Alternatively, the contents of this file may be used under the terms of
 * either of the GNU General Public License Version 2 or later (the "GPL"),
 * or the GNU Lesser General Public License Version 2.1 or later (the "LGPL"),
 * in which case the provisions of the GPL or the LGPL are applicable instead
 * of those above. If you wish to allow use of your version of this file only
 * under the terms of either the GPL or the LGPL, and not to allow others to
 * use your version of this file under the terms of the MPL, indicate your
 * decision by deleting the provisions above and replace them with the notice
 * and other provisions required by the GPL or the LGPL. If you do not delete
 * the provisions above, a recipient may use your version of this file under
 * the terms of any one of the MPL, the GPL or the LGPL.
 *
 * ***** END LICENSE BLOCK ***** */

class RecursiveSlotMap : public SlotMap
{
  protected:
    unsigned downPostSlots;
    LIns *rval_ins;

  public:
    RecursiveSlotMap(TraceRecorder& rec, unsigned downPostSlots, LIns* rval_ins)
      : SlotMap(rec), downPostSlots(downPostSlots), rval_ins(rval_ins)
    {
    }

    JS_REQUIRES_STACK void
    adjustTypes()
    {
        /* Check if the return value should be promoted. */
        if (slots[downPostSlots].lastCheck == TypeCheck_Demote)
            rval_ins = mRecorder.lir->ins1(LIR_i2d, rval_ins);
        /* Adjust any global variables. */
        for (unsigned i = downPostSlots + 1; i < slots.length(); i++)
            adjustType(slots[i]);
    }

    JS_REQUIRES_STACK void
    adjustTail(TypeConsensus consensus)
    {
        /*
         * exit->sp_adj = ((downPostSlots + 1) * sizeof(double)) - nativeStackBase
         *
         * Store at exit->sp_adj - sizeof(double)
         */
        ptrdiff_t retOffset = downPostSlots * sizeof(double) -
                              mRecorder.tree->nativeStackBase;
        mRecorder.lir->insStore(mRecorder.addName(rval_ins, "rval_ins"),
                                 mRecorder.lirbuf->sp, retOffset, ACC_STACK);
    }
};

class UpRecursiveSlotMap : public RecursiveSlotMap
{
  public:
    UpRecursiveSlotMap(TraceRecorder& rec, unsigned downPostSlots, LIns* rval_ins)
      : RecursiveSlotMap(rec, downPostSlots, rval_ins)
    {
    }

    JS_REQUIRES_STACK void
    adjustTail(TypeConsensus consensus)
    {
        LirBuffer* lirbuf = mRecorder.lirbuf;
        LirWriter* lir = mRecorder.lir;

        /*
         * The native stack offset of the return value once this frame has
         * returned, is:
         *      -tree->nativeStackBase + downPostSlots * sizeof(double)
         *
         * Note, not +1, since the offset is 0-based.
         *
         * This needs to be adjusted down one frame. The amount to adjust must
         * be the amount down recursion added, which was just guarded as
         * |downPostSlots|. So the offset is:
         *
         *      -tree->nativeStackBase + downPostSlots * sizeof(double) -
         *                                   downPostSlots * sizeof(double)
         * Or:
         *      -tree->nativeStackBase
         *
         * This makes sense because this slot is just above the highest sp for
         * the down frame.
         */
        lir->insStore(rval_ins, lirbuf->sp, -mRecorder.tree->nativeStackBase, ACC_STACK);

        lirbuf->sp = lir->ins2(LIR_addp, lirbuf->sp,
                               lir->insImmWord(-int(downPostSlots) * sizeof(double)));
        lir->insStore(lirbuf->sp, lirbuf->state, offsetof(TracerState, sp), ACC_OTHER);
        lirbuf->rp = lir->ins2(LIR_addp, lirbuf->rp,
                               lir->insImmWord(-int(sizeof(FrameInfo*))));
        lir->insStore(lirbuf->rp, lirbuf->state, offsetof(TracerState, rp), ACC_OTHER);
    }
};

#if defined DEBUG
JS_REQUIRES_STACK void
TraceRecorder::assertDownFrameIsConsistent(VMSideExit* anchor, FrameInfo* fi)
{
    JS_ASSERT(anchor->recursive_down);
    JS_ASSERT(anchor->recursive_down->callerHeight == fi->callerHeight);

    unsigned downPostSlots = fi->callerHeight;
    TraceType* typeMap = fi->get_typemap();

    captureStackTypes(1, typeMap);
    const TraceType* m1 = anchor->recursive_down->get_typemap();
    for (unsigned i = 0; i < downPostSlots; i++) {
        if (m1[i] == typeMap[i])
            continue;
        if ((typeMap[i] == TT_INT32 && m1[i] == TT_DOUBLE) ||
            (typeMap[i] == TT_DOUBLE && m1[i] == TT_INT32)) {
            continue;
        }
        JS_NOT_REACHED("invalid RECURSIVE_MISMATCH exit");
    }
    JS_ASSERT(memcmp(anchor->recursive_down, fi, sizeof(FrameInfo)) == 0);
}
#endif

JS_REQUIRES_STACK VMSideExit*
TraceRecorder::downSnapshot(FrameInfo* downFrame)
{
    JS_ASSERT(!pendingSpecializedNative);

    /* Build the typemap the exit will have. Note extra stack slot for return value. */
    unsigned downPostSlots = downFrame->callerHeight;
    unsigned ngslots = tree->globalSlots->length();
    unsigned exitTypeMapLen = downPostSlots + 1 + ngslots;
    TraceType* exitTypeMap = (TraceType*)alloca(sizeof(TraceType) * exitTypeMapLen);
    TraceType* typeMap = downFrame->get_typemap();


    /* Add stack slots. */
    for (unsigned i = 0; i < downPostSlots; i++)
        exitTypeMap[i] = typeMap[i];

    /* Add the return type. */
    JS_ASSERT_IF(*cx->regs->pc != JSOP_RETURN, *cx->regs->pc == JSOP_STOP);
    if (*cx->regs->pc == JSOP_RETURN)
        exitTypeMap[downPostSlots] = determineSlotType(&stackval(-1));
    else
        exitTypeMap[downPostSlots] = TT_VOID;

    /* Add global types. */
    determineGlobalTypes(&exitTypeMap[downPostSlots + 1]);

    VMSideExit* exit = (VMSideExit*)
        traceMonitor->traceAlloc->alloc(sizeof(VMSideExit) + sizeof(TraceType) * exitTypeMapLen);

    PodZero(exit);
    exit->from = fragment;
    exit->calldepth = 0;
    JS_ASSERT(unsigned(exit->calldepth) == callDepth);
    exit->numGlobalSlots = ngslots;
    exit->numStackSlots = downPostSlots + 1;
    exit->numStackSlotsBelowCurrentFrame = cx->fp->down->argv ?
        nativeStackOffset(&cx->fp->argv[-2]) / sizeof(double) : 0;
    exit->exitType = UNSTABLE_LOOP_EXIT;
    exit->block = cx->fp->down->blockChain;
    exit->pc = downFrame->pc + JSOP_CALL_LENGTH;
    exit->imacpc = NULL;
    exit->sp_adj = ((downPostSlots + 1) * sizeof(double)) - tree->nativeStackBase;
    exit->rp_adj = exit->calldepth * sizeof(FrameInfo*);
    exit->nativeCalleeWord = 0;
    exit->lookupFlags = js_InferFlags(cx, 0);
    memcpy(exit->fullTypeMap(), exitTypeMap, sizeof(TraceType) * exitTypeMapLen);
#if defined JS_JIT_SPEW
    TreevisLogExit(cx, exit);
#endif
    return exit;
}

static JS_REQUIRES_STACK jsval *
DownFrameSP(JSContext *cx)
{
    FrameRegsIter i(cx);
    ++i;
    JS_ASSERT(i.fp() == cx->fp->down);
    return i.sp();
}

JS_REQUIRES_STACK AbortableRecordingStatus
TraceRecorder::upRecursion()
{
    JS_ASSERT((JSOp)*cx->fp->down->savedPC == JSOP_CALL);
    JS_ASSERT(js_CodeSpec[js_GetOpcode(cx, cx->fp->down->script,
              cx->fp->down->savedPC)].length == JSOP_CALL_LENGTH);

    JS_ASSERT(callDepth == 0);

    /*
     * If some operation involving interpreter frame slurping failed, go to
     * that code right away, and don't bother with emitting the up-recursive
     * guards again.
     */
    if (anchor && (anchor->exitType == RECURSIVE_EMPTY_RP_EXIT ||
        anchor->exitType == RECURSIVE_SLURP_MISMATCH_EXIT ||
        anchor->exitType == RECURSIVE_SLURP_FAIL_EXIT)) {
        return slurpDownFrames(cx->fp->down->savedPC);
    }

    jsbytecode* return_pc = cx->fp->down->savedPC;
    jsbytecode* recursive_pc = return_pc + JSOP_CALL_LENGTH;

    /*
     * It is possible that the down frame isn't the same at runtime. It's not
     * enough to guard on the PC, since the typemap could be different as well.
     * To deal with this, guard that the FrameInfo on the callstack is 100%
     * identical.
     *
     * Note that though the counted slots is called "downPostSlots", this is
     * the number of slots after the CALL instruction has theoretically popped
     * callee/this/argv, but before the return value is pushed. This is
     * intended since the FrameInfo pushed by down recursion would not have
     * the return value yet. Instead, when closing the loop, the return value
     * becomes the sole stack type that deduces type stability.
     */
    unsigned totalSlots = NativeStackSlots(cx, 1);
    unsigned downPostSlots = totalSlots - NativeStackSlots(cx, 0);
    FrameInfo* fi = (FrameInfo*)alloca(sizeof(FrameInfo) + totalSlots * sizeof(TraceType));
    fi->block = NULL;
    fi->pc = (jsbytecode*)return_pc;
    fi->imacpc = NULL;

    /*
     * Need to compute this from the down frame, since the stack could have
     * moved on this one.
     */
    fi->spdist = DownFrameSP(cx) - cx->fp->down->slots();
    JS_ASSERT(cx->fp->argc == cx->fp->down->argc);
    fi->set_argc(uint16(cx->fp->argc), false);
    fi->callerHeight = downPostSlots;
    fi->callerArgc = cx->fp->down->argc;

    if (anchor && anchor->exitType == RECURSIVE_MISMATCH_EXIT) {
        /*
         * Case 0: Anchoring off a RECURSIVE_MISMATCH guard. Guard on this FrameInfo.
         * This is always safe because this point is only reached on simple "call myself"
         * recursive functions.
         */
#if defined DEBUG
        assertDownFrameIsConsistent(anchor, fi);
#endif
        fi = anchor->recursive_down;
    } else if (recursive_pc != fragment->root->ip) {
        /*
         * Case 1: Guess that down-recursion has to started back out, infer types
         * from the down frame.
         */
        captureStackTypes(1, fi->get_typemap());
    } else {
        /* Case 2: Guess that up-recursion is backing out, infer types from our Tree. */
        JS_ASSERT(tree->nStackTypes == downPostSlots + 1);
        TraceType* typeMap = fi->get_typemap();
        for (unsigned i = 0; i < downPostSlots; i++)
            typeMap[i] = tree->typeMap[i];
    }

    fi = traceMonitor->frameCache->memoize(fi);

    /*
     * Guard that there are more recursive frames. If coming from an anchor
     * where this was already computed, don't bother doing it again.
     */
    if (!anchor || anchor->exitType != RECURSIVE_MISMATCH_EXIT) {
        VMSideExit* exit = snapshot(RECURSIVE_EMPTY_RP_EXIT);

        /* Guard that rp >= sr + 1 */
        guard(true,
              lir->ins2(LIR_gep, lirbuf->rp,
                        lir->ins2(LIR_addp,
                                  lir->insLoad(LIR_ldp, lirbuf->state,
                                               offsetof(TracerState, sor), ACC_OTHER),
                                  INS_CONSTWORD(sizeof(FrameInfo*)))),
              exit);
    }

    debug_only_printf(LC_TMRecorder, "guardUpRecursive fragment->root=%p fi=%p\n", (void*)fragment->root, (void*)fi);

    /* Guard that the FrameInfo above is the same FrameInfo pointer. */
    VMSideExit* exit = snapshot(RECURSIVE_MISMATCH_EXIT);
    LIns* prev_rp = lir->insLoad(LIR_ldp, lirbuf->rp, -int32_t(sizeof(FrameInfo*)), ACC_RSTACK);
    guard(true, lir->ins2(LIR_eqp, prev_rp, INS_CONSTPTR(fi)), exit);

    /*
     * Now it's time to try and close the loop. Get a special exit that points
     * at the down frame, after the return has been propagated up.
     */
    exit = downSnapshot(fi);

    LIns* rval_ins;
    if (*cx->regs->pc == JSOP_RETURN) {
        JS_ASSERT(!anchor || anchor->exitType != RECURSIVE_SLURP_FAIL_EXIT);
        rval_ins = get(&stackval(-1));
        JS_ASSERT(rval_ins);
    } else {
        rval_ins = INS_VOID();
    }

    TraceType returnType = exit->stackTypeMap()[downPostSlots];
    if (returnType == TT_INT32) {
        JS_ASSERT(*cx->regs->pc == JSOP_RETURN);
        JS_ASSERT(determineSlotType(&stackval(-1)) == TT_INT32);
        JS_ASSERT(isPromoteInt(rval_ins));
        rval_ins = demote(lir, rval_ins);
    }

    UpRecursiveSlotMap slotMap(*this, downPostSlots, rval_ins);
    for (unsigned i = 0; i < downPostSlots; i++)
        slotMap.addSlot(exit->stackType(i));
    if (*cx->regs->pc == JSOP_RETURN)
        slotMap.addSlot(&stackval(-1));
    else
        slotMap.addSlot(TT_VOID);
    VisitGlobalSlots(slotMap, cx, *tree->globalSlots);
    if (recursive_pc == (jsbytecode*)fragment->root->ip) {
        debug_only_print0(LC_TMTracer, "Compiling up-recursive loop...\n");
    } else {
        debug_only_print0(LC_TMTracer, "Compiling up-recursive branch...\n");
        exit->exitType = RECURSIVE_UNLINKED_EXIT;
        exit->recursive_pc = recursive_pc;
    }
    JS_ASSERT(tree->recursion != Recursion_Disallowed);
    if (tree->recursion != Recursion_Detected)
        tree->recursion = Recursion_Unwinds;
    return closeLoop(slotMap, exit);
}

class SlurpInfo
{
public:
    unsigned curSlot;
    TraceType* typeMap;
    VMSideExit* exit;
    unsigned slurpFailSlot;
};

/*
 * The three types of anchors that can cause this type of trace to be built are:
 *   RECURSIVE_SLURP_MISMATCH_EXIT
 *   RECURSIVE_SLURP_FAIL_EXIT
 *   RECURSIVE_EMPTY_RP_EXIT
 *
 * EMPTY_RP means that recursion is unwinding, but there are no more frames.
 * This triggers a "slurp trace" to be built. A slurp trace does three things:
 *   1) Checks to see if cx->fp returns to the same point the recursive trace
 *      is trying to unwind to.
 *   2) Pops the inline frame cx->fp, such that cx->fp is now cx->fp->down.
 *   3) Converts the new top-frame slots/sp into the tracer frame.
 *
 * SLURP_MISMATCH means that while trying to convert an interpreter frame,
 * it is owned by the same script, but does not return to the same pc. At this
 * point the frame has not been popped yet.
 *
 * SLURP_FAIL means that the interpreter frame has been popped, the return
 * value has been written to the native stack, but there was a type mismatch
 * while unboxing the interpreter slots.
 */
JS_REQUIRES_STACK AbortableRecordingStatus
TraceRecorder::slurpDownFrames(jsbytecode* return_pc)
{
    /* Missing - no go */
    if (cx->fp->argc != cx->fp->fun->nargs)
        RETURN_STOP_A("argc != nargs");

    LIns* argv_ins;
    unsigned frameDepth;
    unsigned downPostSlots;

    FrameRegsIter i(cx);
    LIns* fp_ins =
        addName(lir->insLoad(LIR_ldp, cx_ins, offsetof(JSContext, fp), ACC_OTHER), "fp");

    /*
     * When first emitting slurp code, do so against the down frame. After
     * popping the interpreter frame, it is illegal to resume here, as the
     * down frame has been moved up. So all this code should be skipped if
     * anchoring off such an exit.
     */
    if (!anchor || anchor->exitType != RECURSIVE_SLURP_FAIL_EXIT) {
        fp_ins = addName(lir->insLoad(LIR_ldp, fp_ins, offsetof(JSStackFrame, down), ACC_OTHER),
                         "downFp");
        ++i;

        argv_ins = addName(lir->insLoad(LIR_ldp, fp_ins, offsetof(JSStackFrame, argv), ACC_OTHER),
                           "argv");

        /* If recovering from a SLURP_MISMATCH, all of this is unnecessary. */
        if (!anchor || anchor->exitType != RECURSIVE_SLURP_MISMATCH_EXIT) {
            /* fp->down should not be NULL. */
            guard(false, lir->insEqP_0(fp_ins), RECURSIVE_LOOP_EXIT);

            /* fp->down->argv should not be NULL. */
            guard(false, lir->insEqP_0(argv_ins), RECURSIVE_LOOP_EXIT);

            /*
             * Guard on the script being the same. This might seem unnecessary,
             * but it lets the recursive loop end cleanly if it doesn't match.
             * With only the pc check, it is harder to differentiate between
             * end-of-recursion and recursion-returns-to-different-pc.
             */
            guard(true,
                  lir->ins2(LIR_eqp,
                            addName(lir->insLoad(LIR_ldp, fp_ins,
                                                 offsetof(JSStackFrame, script), ACC_OTHER),
                                    "script"),
                            INS_CONSTPTR(cx->fp->down->script)),
                  RECURSIVE_LOOP_EXIT);
        }

<<<<<<< HEAD
        /* fp->down->pc should be == pc. */
        guard(true,
              lir->ins2(LIR_peq,
=======
        /* fp->down->savedPC should be == pc. */
        guard(true,
              lir->ins2(LIR_eqp,
>>>>>>> 456b1212
                        addName(lir->insLoad(LIR_ldp, fp_ins, offsetof(JSStackFrame, savedPC),  
                                             ACC_OTHER),
                                "savedPC"),
                        INS_CONSTPTR(return_pc)),
              RECURSIVE_SLURP_MISMATCH_EXIT);

        /* fp->down->argc should be == argc. */
        guard(true,
              lir->ins2(LIR_eqi,
                        addName(lir->insLoad(LIR_ldi, fp_ins, offsetof(JSStackFrame, argc),
                                             ACC_OTHER),
                                "argc"),
                        INS_CONST(cx->fp->argc)),
              MISMATCH_EXIT);

        /* Pop the interpreter frame. */
        LIns* args[] = { lirbuf->state, cx_ins };
        guard(false, lir->insEqI_0(lir->insCall(&js_PopInterpFrame_ci, args)), MISMATCH_EXIT);

        /* Compute slots for the down frame. */
        downPostSlots = NativeStackSlots(cx, 1) - NativeStackSlots(cx, 0);
        frameDepth = 1;
    } else {
        /* Note: loading argv from fp, not fp->down. */
        argv_ins = addName(lir->insLoad(LIR_ldp, fp_ins, offsetof(JSStackFrame, argv), ACC_OTHER),
                           "argv");

        /* Slots for this frame, minus the return value. */
        downPostSlots = NativeStackSlots(cx, 0) - 1;
        frameDepth = 0;
    }

    /*
     * This is a special exit used as a template for the stack-slurping code.
     * LeaveTree will ignore all but the final slot, which contains the return
     * value. The slurpSlot variable keeps track of the last slot that has been
     * unboxed, as to avoid re-unboxing when taking a SLURP_FAIL exit.
     */
    unsigned numGlobalSlots = tree->globalSlots->length();
    unsigned safeSlots = NativeStackSlots(cx, frameDepth) + 1 + numGlobalSlots;
    jsbytecode* recursive_pc = return_pc + JSOP_CALL_LENGTH;
    VMSideExit* exit = (VMSideExit*)
        traceMonitor->traceAlloc->alloc(sizeof(VMSideExit) + sizeof(TraceType) * safeSlots);
    PodZero(exit);
    exit->pc = (jsbytecode*)recursive_pc;
    exit->from = fragment;
    exit->exitType = RECURSIVE_SLURP_FAIL_EXIT;
    exit->numStackSlots = downPostSlots + 1;
    exit->numGlobalSlots = numGlobalSlots;
    exit->sp_adj = ((downPostSlots + 1) * sizeof(double)) - tree->nativeStackBase;
    exit->recursive_pc = recursive_pc;

    /*
     * Build the exit typemap. This may capture extra types, but they are
     * thrown away.
     */
    TraceType* typeMap = exit->stackTypeMap();
    jsbytecode* oldpc = cx->regs->pc;
    cx->regs->pc = exit->pc;
<<<<<<< HEAD
    CaptureStackTypes(cx, frameDepth, typeMap);
=======
    captureStackTypes(frameDepth, typeMap);
>>>>>>> 456b1212
    cx->regs->pc = oldpc;
    if (!anchor || anchor->exitType != RECURSIVE_SLURP_FAIL_EXIT) {
        JS_ASSERT_IF(*cx->regs->pc != JSOP_RETURN, *cx->regs->pc == JSOP_STOP);
        if (*cx->regs->pc == JSOP_RETURN)
            typeMap[downPostSlots] = determineSlotType(&stackval(-1));
        else
            typeMap[downPostSlots] = TT_VOID;
    } else {
        typeMap[downPostSlots] = anchor->stackTypeMap()[anchor->numStackSlots - 1];
    }
    determineGlobalTypes(&typeMap[exit->numStackSlots]);
#if defined JS_JIT_SPEW
    TreevisLogExit(cx, exit);
#endif

    /*
     * Return values are tricky because there are two cases. Anchoring off a
     * slurp failure (the second case) means the return value has already been
     * moved. However it can still be promoted to link trees together, so we
     * load it from the new location.
     *
     * In all other cases, the return value lives in the tracker and it can be
     * grabbed safely.
     */
    LIns* rval_ins;
    intptr_t offset = exit->sp_adj - sizeof(double);
    TraceType returnType = exit->stackTypeMap()[downPostSlots];

    if (!anchor || anchor->exitType != RECURSIVE_SLURP_FAIL_EXIT) {
        /*
         * It is safe to read cx->regs->pc here because the frame hasn't
         * been popped yet. We're guaranteed to have a return or stop.
         */
        JSOp op = JSOp(*cx->regs->pc);
        JS_ASSERT(op == JSOP_RETURN || op == JSOP_STOP);

        if (op == JSOP_RETURN) {
            rval_ins = get(&stackval(-1));
            if (returnType == TT_INT32) {
                JS_ASSERT(determineSlotType(&stackval(-1)) == TT_INT32);
                JS_ASSERT(isPromoteInt(rval_ins));
                rval_ins = demote(lir, rval_ins);
            }
        } else {
            rval_ins = INS_VOID();
        }

        /*
         * The return value must be written out early, before slurping can fail,
         * otherwise it will not be available when there's a type mismatch.
         */
        lir->insStore(rval_ins, lirbuf->sp, offset, ACC_STACK);
    } else {
        switch (returnType)
        {
          case TT_SPECIAL:
          case TT_VOID:
          case TT_INT32:
            rval_ins = lir->insLoad(LIR_ldi, lirbuf->sp, offset, ACC_STACK);
            break;
          case TT_DOUBLE:
            rval_ins = lir->insLoad(LIR_ldd, lirbuf->sp, offset, ACC_STACK);
            break;
          case TT_FUNCTION:
          case TT_OBJECT:
          case TT_STRING:
          case TT_NULL:
            rval_ins = lir->insLoad(LIR_ldp, lirbuf->sp, offset, ACC_STACK);
            break;
          default:
            JS_NOT_REACHED("unknown type");
            RETURN_STOP_A("unknown type"); 
        }
    }

    /* Slurp */
    SlurpInfo info;
    info.curSlot = 0;
    info.exit = exit;
    info.typeMap = typeMap;
    info.slurpFailSlot = (anchor && anchor->exitType == RECURSIVE_SLURP_FAIL_EXIT) ?
                         anchor->slurpFailSlot : 0;

    JSStackFrame *const fp = i.fp();

    /* callee */
    slurpSlot(lir->insLoad(LIR_ldp, argv_ins, -2 * ptrdiff_t(sizeof(jsval)), ACC_OTHER),
              &fp->argv[-2],
              &info);
    /* this */
    slurpSlot(lir->insLoad(LIR_ldp, argv_ins, -1 * ptrdiff_t(sizeof(jsval)), ACC_OTHER),
              &fp->argv[-1],
              &info);
    /* args[0..n] */
    for (unsigned i = 0; i < JS_MAX(fp->argc, fp->fun->nargs); i++)
        slurpSlot(lir->insLoad(LIR_ldp, argv_ins, i * sizeof(jsval), ACC_OTHER),
                  &fp->argv[i],
                  &info);
    /* argsobj */
    slurpSlot(addName(lir->insLoad(LIR_ldp, fp_ins, offsetof(JSStackFrame, argsobj), ACC_OTHER),
                      "argsobj"),
              &fp->argsobj,
              &info);
    /* scopeChain */
    slurpSlot(addName(lir->insLoad(LIR_ldp, fp_ins, offsetof(JSStackFrame, scopeChain), ACC_OTHER),
                      "scopeChain"),
              &fp->scopeChainVal,
              &info);
    /* vars */
    LIns* slots_ins = addName(lir->ins2(LIR_piadd, fp_ins, INS_CONSTWORD(sizeof(JSStackFrame))),
                              "slots");
    for (unsigned i = 0; i < fp->script->nfixed; i++)
        slurpSlot(lir->insLoad(LIR_ldp, slots_ins, i * sizeof(jsval), ACC_OTHER),
                  &fp->slots()[i],
                  &info);
    /* stack vals */
    unsigned nfixed = fp->script->nfixed;
    jsval* stack = StackBase(fp);
    LIns* stack_ins = addName(lir->ins2(LIR_addp,
                                        slots_ins,
                                        INS_CONSTWORD(nfixed * sizeof(jsval))),
                              "stackBase");

    size_t limit = size_t(i.sp() - StackBase(fp));
    if (anchor && anchor->exitType == RECURSIVE_SLURP_FAIL_EXIT)
        limit--;
    else
        limit -= fp->fun->nargs + 2;
    for (size_t i = 0; i < limit; i++)
        slurpSlot(lir->insLoad(LIR_ldp, stack_ins, i * sizeof(jsval), ACC_OTHER),
                  &stack[i],
                  &info);

    JS_ASSERT(info.curSlot == downPostSlots);

    /* Jump back to the start */
    exit = copy(exit);
    exit->exitType = UNSTABLE_LOOP_EXIT;
#if defined JS_JIT_SPEW
    TreevisLogExit(cx, exit);
#endif

    RecursiveSlotMap slotMap(*this, downPostSlots, rval_ins);
    for (unsigned i = 0; i < downPostSlots; i++)
        slotMap.addSlot(typeMap[i]);
    if (*cx->regs->pc == JSOP_RETURN)
        slotMap.addSlot(&stackval(-1), typeMap[downPostSlots]);
    else
        slotMap.addSlot(TT_VOID);
    VisitGlobalSlots(slotMap, cx, *tree->globalSlots);
    debug_only_print0(LC_TMTracer, "Compiling up-recursive slurp...\n");
    exit = copy(exit);
    if (exit->recursive_pc == fragment->root->ip)
        exit->exitType = UNSTABLE_LOOP_EXIT;
    else
        exit->exitType = RECURSIVE_UNLINKED_EXIT;
    debug_only_printf(LC_TMTreeVis, "TREEVIS CHANGEEXIT EXIT=%p TYPE=%s\n", (void*)exit,
                      getExitName(exit->exitType));
    JS_ASSERT(tree->recursion >= Recursion_Unwinds);
    return closeLoop(slotMap, exit);
}

class ImportFrameSlotsVisitor : public SlotVisitorBase
{
    TraceRecorder &mRecorder;
public:
    ImportFrameSlotsVisitor(TraceRecorder &recorder) : mRecorder(recorder)
    {}

    JS_REQUIRES_STACK JS_ALWAYS_INLINE bool
    visitStackSlots(jsval *vp, size_t count, JSStackFrame* fp) {
        for (size_t i = 0; i < count; ++i)
            mRecorder.get(vp++);
        return true;
    }
};

JS_REQUIRES_STACK AbortableRecordingStatus
TraceRecorder::downRecursion()
{
    JSStackFrame* fp = cx->fp;
    if ((jsbytecode*)fragment->ip < fp->script->code ||
        (jsbytecode*)fragment->ip >= fp->script->code + fp->script->length) {
        RETURN_STOP_A("inner recursive call must compile first");
    }

    /* Adjust the stack by the budget the down-frame needs. */
    int slots = NativeStackSlots(cx, 1) - NativeStackSlots(cx, 0);
    JS_ASSERT(unsigned(slots) == NativeStackSlots(cx, 1) - fp->argc - 2 - fp->script->nfixed - 2);

    /* Guard that there is enough stack space. */
    JS_ASSERT(tree->maxNativeStackSlots >= tree->nativeStackBase / sizeof(double));
    int guardSlots = slots + tree->maxNativeStackSlots -
                     tree->nativeStackBase / sizeof(double);
    LIns* sp_top = lir->ins2(LIR_addp, lirbuf->sp, lir->insImmWord(guardSlots * sizeof(double)));
    guard(true, lir->ins2(LIR_ltp, sp_top, eos_ins), OOM_EXIT);

    /* Guard that there is enough call stack space. */
    LIns* rp_top = lir->ins2(LIR_addp, lirbuf->rp, lir->insImmWord(sizeof(FrameInfo*)));
    guard(true, lir->ins2(LIR_ltp, rp_top, eor_ins), OOM_EXIT);

    /*
     * For every slot in the new frame that is not in the tracker, create a load
     * in the tracker. This is necessary because otherwise snapshot() will see
     * missing imports and use the down frame, rather than the new frame.
     * This won't affect performance because the loads will be killed if not
     * used.
     */
    ImportFrameSlotsVisitor visitor(*this);
    VisitStackSlots(visitor, cx, callDepth);

    /* Add space for a new JIT frame. */
    lirbuf->sp = lir->ins2(LIR_addp, lirbuf->sp, lir->insImmWord(slots * sizeof(double)));
    lir->insStore(lirbuf->sp, lirbuf->state, offsetof(TracerState, sp), ACC_OTHER);
    lirbuf->rp = lir->ins2(LIR_addp, lirbuf->rp, lir->insImmWord(sizeof(FrameInfo*)));
    lir->insStore(lirbuf->rp, lirbuf->state, offsetof(TracerState, rp), ACC_OTHER);
    --callDepth;
    clearCurrentFrameSlotsFromTracker(nativeFrameTracker);

    /*
     * If the callee and caller have identical call sites, this is a down-
     * recursive loop. Otherwise something special happened. For example, a
     * recursive call that is unwinding could nest back down recursively again.
     * In this case, we build a fragment that ideally we'll never invoke
     * directly, but link from a down-recursive branch. The UNLINKED_EXIT tells
     * closeLoop() that the peer trees should match the recursive pc, not the
     * tree pc.
     */
    VMSideExit* exit;
    if ((jsbytecode*)fragment->root->ip == fp->script->code)
        exit = snapshot(UNSTABLE_LOOP_EXIT);
    else
        exit = snapshot(RECURSIVE_UNLINKED_EXIT);
    exit->recursive_pc = fp->script->code;
    debug_only_print0(LC_TMTracer, "Compiling down-recursive function call.\n");
    JS_ASSERT(tree->recursion != Recursion_Disallowed);
    tree->recursion = Recursion_Detected;
    return closeLoop(exit);
}

JS_REQUIRES_STACK LIns*
TraceRecorder::slurpInt32Slot(LIns* val_ins, jsval* vp, VMSideExit* exit)
{
    guard(true,
          lir->ins2(LIR_ori,
                    lir->ins2(LIR_eqp,
                              lir->ins2(LIR_andp, val_ins, INS_CONSTWORD(JSVAL_TAGMASK)),
                              INS_CONSTWORD(JSVAL_DOUBLE)),
                    lir->ins2(LIR_eqp,
                              lir->ins2(LIR_andp, val_ins, INS_CONSTWORD(1)),
                              INS_CONSTWORD(1))),
          exit);
    LIns* space = lir->insAlloc(sizeof(int32));
    LIns* args[] = { space, val_ins };
    LIns* result = lir->insCall(&js_TryUnboxInt32_ci, args);
    guard(false, lir->insEqI_0(result), exit);
    LIns* int32_ins = lir->insLoad(LIR_ldi, space, 0, ACC_OTHER);
    return int32_ins;
}

JS_REQUIRES_STACK LIns*
TraceRecorder::slurpDoubleSlot(LIns* val_ins, jsval* vp, VMSideExit* exit)
{
    guard(true,
          lir->ins2(LIR_ori,
                    lir->ins2(LIR_eqp,
                              lir->ins2(LIR_andp, val_ins, INS_CONSTWORD(JSVAL_TAGMASK)),
                              INS_CONSTWORD(JSVAL_DOUBLE)),
                    lir->ins2(LIR_eqp,
                              lir->ins2(LIR_andp, val_ins, INS_CONSTWORD(1)),
                              INS_CONSTWORD(1))),
          exit);
    LIns* args[] = { val_ins };
    LIns* dbl_ins = lir->insCall(&js_UnboxDouble_ci, args);
    return dbl_ins;
}

JS_REQUIRES_STACK LIns*
TraceRecorder::slurpSpecialSlot(LIns* val_ins, jsval* vp, VMSideExit* exit)
{
    guard(true,
          lir->ins2(LIR_eqp,
                    lir->ins2(LIR_andp, val_ins, INS_CONSTWORD(JSVAL_TAGMASK)),
                    INS_CONSTWORD(JSVAL_SPECIAL)),
          exit);
    LIns* bool_ins = lir->ins2(LIR_rshp, val_ins, INS_CONST(JSVAL_TAGBITS));
    bool_ins = p2i(bool_ins);
    return bool_ins;
}

JS_REQUIRES_STACK LIns*
TraceRecorder::slurpVoidSlot(LIns* val_ins, jsval* vp, VMSideExit* exit)
{
    guard(true, lir->ins2(LIR_eqp, val_ins, INS_CONSTWORD(JSVAL_VOID)), exit);
    return INS_VOID();
}

JS_REQUIRES_STACK LIns*
TraceRecorder::slurpStringSlot(LIns* val_ins, jsval* vp, VMSideExit* exit)
{
    guard(true,
          lir->ins2(LIR_eqp,
                    lir->ins2(LIR_andp, val_ins, INS_CONSTWORD(JSVAL_TAGMASK)),
                    INS_CONSTWORD(JSVAL_STRING)),
          exit);
    LIns* str_ins = lir->ins2(LIR_andp, val_ins, INS_CONSTWORD(~JSVAL_TAGMASK));
    return str_ins;
}

JS_REQUIRES_STACK LIns*
TraceRecorder::slurpNullSlot(LIns* val_ins, jsval* vp, VMSideExit* exit)
{
    guard(true, lir->insEqP_0(val_ins), exit);
    return val_ins;
}

JS_REQUIRES_STACK LIns*
TraceRecorder::slurpObjectSlot(LIns* val_ins, jsval* vp, VMSideExit* exit)
{
    /* Must not be NULL */
    guard(false, lir->insEqP_0(val_ins), exit);

    /* Must be an object */
    guard(true,
          lir->insEqP_0(lir->ins2(LIR_andp, val_ins, INS_CONSTWORD(JSVAL_TAGMASK))),
          exit);

    /* Must NOT have a function class */
    guard(false,
          lir->ins2(LIR_eqp,
                    lir->ins2(LIR_andp,
                              lir->insLoad(LIR_ldp, val_ins, offsetof(JSObject, classword),
                                           ACC_OTHER),
                              INS_CONSTWORD(~JSSLOT_CLASS_MASK_BITS)),
                    INS_CONSTPTR(&js_FunctionClass)),
          exit);
    return val_ins;
}

JS_REQUIRES_STACK LIns*
TraceRecorder::slurpFunctionSlot(LIns* val_ins, jsval* vp, VMSideExit* exit)
{
    /* Must not be NULL */
    guard(false, lir->insEqP_0(val_ins), exit);

    /* Must be an object */
    guard(true,
          lir->insEqP_0(lir->ins2(LIR_andp, val_ins, INS_CONSTWORD(JSVAL_TAGMASK))),
          exit);

    /* Must have a function class */
    guard(true,
          lir->ins2(LIR_eqp,
                    lir->ins2(LIR_andp,
                              lir->insLoad(LIR_ldp, val_ins, offsetof(JSObject, classword),
                                           ACC_OTHER),
                              INS_CONSTWORD(~JSSLOT_CLASS_MASK_BITS)),
                    INS_CONSTPTR(&js_FunctionClass)),
          exit);
    return val_ins;
}

JS_REQUIRES_STACK LIns*
TraceRecorder::slurpSlot(LIns* val_ins, jsval* vp, VMSideExit* exit)
{
    switch (exit->slurpType)
    {
    case TT_SPECIAL:
        return slurpSpecialSlot(val_ins, vp, exit);
    case TT_VOID:
        return slurpVoidSlot(val_ins, vp, exit);
    case TT_INT32:
        return slurpInt32Slot(val_ins, vp, exit);
    case TT_DOUBLE:
        return slurpDoubleSlot(val_ins, vp, exit);
    case TT_STRING:
        return slurpStringSlot(val_ins, vp, exit);
    case TT_NULL:
        return slurpNullSlot(val_ins, vp, exit);
    case TT_OBJECT:
        return slurpObjectSlot(val_ins, vp, exit);
    case TT_FUNCTION:
        return slurpFunctionSlot(val_ins, vp, exit);
    default:
        JS_NOT_REACHED("invalid type in typemap");
        return NULL;
    }
}

JS_REQUIRES_STACK void
TraceRecorder::slurpSlot(LIns* val_ins, jsval* vp, SlurpInfo* info)
{
    /* Don't re-read slots that aren't needed. */
    if (info->curSlot < info->slurpFailSlot) {
        info->curSlot++;
        return;
    }
    VMSideExit* exit = copy(info->exit);
    exit->slurpFailSlot = info->curSlot;
    exit->slurpType = info->typeMap[info->curSlot];

#if defined DEBUG
    /* Make sure that we don't try and record infinity branches */
    JS_ASSERT_IF(anchor && anchor->exitType == RECURSIVE_SLURP_FAIL_EXIT &&
                 info->curSlot == info->slurpFailSlot,
                 anchor->slurpType != exit->slurpType);
#endif

    LIns* val = slurpSlot(val_ins, vp, exit);
    lir->insStore(val,
                   lirbuf->sp,
                   -tree->nativeStackBase + ptrdiff_t(info->curSlot) * sizeof(double),
                   ACC_STACK);
    info->curSlot++;
}
<|MERGE_RESOLUTION|>--- conflicted
+++ resolved
@@ -436,15 +436,9 @@
                   RECURSIVE_LOOP_EXIT);
         }
 
-<<<<<<< HEAD
-        /* fp->down->pc should be == pc. */
-        guard(true,
-              lir->ins2(LIR_peq,
-=======
         /* fp->down->savedPC should be == pc. */
         guard(true,
               lir->ins2(LIR_eqp,
->>>>>>> 456b1212
                         addName(lir->insLoad(LIR_ldp, fp_ins, offsetof(JSStackFrame, savedPC),  
                                              ACC_OTHER),
                                 "savedPC"),
@@ -504,11 +498,7 @@
     TraceType* typeMap = exit->stackTypeMap();
     jsbytecode* oldpc = cx->regs->pc;
     cx->regs->pc = exit->pc;
-<<<<<<< HEAD
-    CaptureStackTypes(cx, frameDepth, typeMap);
-=======
     captureStackTypes(frameDepth, typeMap);
->>>>>>> 456b1212
     cx->regs->pc = oldpc;
     if (!anchor || anchor->exitType != RECURSIVE_SLURP_FAIL_EXIT) {
         JS_ASSERT_IF(*cx->regs->pc != JSOP_RETURN, *cx->regs->pc == JSOP_STOP);
