/* -*- Mode: C; tab-width: 8; indent-tabs-mode: nil; c-basic-offset: 4 -*-
 *
 * ***** BEGIN LICENSE BLOCK *****
 * Version: MPL 1.1/GPL 2.0/LGPL 2.1
 *
 * The contents of this file are subject to the Mozilla Public License Version
 * 1.1 (the "License"); you may not use this file except in compliance with
 * the License. You may obtain a copy of the License at
 * http://www.mozilla.org/MPL/
 *
 * Software distributed under the License is distributed on an "AS IS" basis,
 * WITHOUT WARRANTY OF ANY KIND, either express or implied. See the License
 * for the specific language governing rights and limitations under the
 * License.
 *
 * The Original Code is Mozilla Communicator client code, released
 * March 31, 1998.
 *
 * The Initial Developer of the Original Code is
 * Netscape Communications Corporation.
 * Portions created by the Initial Developer are Copyright (C) 1998
 * the Initial Developer. All Rights Reserved.
 *
 * Contributor(s):
 *
 * Alternatively, the contents of this file may be used under the terms of
 * either of the GNU General Public License Version 2 or later (the "GPL"),
 * or the GNU Lesser General Public License Version 2.1 or later (the "LGPL"),
 * in which case the provisions of the GPL or the LGPL are applicable instead
 * of those above. If you wish to allow use of your version of this file only
 * under the terms of either the GPL or the LGPL, and not to allow others to
 * use your version of this file under the terms of the MPL, indicate your
 * decision by deleting the provisions above and replace them with the notice
 * and other provisions required by the GPL or the LGPL. If you do not delete
 * the provisions above, a recipient may use your version of this file under
 * the terms of any one of the MPL, the GPL or the LGPL.
 *
 * ***** END LICENSE BLOCK ***** */

/*
 * This is the JavaScript error message file.
 *
 * The format for each JS error message is:
 *
 * MSG_DEF(<SYMBOLIC_NAME>, <ERROR_NUMBER>, <ARGUMENT_COUNT>, <EXCEPTION_NAME>,
 *         <FORMAT_STRING>)
 *
 * where ;
 * <SYMBOLIC_NAME> is a legal C identifer that will be used in the
 * JS engine source.
 *
 * <ERROR_NUMBER> is an unique integral value identifying this error.
 *
 * <ARGUMENT_COUNT> is an integer literal specifying the total number of
 * replaceable arguments in the following format string.
 *
 * <EXCEPTION_NAME> is an exception index from the enum in jsexn.c;
 * JSEXN_NONE for none.  The given exception index will be raised by the
 * engine when the corresponding error occurs.
 *
 * <FORMAT_STRING> is a string literal, optionally containing sequences
 * {X} where X  is an integer representing the argument number that will
 * be replaced with a string value when the error is reported.
 *
 * e.g.
 *
 * MSG_DEF(JSMSG_NOT_A_SUBSPECIES, 73, JSEXN_NONE, 2,
 *         "{0} is not a member of the {1} family")
 *
 * can be used:
 *
 * JS_ReportErrorNumber(JSMSG_NOT_A_SUBSPECIES, "Rhino", "Monkey");
 *
 * to report:
 *
 * "Rhino is not a member of the Monkey family"
 *
 * Before adding a new MSG_DEF at the end, look for JSMSG_UNUSED<n> free
 * index placeholders in the middle of the list.
 */

MSG_DEF(JSMSG_NOT_AN_ERROR,             0, 0, JSEXN_NONE, "<Error #0 is reserved>")
MSG_DEF(JSMSG_NOT_DEFINED,              1, 1, JSEXN_REFERENCEERR, "{0} is not defined")
MSG_DEF(JSMSG_INACTIVE,                 2, 0, JSEXN_INTERNALERR, "nothing active on context")
MSG_DEF(JSMSG_MORE_ARGS_NEEDED,         3, 3, JSEXN_TYPEERR, "{0} requires more than {1} argument{2}")
MSG_DEF(JSMSG_BAD_CHAR,                 4, 1, JSEXN_INTERNALERR, "invalid format character {0}")
MSG_DEF(JSMSG_BAD_TYPE,                 5, 1, JSEXN_TYPEERR, "unknown type {0}")
MSG_DEF(JSMSG_ALLOC_OVERFLOW,           6, 0, JSEXN_INTERNALERR, "allocation size overflow")
MSG_DEF(JSMSG_MISSING_HEXDIGITS,        7, 0, JSEXN_SYNTAXERR, "missing hexadecimal digits after '0x'")
MSG_DEF(JSMSG_INCOMPATIBLE_PROTO,       8, 3, JSEXN_TYPEERR, "{0}.prototype.{1} called on incompatible {2}")
MSG_DEF(JSMSG_NO_CONSTRUCTOR,           9, 1, JSEXN_TYPEERR, "{0} has no constructor")
MSG_DEF(JSMSG_CANT_ALIAS,              10, 3, JSEXN_TYPEERR, "can't alias {0} to {1} in class {2}")
MSG_DEF(JSMSG_NOT_SCRIPTED_FUNCTION,   11, 1, JSEXN_TYPEERR, "{0} is not a scripted function")
MSG_DEF(JSMSG_BAD_SORT_ARG,            12, 0, JSEXN_TYPEERR, "invalid Array.prototype.sort argument")
MSG_DEF(JSMSG_BAD_ATOMIC_NUMBER,       13, 1, JSEXN_INTERNALERR, "internal error: no index for atom {0}")
MSG_DEF(JSMSG_TOO_MANY_LITERALS,       14, 0, JSEXN_INTERNALERR, "too many literals")
MSG_DEF(JSMSG_CANT_WATCH,              15, 1, JSEXN_TYPEERR, "can't watch non-native objects of class {0}")
MSG_DEF(JSMSG_STACK_UNDERFLOW,         16, 2, JSEXN_INTERNALERR, "internal error compiling {0}: stack underflow at pc {1}")
MSG_DEF(JSMSG_NEED_DIET,               17, 1, JSEXN_INTERNALERR, "{0} too large")
MSG_DEF(JSMSG_TOO_MANY_LOCAL_ROOTS,    18, 0, JSEXN_ERR, "out of local root space")
MSG_DEF(JSMSG_READ_ONLY,               19, 1, JSEXN_ERR, "{0} is read-only")
MSG_DEF(JSMSG_BAD_FORMAL,              20, 0, JSEXN_SYNTAXERR, "malformed formal parameter")
MSG_DEF(JSMSG_UNUSED21,                21, 0, JSEXN_NONE, "")
MSG_DEF(JSMSG_NOT_FUNCTION,            22, 1, JSEXN_TYPEERR, "{0} is not a function")
MSG_DEF(JSMSG_NOT_CONSTRUCTOR,         23, 1, JSEXN_TYPEERR, "{0} is not a constructor")
MSG_DEF(JSMSG_SCRIPT_STACK_QUOTA,      24, 0, JSEXN_INTERNALERR, "script stack space quota is exhausted")
MSG_DEF(JSMSG_TOO_DEEP,                25, 1, JSEXN_INTERNALERR, "{0} nested too deeply")
MSG_DEF(JSMSG_OVER_RECURSED,           26, 0, JSEXN_INTERNALERR, "too much recursion")
MSG_DEF(JSMSG_IN_NOT_OBJECT,           27, 1, JSEXN_TYPEERR, "invalid 'in' operand {0}")
MSG_DEF(JSMSG_BAD_NEW_RESULT,          28, 1, JSEXN_TYPEERR, "invalid new expression result {0}")
MSG_DEF(JSMSG_BAD_SHARP_DEF,           29, 1, JSEXN_ERR, "invalid sharp variable definition #{0}=")
MSG_DEF(JSMSG_BAD_SHARP_USE,           30, 1, JSEXN_ERR, "invalid sharp variable use #{0}#")
MSG_DEF(JSMSG_BAD_INSTANCEOF_RHS,      31, 1, JSEXN_TYPEERR, "invalid 'instanceof' operand {0}")
MSG_DEF(JSMSG_BAD_BYTECODE,            32, 1, JSEXN_INTERNALERR, "unimplemented JavaScript bytecode {0}")
MSG_DEF(JSMSG_BAD_RADIX,               33, 1, JSEXN_ERR, "illegal radix {0}")
MSG_DEF(JSMSG_PAREN_BEFORE_LET,        34, 0, JSEXN_SYNTAXERR, "missing ( before let head")
MSG_DEF(JSMSG_CANT_CONVERT,            35, 1, JSEXN_ERR, "can't convert {0} to an integer")
MSG_DEF(JSMSG_CYCLIC_VALUE,            36, 1, JSEXN_TYPEERR, "cyclic {0} value")
MSG_DEF(JSMSG_COMPILE_EXECED_SCRIPT,   37, 0, JSEXN_TYPEERR, "cannot compile over a script that is currently executing")
MSG_DEF(JSMSG_CANT_CONVERT_TO,         38, 2, JSEXN_TYPEERR, "can't convert {0} to {1}")
MSG_DEF(JSMSG_NO_PROPERTIES,           39, 1, JSEXN_TYPEERR, "{0} has no properties")
MSG_DEF(JSMSG_CANT_FIND_CLASS,         40, 1, JSEXN_TYPEERR, "can't find class id {0}")
MSG_DEF(JSMSG_CANT_XDR_CLASS,          41, 1, JSEXN_TYPEERR, "can't XDR class {0}")
MSG_DEF(JSMSG_BYTECODE_TOO_BIG,        42, 2, JSEXN_INTERNALERR, "bytecode {0} too large (limit {1})")
MSG_DEF(JSMSG_UNKNOWN_FORMAT,          43, 1, JSEXN_INTERNALERR, "unknown bytecode format {0}")
MSG_DEF(JSMSG_TOO_MANY_CON_ARGS,       44, 0, JSEXN_SYNTAXERR, "too many constructor arguments")
MSG_DEF(JSMSG_TOO_MANY_FUN_ARGS,       45, 0, JSEXN_SYNTAXERR, "too many function arguments")
MSG_DEF(JSMSG_BAD_QUANTIFIER,          46, 0, JSEXN_SYNTAXERR, "invalid quantifier")
MSG_DEF(JSMSG_MIN_TOO_BIG,             47, 1, JSEXN_SYNTAXERR, "overlarge minimum {0}")
MSG_DEF(JSMSG_MAX_TOO_BIG,             48, 1, JSEXN_SYNTAXERR, "overlarge maximum {0}")
MSG_DEF(JSMSG_OUT_OF_ORDER,            49, 1, JSEXN_SYNTAXERR, "maximum {0} less than minimum")
MSG_DEF(JSMSG_BAD_DESTRUCT_DECL,       50, 0, JSEXN_SYNTAXERR, "missing = in destructuring declaration")
MSG_DEF(JSMSG_BAD_DESTRUCT_ASS,        51, 0, JSEXN_SYNTAXERR, "invalid destructuring assignment operator")
MSG_DEF(JSMSG_PAREN_AFTER_LET,         52, 0, JSEXN_SYNTAXERR, "missing ) after let head")
MSG_DEF(JSMSG_CURLY_AFTER_LET,         53, 0, JSEXN_SYNTAXERR, "missing } after let block")
MSG_DEF(JSMSG_MISSING_PAREN,           54, 0, JSEXN_SYNTAXERR, "unterminated parenthetical")
MSG_DEF(JSMSG_UNTERM_CLASS,            55, 1, JSEXN_SYNTAXERR, "unterminated character class {0}")
MSG_DEF(JSMSG_TRAILING_SLASH,          56, 0, JSEXN_SYNTAXERR, "trailing \\ in regular expression")
MSG_DEF(JSMSG_BAD_CLASS_RANGE,         57, 0, JSEXN_SYNTAXERR, "invalid range in character class")
MSG_DEF(JSMSG_BAD_REGEXP_FLAG,         58, 1, JSEXN_SYNTAXERR, "invalid regular expression flag {0}")
MSG_DEF(JSMSG_NO_INPUT,                59, 5, JSEXN_SYNTAXERR, "no input for /{0}/{1}{2}{3}{4}")
MSG_DEF(JSMSG_CANT_OPEN,               60, 2, JSEXN_ERR, "can't open {0}: {1}")
MSG_DEF(JSMSG_BAD_STRING_MASK,         61, 1, JSEXN_ERR, "invalid string escape mask {0}")
MSG_DEF(JSMSG_UNMATCHED_RIGHT_PAREN,   62, 0, JSEXN_SYNTAXERR, "unmatched ) in regular expression")
MSG_DEF(JSMSG_END_OF_DATA,             63, 0, JSEXN_INTERNALERR, "unexpected end of data")
MSG_DEF(JSMSG_SEEK_BEYOND_START,       64, 0, JSEXN_INTERNALERR, "illegal seek beyond start")
MSG_DEF(JSMSG_SEEK_BEYOND_END,         65, 0, JSEXN_INTERNALERR, "illegal seek beyond end")
MSG_DEF(JSMSG_END_SEEK,                66, 0, JSEXN_INTERNALERR, "illegal end-based seek")
MSG_DEF(JSMSG_WHITHER_WHENCE,          67, 1, JSEXN_INTERNALERR, "unknown seek whence: {0}")
MSG_DEF(JSMSG_BAD_SCRIPT_MAGIC,        68, 0, JSEXN_INTERNALERR, "bad script XDR magic number")
MSG_DEF(JSMSG_PAREN_BEFORE_FORMAL,     69, 0, JSEXN_SYNTAXERR, "missing ( before formal parameters")
MSG_DEF(JSMSG_MISSING_FORMAL,          70, 0, JSEXN_SYNTAXERR, "missing formal parameter")
MSG_DEF(JSMSG_PAREN_AFTER_FORMAL,      71, 0, JSEXN_SYNTAXERR, "missing ) after formal parameters")
MSG_DEF(JSMSG_CURLY_BEFORE_BODY,       72, 0, JSEXN_SYNTAXERR, "missing { before function body")
MSG_DEF(JSMSG_CURLY_AFTER_BODY,        73, 0, JSEXN_SYNTAXERR, "missing } after function body")
MSG_DEF(JSMSG_PAREN_BEFORE_COND,       74, 0, JSEXN_SYNTAXERR, "missing ( before condition")
MSG_DEF(JSMSG_PAREN_AFTER_COND,        75, 0, JSEXN_SYNTAXERR, "missing ) after condition")
MSG_DEF(JSMSG_DESTRUCT_DUP_ARG,        76, 0, JSEXN_SYNTAXERR, "duplicate argument is mixed with destructuring pattern")
MSG_DEF(JSMSG_NAME_AFTER_DOT,          77, 0, JSEXN_SYNTAXERR, "missing name after . operator")
MSG_DEF(JSMSG_BRACKET_IN_INDEX,        78, 0, JSEXN_SYNTAXERR, "missing ] in index expression")
MSG_DEF(JSMSG_XML_WHOLE_PROGRAM,       79, 0, JSEXN_SYNTAXERR, "XML cannot be the whole program")
MSG_DEF(JSMSG_PAREN_BEFORE_SWITCH,     80, 0, JSEXN_SYNTAXERR, "missing ( before switch expression")
MSG_DEF(JSMSG_PAREN_AFTER_SWITCH,      81, 0, JSEXN_SYNTAXERR, "missing ) after switch expression")
MSG_DEF(JSMSG_CURLY_BEFORE_SWITCH,     82, 0, JSEXN_SYNTAXERR, "missing { before switch body")
MSG_DEF(JSMSG_COLON_AFTER_CASE,        83, 0, JSEXN_SYNTAXERR, "missing : after case label")
MSG_DEF(JSMSG_WHILE_AFTER_DO,          84, 0, JSEXN_SYNTAXERR, "missing while after do-loop body")
MSG_DEF(JSMSG_PAREN_AFTER_FOR,         85, 0, JSEXN_SYNTAXERR, "missing ( after for")
MSG_DEF(JSMSG_SEMI_AFTER_FOR_INIT,     86, 0, JSEXN_SYNTAXERR, "missing ; after for-loop initializer")
MSG_DEF(JSMSG_SEMI_AFTER_FOR_COND,     87, 0, JSEXN_SYNTAXERR, "missing ; after for-loop condition")
MSG_DEF(JSMSG_PAREN_AFTER_FOR_CTRL,    88, 0, JSEXN_SYNTAXERR, "missing ) after for-loop control")
MSG_DEF(JSMSG_CURLY_BEFORE_TRY,        89, 0, JSEXN_SYNTAXERR, "missing { before try block")
MSG_DEF(JSMSG_CURLY_AFTER_TRY,         90, 0, JSEXN_SYNTAXERR, "missing } after try block")
MSG_DEF(JSMSG_PAREN_BEFORE_CATCH,      91, 0, JSEXN_SYNTAXERR, "missing ( before catch")
MSG_DEF(JSMSG_CATCH_IDENTIFIER,        92, 0, JSEXN_SYNTAXERR, "missing identifier in catch")
MSG_DEF(JSMSG_PAREN_AFTER_CATCH,       93, 0, JSEXN_SYNTAXERR, "missing ) after catch")
MSG_DEF(JSMSG_CURLY_BEFORE_CATCH,      94, 0, JSEXN_SYNTAXERR, "missing { before catch block")
MSG_DEF(JSMSG_CURLY_AFTER_CATCH,       95, 0, JSEXN_SYNTAXERR, "missing } after catch block")
MSG_DEF(JSMSG_CURLY_BEFORE_FINALLY,    96, 0, JSEXN_SYNTAXERR, "missing { before finally block")
MSG_DEF(JSMSG_CURLY_AFTER_FINALLY,     97, 0, JSEXN_SYNTAXERR, "missing } after finally block")
MSG_DEF(JSMSG_CATCH_OR_FINALLY,        98, 0, JSEXN_SYNTAXERR, "missing catch or finally after try")
MSG_DEF(JSMSG_PAREN_BEFORE_WITH,       99, 0, JSEXN_SYNTAXERR, "missing ( before with-statement object")
MSG_DEF(JSMSG_PAREN_AFTER_WITH,       100, 0, JSEXN_SYNTAXERR, "missing ) after with-statement object")
MSG_DEF(JSMSG_CURLY_IN_COMPOUND,      101, 0, JSEXN_SYNTAXERR, "missing } in compound statement")
MSG_DEF(JSMSG_NO_VARIABLE_NAME,       102, 0, JSEXN_SYNTAXERR, "missing variable name")
MSG_DEF(JSMSG_COLON_IN_COND,          103, 0, JSEXN_SYNTAXERR, "missing : in conditional expression")
MSG_DEF(JSMSG_PAREN_AFTER_ARGS,       104, 0, JSEXN_SYNTAXERR, "missing ) after argument list")
MSG_DEF(JSMSG_BRACKET_AFTER_LIST,     105, 0, JSEXN_SYNTAXERR, "missing ] after element list")
MSG_DEF(JSMSG_COLON_AFTER_ID,         106, 0, JSEXN_SYNTAXERR, "missing : after property id")
MSG_DEF(JSMSG_CURLY_AFTER_LIST,       107, 0, JSEXN_SYNTAXERR, "missing } after property list")
MSG_DEF(JSMSG_PAREN_IN_PAREN,         108, 0, JSEXN_SYNTAXERR, "missing ) in parenthetical")
MSG_DEF(JSMSG_SEMI_BEFORE_STMNT,      109, 0, JSEXN_SYNTAXERR, "missing ; before statement")
MSG_DEF(JSMSG_NO_RETURN_VALUE,        110, 1, JSEXN_TYPEERR, "function {0} does not always return a value")
MSG_DEF(JSMSG_DUPLICATE_FORMAL,       111, 1, JSEXN_SYNTAXERR, "duplicate formal argument {0}")
MSG_DEF(JSMSG_EQUAL_AS_ASSIGN,        112, 1, JSEXN_SYNTAXERR, "test for equality (==) mistyped as assignment (=)?{0}")
MSG_DEF(JSMSG_OPTIMIZED_CLOSURE_LEAK, 113, 0, JSEXN_INTERNALERR, "cannot access optimized closure")
MSG_DEF(JSMSG_TOO_MANY_DEFAULTS,      114, 0, JSEXN_SYNTAXERR, "more than one switch default")
MSG_DEF(JSMSG_TOO_MANY_CASES,         115, 0, JSEXN_INTERNALERR, "too many switch cases")
MSG_DEF(JSMSG_BAD_SWITCH,             116, 0, JSEXN_SYNTAXERR, "invalid switch statement")
MSG_DEF(JSMSG_BAD_FOR_LEFTSIDE,       117, 0, JSEXN_SYNTAXERR, "invalid for/in left-hand side")
MSG_DEF(JSMSG_CATCH_AFTER_GENERAL,    118, 0, JSEXN_SYNTAXERR, "catch after unconditional catch")
MSG_DEF(JSMSG_CATCH_WITHOUT_TRY,      119, 0, JSEXN_SYNTAXERR, "catch without try")
MSG_DEF(JSMSG_FINALLY_WITHOUT_TRY,    120, 0, JSEXN_SYNTAXERR, "finally without try")
MSG_DEF(JSMSG_LABEL_NOT_FOUND,        121, 0, JSEXN_SYNTAXERR, "label not found")
MSG_DEF(JSMSG_TOUGH_BREAK,            122, 0, JSEXN_SYNTAXERR, "unlabeled break must be inside loop or switch")
MSG_DEF(JSMSG_BAD_CONTINUE,           123, 0, JSEXN_SYNTAXERR, "continue must be inside loop")
MSG_DEF(JSMSG_BAD_RETURN_OR_YIELD,    124, 1, JSEXN_SYNTAXERR, "{0} not in function")
MSG_DEF(JSMSG_BAD_LABEL,              125, 0, JSEXN_SYNTAXERR, "invalid label")
MSG_DEF(JSMSG_DUPLICATE_LABEL,        126, 0, JSEXN_SYNTAXERR, "duplicate label")
MSG_DEF(JSMSG_VAR_HIDES_ARG,          127, 1, JSEXN_TYPEERR, "variable {0} redeclares argument")
MSG_DEF(JSMSG_BAD_VAR_INIT,           128, 0, JSEXN_SYNTAXERR, "invalid variable initialization")
MSG_DEF(JSMSG_BAD_LEFTSIDE_OF_ASS,    129, 0, JSEXN_SYNTAXERR, "invalid assignment left-hand side")
MSG_DEF(JSMSG_BAD_OPERAND,            130, 1, JSEXN_SYNTAXERR, "invalid {0} operand")
MSG_DEF(JSMSG_BAD_PROP_ID,            131, 0, JSEXN_SYNTAXERR, "invalid property id")
MSG_DEF(JSMSG_RESERVED_ID,            132, 1, JSEXN_SYNTAXERR, "{0} is a reserved identifier")
MSG_DEF(JSMSG_SYNTAX_ERROR,           133, 0, JSEXN_SYNTAXERR, "syntax error")
MSG_DEF(JSMSG_BAD_SHARP_VAR_DEF,      134, 0, JSEXN_SYNTAXERR, "invalid sharp variable definition")
MSG_DEF(JSMSG_BAD_PROTOTYPE,          135, 1, JSEXN_TYPEERR,   "'prototype' property of {0} is not an object")
MSG_DEF(JSMSG_MISSING_EXPONENT,       136, 0, JSEXN_SYNTAXERR, "missing exponent")
MSG_DEF(JSMSG_OUT_OF_MEMORY,          137, 0, JSEXN_ERR, "out of memory")
MSG_DEF(JSMSG_UNTERMINATED_STRING,    138, 0, JSEXN_SYNTAXERR, "unterminated string literal")
MSG_DEF(JSMSG_TOO_MANY_PARENS,        139, 0, JSEXN_INTERNALERR, "too many parentheses in regular expression")
MSG_DEF(JSMSG_UNTERMINATED_COMMENT,   140, 0, JSEXN_SYNTAXERR, "unterminated comment")
MSG_DEF(JSMSG_UNTERMINATED_REGEXP,    141, 0, JSEXN_SYNTAXERR, "unterminated regular expression literal")
MSG_DEF(JSMSG_BAD_CLONE_FUNOBJ_SCOPE, 142, 0, JSEXN_TYPEERR, "bad cloned function scope chain")
MSG_DEF(JSMSG_SHARPVAR_TOO_BIG,       143, 0, JSEXN_SYNTAXERR, "overlarge sharp variable number")
MSG_DEF(JSMSG_ILLEGAL_CHARACTER,      144, 0, JSEXN_SYNTAXERR, "illegal character")
MSG_DEF(JSMSG_BAD_OCTAL,              145, 1, JSEXN_SYNTAXERR, "{0} is not a legal ECMA-262 octal constant")
MSG_DEF(JSMSG_BAD_INDIRECT_CALL,      146, 1, JSEXN_EVALERR, "function {0} must be called directly, and not by way of a function of another name")
MSG_DEF(JSMSG_UNCAUGHT_EXCEPTION,     147, 1, JSEXN_INTERNALERR, "uncaught exception: {0}")
MSG_DEF(JSMSG_INVALID_BACKREF,        148, 0, JSEXN_SYNTAXERR, "non-octal digit in an escape sequence that doesn't match a back-reference")
MSG_DEF(JSMSG_BAD_BACKREF,            149, 0, JSEXN_SYNTAXERR, "back-reference exceeds number of capturing parentheses")
MSG_DEF(JSMSG_PRECISION_RANGE,        150, 1, JSEXN_RANGEERR, "precision {0} out of range")
MSG_DEF(JSMSG_BAD_GETTER_OR_SETTER,   151, 1, JSEXN_SYNTAXERR, "invalid {0} usage")
MSG_DEF(JSMSG_BAD_ARRAY_LENGTH,       152, 0, JSEXN_RANGEERR, "invalid array length")
MSG_DEF(JSMSG_CANT_DESCRIBE_PROPS,    153, 1, JSEXN_TYPEERR, "can't describe non-native properties of class {0}")
MSG_DEF(JSMSG_BAD_APPLY_ARGS,         154, 1, JSEXN_TYPEERR, "second argument to Function.prototype.{0} must be an array")
MSG_DEF(JSMSG_REDECLARED_VAR,         155, 2, JSEXN_TYPEERR, "redeclaration of {0} {1}")
MSG_DEF(JSMSG_UNDECLARED_VAR,         156, 1, JSEXN_REFERENCEERR, "assignment to undeclared variable {0}")
MSG_DEF(JSMSG_ANON_NO_RETURN_VALUE,   157, 0, JSEXN_TYPEERR, "anonymous function does not always return a value")
MSG_DEF(JSMSG_DEPRECATED_USAGE,       158, 1, JSEXN_REFERENCEERR, "deprecated {0} usage")
MSG_DEF(JSMSG_BAD_URI,                159, 0, JSEXN_URIERR, "malformed URI sequence")
MSG_DEF(JSMSG_GETTER_ONLY,            160, 0, JSEXN_TYPEERR, "setting a property that has only a getter")
MSG_DEF(JSMSG_IDSTART_AFTER_NUMBER,   161, 0, JSEXN_SYNTAXERR, "identifier starts immediately after numeric literal")
MSG_DEF(JSMSG_UNDEFINED_PROP,         162, 1, JSEXN_REFERENCEERR, "reference to undefined property {0}")
MSG_DEF(JSMSG_USELESS_EXPR,           163, 0, JSEXN_TYPEERR, "useless expression")
MSG_DEF(JSMSG_REDECLARED_PARAM,       164, 1, JSEXN_TYPEERR, "redeclaration of formal parameter {0}")
MSG_DEF(JSMSG_NEWREGEXP_FLAGGED,      165, 0, JSEXN_TYPEERR, "can't supply flags when constructing one RegExp from another")
MSG_DEF(JSMSG_RESERVED_SLOT_RANGE,    166, 0, JSEXN_RANGEERR, "reserved slot index out of range")
MSG_DEF(JSMSG_CANT_DECODE_PRINCIPALS, 167, 0, JSEXN_INTERNALERR, "can't decode JSPrincipals")
MSG_DEF(JSMSG_CANT_SEAL_OBJECT,       168, 1, JSEXN_ERR, "can't seal {0} objects")
MSG_DEF(JSMSG_TOO_MANY_CATCH_VARS,    169, 0, JSEXN_SYNTAXERR, "too many catch variables")
MSG_DEF(JSMSG_BAD_XML_MARKUP,         170, 0, JSEXN_SYNTAXERR, "invalid XML markup")
MSG_DEF(JSMSG_BAD_XML_CHARACTER,      171, 0, JSEXN_SYNTAXERR, "illegal XML character")
MSG_DEF(JSMSG_BAD_DEFAULT_XML_NAMESPACE,172,0,JSEXN_SYNTAXERR, "invalid default XML namespace")
MSG_DEF(JSMSG_BAD_XML_NAME_SYNTAX,    173, 0, JSEXN_SYNTAXERR, "invalid XML name")
MSG_DEF(JSMSG_BRACKET_AFTER_ATTR_EXPR,174, 0, JSEXN_SYNTAXERR, "missing ] after attribute expression")
MSG_DEF(JSMSG_NESTING_GENERATOR,      175, 1, JSEXN_TYPEERR, "already executing generator {0}")
MSG_DEF(JSMSG_CURLY_IN_XML_EXPR,      176, 0, JSEXN_SYNTAXERR, "missing } in XML expression")
MSG_DEF(JSMSG_BAD_XML_NAMESPACE,      177, 1, JSEXN_TYPEERR, "invalid XML namespace {0}")
MSG_DEF(JSMSG_BAD_XML_ATTR_NAME,      178, 1, JSEXN_TYPEERR, "invalid XML attribute name {0}")
MSG_DEF(JSMSG_BAD_XML_NAME,           179, 1, JSEXN_TYPEERR, "invalid XML name {0}")
MSG_DEF(JSMSG_BAD_XML_CONVERSION,     180, 1, JSEXN_TYPEERR, "can't convert {0} to XML")
MSG_DEF(JSMSG_BAD_XMLLIST_CONVERSION, 181, 1, JSEXN_TYPEERR, "can't convert {0} to XMLList")
MSG_DEF(JSMSG_BAD_GENERATOR_SEND,     182, 1, JSEXN_TYPEERR, "attempt to send {0} to newborn generator")
MSG_DEF(JSMSG_NO_ASSIGN_IN_XML_ATTR,  183, 0, JSEXN_SYNTAXERR, "missing = in XML attribute")
MSG_DEF(JSMSG_BAD_XML_ATTR_VALUE,     184, 0, JSEXN_SYNTAXERR, "invalid XML attribute value")
MSG_DEF(JSMSG_XML_TAG_NAME_MISMATCH,  185, 1, JSEXN_SYNTAXERR, "XML tag name mismatch (expected {0})")
MSG_DEF(JSMSG_BAD_XML_TAG_SYNTAX,     186, 0, JSEXN_SYNTAXERR, "invalid XML tag syntax")
MSG_DEF(JSMSG_BAD_XML_LIST_SYNTAX,    187, 0, JSEXN_SYNTAXERR, "invalid XML list syntax")
MSG_DEF(JSMSG_INCOMPATIBLE_METHOD,    188, 3, JSEXN_TYPEERR, "{0} {1} called on incompatible {2}")
MSG_DEF(JSMSG_CANT_SET_XML_ATTRS,     189, 0, JSEXN_INTERNALERR, "can't set XML property attributes")
MSG_DEF(JSMSG_END_OF_XML_SOURCE,      190, 0, JSEXN_SYNTAXERR, "unexpected end of XML source")
MSG_DEF(JSMSG_END_OF_XML_ENTITY,      191, 0, JSEXN_SYNTAXERR, "unexpected end of XML entity")
MSG_DEF(JSMSG_BAD_XML_QNAME,          192, 0, JSEXN_SYNTAXERR, "invalid XML qualified name")
MSG_DEF(JSMSG_BAD_FOR_EACH_LOOP,      193, 0, JSEXN_SYNTAXERR, "invalid for each loop")
MSG_DEF(JSMSG_BAD_XMLLIST_PUT,        194, 1, JSEXN_TYPEERR, "can't set property {0} in XMLList")
MSG_DEF(JSMSG_UNKNOWN_XML_ENTITY,     195, 1, JSEXN_TYPEERR, "unknown XML entity {0}")
MSG_DEF(JSMSG_BAD_XML_NCR,            196, 1, JSEXN_TYPEERR, "malformed XML character {0}")
MSG_DEF(JSMSG_UNDEFINED_XML_NAME,     197, 1, JSEXN_REFERENCEERR, "reference to undefined XML name {0}")
MSG_DEF(JSMSG_DUPLICATE_XML_ATTR,     198, 1, JSEXN_TYPEERR, "duplicate XML attribute {0}")
MSG_DEF(JSMSG_TOO_MANY_LOCALS,        199, 0, JSEXN_SYNTAXERR, "too many local variables")
MSG_DEF(JSMSG_ARRAY_INIT_TOO_BIG,     200, 0, JSEXN_INTERNALERR, "array initialiser too large")
MSG_DEF(JSMSG_REGEXP_TOO_COMPLEX,     201, 0, JSEXN_INTERNALERR, "regular expression too complex")
MSG_DEF(JSMSG_BUFFER_TOO_SMALL,       202, 0, JSEXN_INTERNALERR, "buffer too small")
MSG_DEF(JSMSG_BAD_SURROGATE_CHAR,     203, 1, JSEXN_TYPEERR, "bad surrogate character {0}")
MSG_DEF(JSMSG_UTF8_CHAR_TOO_LARGE,    204, 1, JSEXN_TYPEERR, "UTF-8 character {0} too large")
MSG_DEF(JSMSG_MALFORMED_UTF8_CHAR,    205, 1, JSEXN_TYPEERR, "malformed UTF-8 character sequence at offset {0}")
MSG_DEF(JSMSG_USER_DEFINED_ERROR,     206, 0, JSEXN_ERR, "JS_ReportError was called")
MSG_DEF(JSMSG_WRONG_CONSTRUCTOR,      207, 1, JSEXN_TYPEERR, "wrong constructor called for {0}")
MSG_DEF(JSMSG_BAD_GENERATOR_RETURN,   208, 1, JSEXN_TYPEERR, "generator function {0} returns a value")
MSG_DEF(JSMSG_BAD_ANON_GENERATOR_RETURN, 209, 0, JSEXN_TYPEERR, "anonymous generator function returns a value")
MSG_DEF(JSMSG_NAME_AFTER_FOR_PAREN,   210, 0, JSEXN_SYNTAXERR, "missing name after for (")
MSG_DEF(JSMSG_IN_AFTER_FOR_NAME,      211, 0, JSEXN_SYNTAXERR, "missing in after for")
MSG_DEF(JSMSG_BAD_TRAP_RETURN_VALUE,  212, 2, JSEXN_TYPEERR,"trap {1} for {0} returned a primitive value")
MSG_DEF(JSMSG_KEYWORD_NOT_NS,         213, 0, JSEXN_SYNTAXERR, "keyword is used as namespace")
MSG_DEF(JSMSG_BAD_GENERATOR_YIELD,    214, 1, JSEXN_TYPEERR, "yield from closing generator {0}")
MSG_DEF(JSMSG_BAD_GENERATOR_SYNTAX,   215, 1, JSEXN_SYNTAXERR, "{0} expression must be parenthesized")
MSG_DEF(JSMSG_ARRAY_COMP_LEFTSIDE,    216, 0, JSEXN_SYNTAXERR, "invalid array comprehension left-hand side")
MSG_DEF(JSMSG_NON_XML_FILTER,         217, 1, JSEXN_TYPEERR, "XML filter is applied to non-XML value {0}")
MSG_DEF(JSMSG_EMPTY_ARRAY_REDUCE,     218, 0, JSEXN_TYPEERR, "reduce of empty array with no initial value")
MSG_DEF(JSMSG_NON_LIST_XML_METHOD,    219, 2, JSEXN_TYPEERR, "cannot call {0} method on an XML list with {1} elements")
MSG_DEF(JSMSG_BAD_DELETE_OPERAND,     220, 0, JSEXN_SYNTAXERR, "invalid delete operand")
MSG_DEF(JSMSG_BAD_INCOP_OPERAND,      221, 0, JSEXN_SYNTAXERR, "invalid increment/decrement operand")
MSG_DEF(JSMSG_UNEXPECTED_TYPE,        222, 2, JSEXN_TYPEERR, "{0} is {1}")
MSG_DEF(JSMSG_LET_DECL_NOT_IN_BLOCK,  223, 0, JSEXN_SYNTAXERR, "let declaration not directly within block")
MSG_DEF(JSMSG_BAD_OBJECT_INIT,        224, 0, JSEXN_SYNTAXERR, "invalid object initializer")
MSG_DEF(JSMSG_CANT_SET_ARRAY_ATTRS,   225, 0, JSEXN_INTERNALERR, "can't set attributes on indexed array properties")
MSG_DEF(JSMSG_EVAL_ARITY,             226, 0, JSEXN_TYPEERR, "eval accepts only one parameter")
MSG_DEF(JSMSG_MISSING_FUN_ARG,        227, 2, JSEXN_TYPEERR, "missing argument {0} when calling function {1}")
MSG_DEF(JSMSG_JSON_BAD_PARSE,         228, 0, JSEXN_SYNTAXERR, "JSON.parse")
MSG_DEF(JSMSG_JSON_BAD_STRINGIFY,     229, 0, JSEXN_ERR, "JSON.stringify")
MSG_DEF(JSMSG_XDR_CLOSURE_WRAPPER,    230, 1, JSEXN_INTERNALERR, "can't XDR closure wrapper for function {0}")
MSG_DEF(JSMSG_NOT_NONNULL_OBJECT,     231, 0, JSEXN_TYPEERR, "value is not a non-null object")
MSG_DEF(JSMSG_DEPRECATED_OCTAL,       232, 0, JSEXN_SYNTAXERR, "octal literals and octal escape sequences are deprecated")
MSG_DEF(JSMSG_STRICT_CODE_WITH,       233, 0, JSEXN_SYNTAXERR, "strict mode code may not contain 'with' statements")
MSG_DEF(JSMSG_DUPLICATE_PROPERTY,     234, 1, JSEXN_SYNTAXERR, "property name {0} appears more than once in object literal")
MSG_DEF(JSMSG_DEPRECATED_DELETE_OPERAND, 235, 0, JSEXN_SYNTAXERR, "Applying the 'delete' operator to an unqualified name is deprecated")
MSG_DEF(JSMSG_DEPRECATED_ASSIGN,      236, 1, JSEXN_SYNTAXERR, "assignment to {0} is deprecated")
MSG_DEF(JSMSG_BAD_BINDING,            237, 1, JSEXN_SYNTAXERR, "redefining {0} is deprecated")
MSG_DEF(JSMSG_INVALID_DESCRIPTOR,     238, 0, JSEXN_TYPEERR, "property descriptors must not specify a value or be writable when a getter or setter has been specified")
MSG_DEF(JSMSG_OBJECT_NOT_EXTENSIBLE,  239, 0, JSEXN_TYPEERR, "object is not extensible")
MSG_DEF(JSMSG_CANT_REDEFINE_UNCONFIGURABLE_PROP, 240, 1, JSEXN_TYPEERR, "can't redefine non-configurable property '{0}'")
MSG_DEF(JSMSG_CANT_APPEND_PROPERTIES_TO_UNWRITABLE_LENGTH_ARRAY, 241, 0, JSEXN_TYPEERR, "Can't add elements past the end of an array if its length property is unwritable")
MSG_DEF(JSMSG_DEFINE_ARRAY_LENGTH_UNSUPPORTED, 242, 0, JSEXN_INTERNALERR, "defining the length property on an array is not currently supported")
MSG_DEF(JSMSG_CANT_DEFINE_ARRAY_INDEX,243, 0, JSEXN_TYPEERR, "can't define array index property")
MSG_DEF(JSMSG_TYPED_ARRAY_BAD_INDEX,  244, 0, JSEXN_ERR, "invalid or out-of-range index")
MSG_DEF(JSMSG_TYPED_ARRAY_NEGATIVE_ARG, 245, 1, JSEXN_ERR, "argument {0} must be >= 0")
MSG_DEF(JSMSG_TYPED_ARRAY_BAD_ARGS,   246, 0, JSEXN_ERR, "invalid arguments")
MSG_DEF(JSMSG_CSP_BLOCKED_FUNCTION,   247, 0, JSEXN_ERR, "call to Function() blocked by CSP")
MSG_DEF(JSMSG_BAD_GET_SET_FIELD,      248, 1, JSEXN_TYPEERR, "property descriptor's {0} field is neither undefined nor a function")
MSG_DEF(JSMSG_BAD_PROXY_FIX,          249, 0, JSEXN_TYPEERR, "proxy was fixed while executing the handler")
MSG_DEF(JSMSG_INVALID_EVAL_SCOPE_ARG, 250, 0, JSEXN_EVALERR, "invalid eval scope argument")
<<<<<<< HEAD
MSG_DEF(JSMSG_ACCESSOR_WRONG_ARGS,    251, 3, JSEXN_SYNTAXERR, "{0} functions must have {1} argument{2}")
MSG_DEF(JSMSG_THROW_TYPE_ERROR,       252, 0, JSEXN_TYPEERR, "'caller', 'callee', and 'arguments' properties may not be accessed on strict mode functions or the arguments objects for calls to them")
MSG_DEF(JSMSG_BAD_TOISOSTRING_PROP,   253, 0, JSEXN_TYPEERR, "toISOString property is not callable")
MSG_DEF(JSMSG_BAD_PARSE_NODE,         254, 0, JSEXN_INTERNALERR, "bad parse node")
=======
MSG_DEF(JSMSG_NOT_EXPECTED_TYPE,      251, 3, JSEXN_TYPEERR, "{0}: expected {1}, got {2}")
>>>>>>> 0eed6613
<|MERGE_RESOLUTION|>--- conflicted
+++ resolved
@@ -330,11 +330,8 @@
 MSG_DEF(JSMSG_BAD_GET_SET_FIELD,      248, 1, JSEXN_TYPEERR, "property descriptor's {0} field is neither undefined nor a function")
 MSG_DEF(JSMSG_BAD_PROXY_FIX,          249, 0, JSEXN_TYPEERR, "proxy was fixed while executing the handler")
 MSG_DEF(JSMSG_INVALID_EVAL_SCOPE_ARG, 250, 0, JSEXN_EVALERR, "invalid eval scope argument")
-<<<<<<< HEAD
 MSG_DEF(JSMSG_ACCESSOR_WRONG_ARGS,    251, 3, JSEXN_SYNTAXERR, "{0} functions must have {1} argument{2}")
 MSG_DEF(JSMSG_THROW_TYPE_ERROR,       252, 0, JSEXN_TYPEERR, "'caller', 'callee', and 'arguments' properties may not be accessed on strict mode functions or the arguments objects for calls to them")
 MSG_DEF(JSMSG_BAD_TOISOSTRING_PROP,   253, 0, JSEXN_TYPEERR, "toISOString property is not callable")
 MSG_DEF(JSMSG_BAD_PARSE_NODE,         254, 0, JSEXN_INTERNALERR, "bad parse node")
-=======
-MSG_DEF(JSMSG_NOT_EXPECTED_TYPE,      251, 3, JSEXN_TYPEERR, "{0}: expected {1}, got {2}")
->>>>>>> 0eed6613
+MSG_DEF(JSMSG_NOT_EXPECTED_TYPE,      255, 3, JSEXN_TYPEERR, "{0}: expected {1}, got {2}")