/* -*- Mode: C++; tab-width: 8; indent-tabs-mode: nil; c-basic-offset: 4 -*-
 * vim: set ts=8 sw=4 et tw=99:
 *
 * ***** BEGIN LICENSE BLOCK *****
 * Version: MPL 1.1/GPL 2.0/LGPL 2.1
 *
 * The contents of this file are subject to the Mozilla Public License Version
 * 1.1 (the "License"); you may not use this file except in compliance with
 * the License. You may obtain a copy of the License at
 * http://www.mozilla.org/MPL/
 *
 * Software distributed under the License is distributed on an "AS IS" basis,
 * WITHOUT WARRANTY OF ANY KIND, either express or implied. See the License
 * for the specific language governing rights and limitations under the
 * License.
 *
 * The Original Code is Mozilla Communicator client code, released
 * March 31, 1998.
 *
 * The Initial Developer of the Original Code is
 * Netscape Communications Corporation.
 * Portions created by the Initial Developer are Copyright (C) 1998
 * the Initial Developer. All Rights Reserved.
 *
 * Contributor(s):
 *
 * Alternatively, the contents of this file may be used under the terms of
 * either of the GNU General Public License Version 2 or later (the "GPL"),
 * or the GNU Lesser General Public License Version 2.1 or later (the "LGPL"),
 * in which case the provisions of the GPL or the LGPL are applicable instead
 * of those above. If you wish to allow use of your version of this file only
 * under the terms of either the GPL or the LGPL, and not to allow others to
 * use your version of this file under the terms of the MPL, indicate your
 * decision by deleting the provisions above and replace them with the notice
 * and other provisions required by the GPL or the LGPL. If you do not delete
 * the provisions above, a recipient may use your version of this file under
 * the terms of any one of the MPL, the GPL or the LGPL.
 *
 * ***** END LICENSE BLOCK ***** */

/*
 * JS function support.
 */
#include <string.h>
#include "jstypes.h"
#include "jsstdint.h"
#include "jsbit.h"
#include "jsutil.h"
#include "jsapi.h"
#include "jsarray.h"
#include "jsatom.h"
#include "jsbool.h"
#include "jsbuiltins.h"
#include "jscntxt.h"
#include "jsversion.h"
#include "jsemit.h"
#include "jsfun.h"
#include "jsgc.h"
#include "jsinterp.h"
#include "jslock.h"
#include "jsnum.h"
#include "jsobj.h"
#include "jsopcode.h"
#include "jsparse.h"
#include "jspropertytree.h"
#include "jsproxy.h"
#include "jsscan.h"
#include "jsscope.h"
#include "jsscript.h"
#include "jsstr.h"
#include "jsexn.h"
#include "jsstaticcheck.h"
#include "jstracer.h"

#if JS_HAS_GENERATORS
# include "jsiter.h"
#endif

#if JS_HAS_XDR
# include "jsxdrapi.h"
#endif

#ifdef JS_METHODJIT
#include "methodjit/MethodJIT.h"
#endif

#include "jsatominlines.h"
#include "jscntxtinlines.h"
#include "jsfuninlines.h"
#include "jsinferinlines.h"
#include "jsinterpinlines.h"
#include "jsobjinlines.h"
#include "jsscriptinlines.h"

using namespace js;
using namespace js::gc;
using namespace js::types;

inline JSObject *
JSObject::getThrowTypeError() const
{
    return &getGlobal()->getReservedSlot(JSRESERVED_GLOBAL_THROWTYPEERROR).toObject();
}

JSBool
js_GetArgsValue(JSContext *cx, JSStackFrame *fp, Value *vp)
{
    JSObject *argsobj;

    if (fp->hasOverriddenArgs()) {
        JS_ASSERT(fp->hasCallObj());
        jsid id = ATOM_TO_JSID(cx->runtime->atomState.argumentsAtom);
        return fp->callObj().getProperty(cx, id, vp);
    }
    argsobj = js_GetArgsObject(cx, fp);
    if (!argsobj)
        return JS_FALSE;
    vp->setObject(*argsobj);
    return JS_TRUE;
}

JSBool
js_GetArgsProperty(JSContext *cx, JSStackFrame *fp, jsid id, Value *vp)
{
    JS_ASSERT(fp->isFunctionFrame());

    if (fp->hasOverriddenArgs()) {
        JS_ASSERT(fp->hasCallObj());

        jsid argumentsid = ATOM_TO_JSID(cx->runtime->atomState.argumentsAtom);
        Value v;
        if (!fp->callObj().getProperty(cx, argumentsid, &v))
            return false;

        JSObject *obj;
        if (v.isPrimitive()) {
            obj = js_ValueToNonNullObject(cx, v);
            if (!obj)
                return false;
        } else {
            obj = &v.toObject();
        }
        return obj->getProperty(cx, id, vp);
    }

    vp->setUndefined();
    if (JSID_IS_INT(id)) {
        uint32 arg = uint32(JSID_TO_INT(id));
        JSObject *argsobj = fp->maybeArgsObj();
        if (arg < fp->numActualArgs()) {
            if (argsobj) {
                const Value &v = argsobj->getArgsElement(arg);
                if (v.isMagic(JS_ARGS_HOLE))
                    return argsobj->getProperty(cx, id, vp);
                if (fp->functionScript()->strictModeCode) {
                    *vp = v;
                    return true;
                }
            }
            *vp = fp->canonicalActualArg(arg);
        } else {
            /*
             * Per ECMA-262 Ed. 3, 10.1.8, last bulleted item, do not share
             * storage between the formal parameter and arguments[k] for all
             * fp->argc <= k && k < fp->fun->nargs.  For example, in
             *
             *   function f(x) { x = 42; return arguments[0]; }
             *   f();
             *
             * the call to f should return undefined, not 42.  If fp->argsobj
             * is null at this point, as it would be in the example, return
             * undefined in *vp.
             */
            if (argsobj)
                return argsobj->getProperty(cx, id, vp);
        }
    } else if (JSID_IS_ATOM(id, cx->runtime->atomState.lengthAtom)) {
        JSObject *argsobj = fp->maybeArgsObj();
        if (argsobj && argsobj->isArgsLengthOverridden())
            return argsobj->getProperty(cx, id, vp);
        vp->setInt32(fp->numActualArgs());
    }
    return true;
}

static JSObject *
NewArguments(JSContext *cx, JSObject *parent, uint32 argc, JSObject &callee)
{
    JSObject *proto;
    if (!js_GetClassPrototype(cx, parent, JSProto_Object, &proto))
        return NULL;

    TypeObject *type = proto->getNewType(cx);
    if (!type)
        return NULL;

    JS_STATIC_ASSERT(JSObject::ARGS_CLASS_RESERVED_SLOTS == 2);
    JSObject *argsobj = js_NewGCObject(cx, FINALIZE_OBJECT2);
    if (!argsobj)
        return NULL;

    EmptyShape *emptyArgumentsShape = EmptyShape::getEmptyArgumentsShape(cx);
    if (!emptyArgumentsShape)
        return NULL;
    AutoShapeRooter shapeRoot(cx, emptyArgumentsShape);

    ArgumentsData *data = (ArgumentsData *)
        cx->malloc_(offsetof(ArgumentsData, slots) + argc * sizeof(Value));
    if (!data)
        return NULL;
    SetValueRangeToUndefined(data->slots, argc);

    /* Can't fail from here on, so initialize everything in argsobj. */
    argsobj->init(cx, callee.getFunctionPrivate()->inStrictMode()
                  ? &StrictArgumentsClass
                  : &js_ArgumentsClass,
                  type, parent, NULL, false);

    argsobj->setMap(emptyArgumentsShape);

    argsobj->setArgsLength(argc);
    argsobj->setArgsData(data);
    data->callee.setObject(callee);

    return argsobj;
}

struct STATIC_SKIP_INFERENCE PutArg
{
    PutArg(Value *dst) : dst(dst) {}
    Value *dst;
    void operator()(uintN, Value *src) {
        if (!dst->isMagic(JS_ARGS_HOLE))
            *dst = *src;
        ++dst;
    }
};

JSObject *
js_GetArgsObject(JSContext *cx, JSStackFrame *fp)
{
    /*
     * We must be in a function activation; the function must be lightweight
     * or else fp must have a variable object.
     */
    JS_ASSERT_IF(fp->fun()->isHeavyweight(), fp->hasCallObj());

    while (fp->isEvalOrDebuggerFrame())
        fp = fp->prev();

    /* Create an arguments object for fp only if it lacks one. */
    if (fp->hasArgsObj())
        return &fp->argsObj();

    /* Compute the arguments object's parent slot from fp's scope chain. */
    JSObject *global = fp->scopeChain().getGlobal();
    JSObject *argsobj = NewArguments(cx, global, fp->numActualArgs(), fp->callee());
    if (!argsobj)
        return argsobj;

    /*
     * Strict mode functions have arguments objects that copy the initial
     * actual parameter values.  It is the caller's responsibility to get the
     * arguments object before any parameters are modified!  (The emitter
     * ensures this by synthesizing an arguments access at the start of any
     * strict mode function that contains an assignment to a parameter, or
     * that calls eval.)  Non-strict mode arguments use the frame pointer to
     * retrieve up-to-date parameter values.
     */
    if (argsobj->isStrictArguments())
        fp->forEachCanonicalActualArg(PutArg(argsobj->getArgsData()->slots));
    else
        argsobj->setPrivate(fp);

    fp->setArgsObj(*argsobj);
    return argsobj;
}

void
js_PutArgsObject(JSContext *cx, JSStackFrame *fp)
{
    JSObject &argsobj = fp->argsObj();
    if (argsobj.isNormalArguments()) {
        JS_ASSERT(argsobj.getPrivate() == fp);
        fp->forEachCanonicalActualArg(PutArg(argsobj.getArgsData()->slots));
        argsobj.setPrivate(NULL);
    } else {
        JS_ASSERT(!argsobj.getPrivate());
    }
}

#ifdef JS_TRACER

/*
 * Traced versions of js_GetArgsObject and js_PutArgsObject.
 */
JSObject * JS_FASTCALL
js_NewArgumentsOnTrace(JSContext *cx, JSObject *parent, uint32 argc, JSObject *callee)
{
    JSObject *argsobj = NewArguments(cx, parent, argc, *callee);
    if (!argsobj)
        return NULL;

    if (argsobj->isStrictArguments()) {
        /*
         * Strict mode callers must copy arguments into the created arguments
         * object. The trace-JITting code is in TraceRecorder::newArguments.
         */
        JS_ASSERT(!argsobj->getPrivate());
    } else {
        argsobj->setPrivate(JS_ARGUMENTS_OBJECT_ON_TRACE);
    }

    return argsobj;
}
JS_DEFINE_CALLINFO_4(extern, OBJECT, js_NewArgumentsOnTrace, CONTEXT, OBJECT, UINT32, OBJECT,
                     0, nanojit::ACCSET_STORE_ANY)

/* FIXME change the return type to void. */
JSBool JS_FASTCALL
js_PutArgumentsOnTrace(JSContext *cx, JSObject *argsobj, Value *args)
{
    JS_ASSERT(argsobj->isNormalArguments());
    JS_ASSERT(argsobj->getPrivate() == JS_ARGUMENTS_OBJECT_ON_TRACE);

    /*
     * TraceRecorder::putActivationObjects builds a single, contiguous array of
     * the arguments, regardless of whether #actuals > #formals so there is no
     * need to worry about actual vs. formal arguments.
     */
    Value *srcend = args + argsobj->getArgsInitialLength();
    Value *dst = argsobj->getArgsData()->slots;
    for (Value *src = args; src != srcend; ++src, ++dst) {
        if (!dst->isMagic(JS_ARGS_HOLE))
            *dst = *src;
    }

    argsobj->setPrivate(NULL);
    return true;
}
JS_DEFINE_CALLINFO_3(extern, BOOL, js_PutArgumentsOnTrace, CONTEXT, OBJECT, VALUEPTR, 0,
                     nanojit::ACCSET_STORE_ANY)

#endif /* JS_TRACER */

static JSBool
args_delProperty(JSContext *cx, JSObject *obj, jsid id, Value *vp)
{
    JS_ASSERT(obj->isArguments());

    if (JSID_IS_INT(id)) {
        uintN arg = uintN(JSID_TO_INT(id));
        if (arg < obj->getArgsInitialLength())
            obj->setArgsElement(arg, MagicValue(JS_ARGS_HOLE));
    } else if (JSID_IS_ATOM(id, cx->runtime->atomState.lengthAtom)) {
        obj->setArgsLengthOverridden();
    } else if (JSID_IS_ATOM(id, cx->runtime->atomState.calleeAtom)) {
        obj->setArgsCallee(MagicValue(JS_ARGS_HOLE));
    }
    return true;
}

static JS_REQUIRES_STACK JSObject *
WrapEscapingClosure(JSContext *cx, JSStackFrame *fp, JSFunction *fun)
{
    JS_ASSERT(fun->optimizedClosure());
    JS_ASSERT(!fun->u.i.wrapper);

    /*
     * We do not attempt to reify Call and Block objects on demand for outer
     * scopes. This could be done (see the "v8" patch in bug 494235) but it is
     * fragile in the face of ongoing compile-time optimization. Instead, the
     * _DBG* opcodes used by wrappers created here must cope with unresolved
     * upvars and throw them as reference errors. Caveat debuggers!
     */
    JSObject *scopeChain = GetScopeChain(cx, fp);
    if (!scopeChain)
        return NULL;

    JSObject *wfunobj = NewFunction(cx, scopeChain);
    if (!wfunobj)
        return NULL;
    AutoObjectRooter tvr(cx, wfunobj);

    JSFunction *wfun = (JSFunction *) wfunobj;
    wfunobj->setPrivate(wfun);
    wfun->nargs = fun->nargs;
    wfun->flags = fun->flags | JSFUN_HEAVYWEIGHT;
    wfun->u.i.skipmin = fun->u.i.skipmin;
    wfun->u.i.wrapper = true;
    wfun->u.i.script = NULL;
    wfun->atom = fun->atom;

    JSScript *script = fun->script();
    jssrcnote *snbase = script->notes();
    jssrcnote *sn = snbase;
    while (!SN_IS_TERMINATOR(sn))
        sn = SN_NEXT(sn);
    uintN nsrcnotes = (sn - snbase) + 1;

    /* NB: GC must not occur before wscript is homed in wfun->u.i.script. */
    JSScript *wscript = JSScript::NewScript(cx, script->length, nsrcnotes,
                                            script->atomMap.length,
                                            JSScript::isValidOffset(script->objectsOffset)
                                            ? script->objects()->length
                                            : 0,
                                            script->bindings.countUpvars(),
                                            JSScript::isValidOffset(script->regexpsOffset)
                                            ? script->regexps()->length
                                            : 0,
                                            JSScript::isValidOffset(script->trynotesOffset)
                                            ? script->trynotes()->length
                                            : 0,
                                            JSScript::isValidOffset(script->constOffset)
                                            ? script->consts()->length
                                            : 0,
                                            JSScript::isValidOffset(script->globalsOffset)
                                            ? script->globals()->length
                                            : 0,
                                            script->nClosedArgs,
                                            script->nClosedVars,
                                            script->getVersion());
    if (!wscript)
        return NULL;

    memcpy(wscript->code, script->code, script->length);
    wscript->main = wscript->code + (script->main - script->code);

    memcpy(wscript->notes(), snbase, nsrcnotes * sizeof(jssrcnote));
    memcpy(wscript->atomMap.vector, script->atomMap.vector,
           wscript->atomMap.length * sizeof(JSAtom *));
    if (JSScript::isValidOffset(script->objectsOffset)) {
        memcpy(wscript->objects()->vector, script->objects()->vector,
               wscript->objects()->length * sizeof(JSObject *));
    }
    if (JSScript::isValidOffset(script->regexpsOffset)) {
        memcpy(wscript->regexps()->vector, script->regexps()->vector,
               wscript->regexps()->length * sizeof(JSObject *));
    }
    if (JSScript::isValidOffset(script->trynotesOffset)) {
        memcpy(wscript->trynotes()->vector, script->trynotes()->vector,
               wscript->trynotes()->length * sizeof(JSTryNote));
    }
    if (JSScript::isValidOffset(script->globalsOffset)) {
        memcpy(wscript->globals()->vector, script->globals()->vector,
               wscript->globals()->length * sizeof(GlobalSlotArray::Entry));
    }
    if (script->nClosedArgs + script->nClosedVars != 0)
        script->copyClosedSlotsTo(wscript);

    if (script->bindings.hasUpvars()) {
        JS_ASSERT(script->bindings.countUpvars() == wscript->upvars()->length);
        memcpy(wscript->upvars()->vector, script->upvars()->vector,
               script->bindings.countUpvars() * sizeof(uint32));
    }

    jsbytecode *pc = wscript->code;
    while (*pc != JSOP_STOP) {
        /* FIXME should copy JSOP_TRAP? */
        JSOp op = js_GetOpcode(cx, wscript, pc);
        const JSCodeSpec *cs = &js_CodeSpec[op];
        ptrdiff_t oplen = cs->length;
        if (oplen < 0)
            oplen = js_GetVariableBytecodeLength(pc);

        /*
         * Rewrite JSOP_{GET,CALL}FCSLOT as JSOP_{GET,CALL}UPVAR_DBG for the
         * case where fun is an escaping flat closure. This works because the
         * UPVAR and FCSLOT ops by design have the same format: an upvar index
         * immediate operand.
         */
        switch (op) {
          case JSOP_GETFCSLOT:      *pc = JSOP_GETUPVAR_DBG; break;
          case JSOP_CALLFCSLOT:     *pc = JSOP_CALLUPVAR_DBG; break;
          case JSOP_DEFFUN_FC:      *pc = JSOP_DEFFUN_DBGFC; break;
          case JSOP_DEFLOCALFUN_FC: *pc = JSOP_DEFLOCALFUN_DBGFC; break;
          case JSOP_LAMBDA_FC:      *pc = JSOP_LAMBDA_DBGFC; break;
          default:;
        }
        pc += oplen;
    }

    /*
     * Fill in the rest of wscript. This means if you add members to JSScript
     * you must update this code. FIXME: factor into JSScript::clone method.
     */
    JS_ASSERT(wscript->getVersion() == script->getVersion());
    wscript->nfixed = script->nfixed;
    wscript->filename = script->filename;
    wscript->lineno = script->lineno;
    wscript->nslots = script->nslots;
    wscript->staticLevel = script->staticLevel;
    wscript->principals = script->principals;
    wscript->noScriptRval = script->noScriptRval;
    wscript->savedCallerFun = script->savedCallerFun;
    wscript->hasSharps = script->hasSharps;
    wscript->strictModeCode = script->strictModeCode;
    wscript->compileAndGo = script->compileAndGo;
    wscript->usesEval = script->usesEval;
    wscript->usesArguments = script->usesArguments;
    wscript->warnedAboutTwoArgumentEval = script->warnedAboutTwoArgumentEval;
    if (wscript->principals)
        JSPRINCIPALS_HOLD(cx, wscript->principals);
#ifdef CHECK_SCRIPT_OWNER
    wscript->owner = script->owner;
#endif

    wscript->bindings.clone(cx, &script->bindings);

    /* Deoptimize wfun from FUN_{FLAT,NULL}_CLOSURE to FUN_INTERPRETED. */
    FUN_SET_KIND(wfun, JSFUN_INTERPRETED);
    wfun->u.i.script = wscript;
    if (!wscript->typeSetFunction(cx, wfun))
        return NULL;
    js_CallNewScriptHook(cx, wscript, wfun);
    return wfunobj;
}

static JSBool
ArgGetter(JSContext *cx, JSObject *obj, jsid id, Value *vp)
{
    LeaveTrace(cx);

    if (!InstanceOf(cx, obj, &js_ArgumentsClass, NULL))
        return true;

    if (JSID_IS_INT(id)) {
        /*
         * arg can exceed the number of arguments if a script changed the
         * prototype to point to another Arguments object with a bigger argc.
         */
        uintN arg = uintN(JSID_TO_INT(id));
        if (arg < obj->getArgsInitialLength()) {
            JS_ASSERT(!obj->getArgsElement(arg).isMagic(JS_ARGS_HOLE));
            if (JSStackFrame *fp = (JSStackFrame *) obj->getPrivate())
                *vp = fp->canonicalActualArg(arg);
            else
                *vp = obj->getArgsElement(arg);
        }
    } else if (JSID_IS_ATOM(id, cx->runtime->atomState.lengthAtom)) {
        if (!obj->isArgsLengthOverridden())
            vp->setInt32(obj->getArgsInitialLength());
    } else {
        JS_ASSERT(JSID_IS_ATOM(id, cx->runtime->atomState.calleeAtom));
        const Value &v = obj->getArgsCallee();
        if (!v.isMagic(JS_ARGS_HOLE)) {
            /*
             * If this function or one in it needs upvars that reach above it
             * in the scope chain, it must not be a null closure (it could be a
             * flat closure, or an unoptimized closure -- the latter itself not
             * necessarily heavyweight). Rather than wrap here, we simply throw
             * to reduce code size and tell debugger users the truth instead of
             * passing off a fibbing wrapper.
             */
            if (GET_FUNCTION_PRIVATE(cx, &v.toObject())->needsWrapper()) {
                JS_ReportErrorNumber(cx, js_GetErrorMessage, NULL,
                                     JSMSG_OPTIMIZED_CLOSURE_LEAK);
                return false;
            }
            *vp = v;
        }
    }
    return true;
}

static JSBool
ArgSetter(JSContext *cx, JSObject *obj, jsid id, JSBool strict, Value *vp)
{
#ifdef JS_TRACER
    // To be able to set a property here on trace, we would have to make
    // sure any updates also get written back to the trace native stack.
    // For simplicity, we just leave trace, since this is presumably not
    // a common operation.
    LeaveTrace(cx);
#endif

    if (!InstanceOf(cx, obj, &js_ArgumentsClass, NULL))
        return true;

    if (JSID_IS_INT(id)) {
        uintN arg = uintN(JSID_TO_INT(id));
        if (arg < obj->getArgsInitialLength()) {
            JSStackFrame *fp = (JSStackFrame *) obj->getPrivate();
            if (fp) {
                JSScript *script = fp->functionScript();
                if (script->usesArguments) {
                    if (arg < fp->numFormalArgs() && !script->typeSetArgument(cx, arg, *vp))
                        return false;
                    fp->canonicalActualArg(arg) = *vp;
                }
                return true;
            }
        }
    } else {
        JS_ASSERT(JSID_IS_ATOM(id, cx->runtime->atomState.lengthAtom) ||
                  JSID_IS_ATOM(id, cx->runtime->atomState.calleeAtom));
    }

    /*
     * For simplicity we use delete/define to replace the property with one
     * backed by the default Object getter and setter. Note that we rely on
     * args_delProperty to clear the corresponding reserved slot so the GC can
     * collect its value. Note also that we must define the property instead
     * of setting it in case the user has changed the prototype to an object
     * that has a setter for this id.
     */
    AutoValueRooter tvr(cx);
    return js_DeleteProperty(cx, obj, id, tvr.addr(), false) &&
           js_DefineProperty(cx, obj, id, vp, NULL, NULL, JSPROP_ENUMERATE);
}

static JSBool
args_resolve(JSContext *cx, JSObject *obj, jsid id, uintN flags,
             JSObject **objp)
{
    JS_ASSERT(obj->isNormalArguments());

    *objp = NULL;

    uintN attrs = JSPROP_SHARED | JSPROP_SHADOWABLE;
    if (JSID_IS_INT(id)) {
        uint32 arg = uint32(JSID_TO_INT(id));
        if (arg >= obj->getArgsInitialLength() || obj->getArgsElement(arg).isMagic(JS_ARGS_HOLE))
            return true;

        attrs |= JSPROP_ENUMERATE;
    } else if (JSID_IS_ATOM(id, cx->runtime->atomState.lengthAtom)) {
        if (obj->isArgsLengthOverridden())
            return true;
    } else {
        if (!JSID_IS_ATOM(id, cx->runtime->atomState.calleeAtom))
            return true;

        if (obj->getArgsCallee().isMagic(JS_ARGS_HOLE))
            return true;
    }

    Value undef = UndefinedValue();
    if (!js_DefineProperty(cx, obj, id, &undef, ArgGetter, ArgSetter, attrs))
        return JS_FALSE;

    *objp = obj;
    return true;
}

static JSBool
args_enumerate(JSContext *cx, JSObject *obj)
{
    JS_ASSERT(obj->isNormalArguments());

    /*
     * Trigger reflection in args_resolve using a series of js_LookupProperty
     * calls.
     */
    int argc = int(obj->getArgsInitialLength());
    for (int i = -2; i != argc; i++) {
        jsid id = (i == -2)
                  ? ATOM_TO_JSID(cx->runtime->atomState.lengthAtom)
                  : (i == -1)
                  ? ATOM_TO_JSID(cx->runtime->atomState.calleeAtom)
                  : INT_TO_JSID(i);

        JSObject *pobj;
        JSProperty *prop;
        if (!js_LookupProperty(cx, obj, id, &pobj, &prop))
            return false;
    }
    return true;
}

static JSBool
StrictArgGetter(JSContext *cx, JSObject *obj, jsid id, Value *vp)
{
    LeaveTrace(cx);

    if (!InstanceOf(cx, obj, &StrictArgumentsClass, NULL))
        return true;

    if (JSID_IS_INT(id)) {
        /*
         * arg can exceed the number of arguments if a script changed the
         * prototype to point to another Arguments object with a bigger argc.
         */
        uintN arg = uintN(JSID_TO_INT(id));
        if (arg < obj->getArgsInitialLength()) {
            const Value &v = obj->getArgsElement(arg);
            if (!v.isMagic(JS_ARGS_HOLE))
                *vp = v;
        }
    } else {
        JS_ASSERT(JSID_IS_ATOM(id, cx->runtime->atomState.lengthAtom));
        if (!obj->isArgsLengthOverridden())
            vp->setInt32(obj->getArgsInitialLength());
    }
    return true;
}

static JSBool

StrictArgSetter(JSContext *cx, JSObject *obj, jsid id, JSBool strict, Value *vp)
{
    if (!InstanceOf(cx, obj, &StrictArgumentsClass, NULL))
        return true;

    if (JSID_IS_INT(id)) {
        uintN arg = uintN(JSID_TO_INT(id));
        if (arg < obj->getArgsInitialLength()) {
            obj->setArgsElement(arg, *vp);
            return true;
        }
    } else {
        JS_ASSERT(JSID_IS_ATOM(id, cx->runtime->atomState.lengthAtom));
    }

    /*
     * For simplicity we use delete/set to replace the property with one
     * backed by the default Object getter and setter. Note that we rely on
     * args_delProperty to clear the corresponding reserved slot so the GC can
     * collect its value.
     */
    AutoValueRooter tvr(cx);
    return js_DeleteProperty(cx, obj, id, tvr.addr(), strict) &&
           js_SetProperty(cx, obj, id, vp, strict);
}

static JSBool
strictargs_resolve(JSContext *cx, JSObject *obj, jsid id, uintN flags, JSObject **objp)
{
    JS_ASSERT(obj->isStrictArguments());

    *objp = NULL;

    uintN attrs = JSPROP_SHARED | JSPROP_SHADOWABLE;
    PropertyOp getter = StrictArgGetter;
    StrictPropertyOp setter = StrictArgSetter;

    if (JSID_IS_INT(id)) {
        uint32 arg = uint32(JSID_TO_INT(id));
        if (arg >= obj->getArgsInitialLength() || obj->getArgsElement(arg).isMagic(JS_ARGS_HOLE))
            return true;

        attrs |= JSPROP_ENUMERATE;
    } else if (JSID_IS_ATOM(id, cx->runtime->atomState.lengthAtom)) {
        if (obj->isArgsLengthOverridden())
            return true;
    } else {
        if (!JSID_IS_ATOM(id, cx->runtime->atomState.calleeAtom) &&
            !JSID_IS_ATOM(id, cx->runtime->atomState.callerAtom)) {
            return true;
        }

        attrs = JSPROP_PERMANENT | JSPROP_GETTER | JSPROP_SETTER | JSPROP_SHARED;
        getter = CastAsPropertyOp(obj->getThrowTypeError());
        setter = CastAsStrictPropertyOp(obj->getThrowTypeError());
    }

    Value undef = UndefinedValue();
    if (!js_DefineProperty(cx, obj, id, &undef, getter, setter, attrs))
        return false;

    *objp = obj;
    return true;
}

static JSBool
strictargs_enumerate(JSContext *cx, JSObject *obj)
{
    JS_ASSERT(obj->isStrictArguments());

    /*
     * Trigger reflection in strictargs_resolve using a series of
     * js_LookupProperty calls.
     */
    JSObject *pobj;
    JSProperty *prop;

    // length
    if (!js_LookupProperty(cx, obj, ATOM_TO_JSID(cx->runtime->atomState.lengthAtom), &pobj, &prop))
        return false;

    // callee
    if (!js_LookupProperty(cx, obj, ATOM_TO_JSID(cx->runtime->atomState.calleeAtom), &pobj, &prop))
        return false;

    // caller
    if (!js_LookupProperty(cx, obj, ATOM_TO_JSID(cx->runtime->atomState.callerAtom), &pobj, &prop))
        return false;

    for (uint32 i = 0, argc = obj->getArgsInitialLength(); i < argc; i++) {
        if (!js_LookupProperty(cx, obj, INT_TO_JSID(i), &pobj, &prop))
            return false;
    }

    return true;
}

static void
args_finalize(JSContext *cx, JSObject *obj)
{
    cx->free_((void *) obj->getArgsData());
}

/*
 * If a generator's arguments or call object escapes, and the generator frame
 * is not executing, the generator object needs to be marked because it is not
 * otherwise reachable. An executing generator is rooted by its invocation.  To
 * distinguish the two cases (which imply different access paths to the
 * generator object), we use the JSFRAME_FLOATING_GENERATOR flag, which is only
 * set on the JSStackFrame kept in the generator object's JSGenerator.
 */
static inline void
MaybeMarkGenerator(JSTracer *trc, JSObject *obj)
{
#if JS_HAS_GENERATORS
    JSStackFrame *fp = (JSStackFrame *) obj->getPrivate();
    if (fp && fp->isFloatingGenerator()) {
        JSObject *genobj = js_FloatingFrameToGenerator(fp)->obj;
        MarkObject(trc, *genobj, "generator object");
    }
#endif
}

static void
args_trace(JSTracer *trc, JSObject *obj)
{
    JS_ASSERT(obj->isArguments());
    if (obj->getPrivate() == JS_ARGUMENTS_OBJECT_ON_TRACE) {
        JS_ASSERT(!obj->isStrictArguments());
        return;
    }

    ArgumentsData *data = obj->getArgsData();
    if (data->callee.isObject())
        MarkObject(trc, data->callee.toObject(), js_callee_str);
    MarkValueRange(trc, obj->getArgsInitialLength(), data->slots, js_arguments_str);

    MaybeMarkGenerator(trc, obj);
}

/*
 * The Arguments classes aren't initialized via js_InitClass, because arguments
 * objects have the initial value of Object.prototype as their [[Prototype]].
 * However, Object.prototype.toString.call(arguments) === "[object Arguments]"
 * per ES5 (although not ES3), so the class name is "Arguments" rather than
 * "Object".
 *
 * The JSClass functions below collaborate to lazily reflect and synchronize
 * actual argument values, argument count, and callee function object stored
 * in a JSStackFrame with their corresponding property values in the frame's
 * arguments object.
 */
Class js_ArgumentsClass = {
    "Arguments",
    JSCLASS_HAS_PRIVATE | JSCLASS_NEW_RESOLVE |
    JSCLASS_HAS_RESERVED_SLOTS(JSObject::ARGS_CLASS_RESERVED_SLOTS) |
    JSCLASS_HAS_CACHED_PROTO(JSProto_Object),
    PropertyStub,         /* addProperty */
    args_delProperty,
    PropertyStub,         /* getProperty */
    StrictPropertyStub,   /* setProperty */
    args_enumerate,
    (JSResolveOp) args_resolve,
    ConvertStub,
    args_finalize,        /* finalize   */
    NULL,                 /* reserved0   */
    NULL,                 /* checkAccess */
    NULL,                 /* call        */
    NULL,                 /* construct   */
    NULL,                 /* xdrObject   */
    NULL,                 /* hasInstance */
    args_trace
};

namespace js {

/*
 * Strict mode arguments is significantly less magical than non-strict mode
 * arguments, so it is represented by a different class while sharing some
 * functionality.
 */
Class StrictArgumentsClass = {
    "Arguments",
    JSCLASS_HAS_PRIVATE | JSCLASS_NEW_RESOLVE |
    JSCLASS_HAS_RESERVED_SLOTS(JSObject::ARGS_CLASS_RESERVED_SLOTS) |
    JSCLASS_HAS_CACHED_PROTO(JSProto_Object),
    PropertyStub,         /* addProperty */
    args_delProperty,
    PropertyStub,         /* getProperty */
    StrictPropertyStub,   /* setProperty */
    strictargs_enumerate,
    reinterpret_cast<JSResolveOp>(strictargs_resolve),
    ConvertStub,
    args_finalize,        /* finalize   */
    NULL,                 /* reserved0   */
    NULL,                 /* checkAccess */
    NULL,                 /* call        */
    NULL,                 /* construct   */
    NULL,                 /* xdrObject   */
    NULL,                 /* hasInstance */
    args_trace
};

}

/*
 * A Declarative Environment object stores its active JSStackFrame pointer in
 * its private slot, just as Call and Arguments objects do.
 */
Class js_DeclEnvClass = {
    js_Object_str,
    JSCLASS_HAS_PRIVATE | JSCLASS_HAS_CACHED_PROTO(JSProto_Object),
    PropertyStub,         /* addProperty */
    PropertyStub,         /* delProperty */
    PropertyStub,         /* getProperty */
    StrictPropertyStub,   /* setProperty */
    EnumerateStub,
    ResolveStub,
    ConvertStub
};

static JSBool
CheckForEscapingClosure(JSContext *cx, JSObject *obj, Value *vp)
{
    JS_ASSERT(obj->isCall() || obj->getClass() == &js_DeclEnvClass);

    const Value &v = *vp;

    JSObject *funobj;
    if (IsFunctionObject(v, &funobj)) {
        JSFunction *fun = GET_FUNCTION_PRIVATE(cx, funobj);

        /*
         * Any escaping null or flat closure that reaches above itself or
         * contains nested functions that reach above it must be wrapped.
         * We can wrap only when this Call or Declarative Environment obj
         * still has an active stack frame associated with it.
         */
        if (fun->needsWrapper()) {
            LeaveTrace(cx);

            JSStackFrame *fp = (JSStackFrame *) obj->getPrivate();
            if (fp) {
                JSObject *wrapper = WrapEscapingClosure(cx, fp, fun);
                if (!wrapper)
                    return false;
                vp->setObject(*wrapper);
                return true;
            }

            JS_ReportErrorNumber(cx, js_GetErrorMessage, NULL,
                                 JSMSG_OPTIMIZED_CLOSURE_LEAK);
            return false;
        }
    }
    return true;
}

static JSBool
CalleeGetter(JSContext *cx, JSObject *obj, jsid id, Value *vp)
{
    return CheckForEscapingClosure(cx, obj, vp);
}

/*
 * Construct a call object for the given bindings.  If this is a call object
 * for a function invocation, callee should be the function being called.
 * Otherwise it must be a call object for eval of strict mode code, and callee
 * must be null.
 */
static JSObject *
NewCallObject(JSContext *cx, JSScript *script, JSObject &scopeChain, JSObject *callee)
{
    Bindings &bindings = script->bindings;
    size_t argsVars = bindings.countArgsAndVars();
    size_t slots = JSObject::CALL_RESERVED_SLOTS + argsVars;
    gc::FinalizeKind kind = gc::GetGCObjectKind(slots);

    JSObject *callobj = js_NewGCObject(cx, kind);
    if (!callobj)
        return NULL;

    /* Init immediately to avoid GC seeing a half-init'ed object. */
    callobj->initCall(cx, bindings, &scopeChain);

    /* This must come after callobj->lastProp has been set. */
    if (!callobj->ensureInstanceReservedSlots(cx, argsVars))
        return NULL;

#ifdef DEBUG
    for (Shape::Range r = callobj->lastProp; !r.empty(); r.popFront()) {
        const Shape &s = r.front();
        if (s.slot != SHAPE_INVALID_SLOT) {
            JS_ASSERT(s.slot + 1 == callobj->slotSpan());
            break;
        }
    }
#endif

    callobj->setCallObjCallee(callee);
    return callobj;
}

static inline JSObject *
NewDeclEnvObject(JSContext *cx, JSStackFrame *fp)
{
    JSObject *envobj = js_NewGCObject(cx, FINALIZE_OBJECT2);
    if (!envobj)
        return NULL;

    EmptyShape *emptyDeclEnvShape = EmptyShape::getEmptyDeclEnvShape(cx);
    if (!emptyDeclEnvShape)
        return NULL;
    envobj->init(cx, &js_DeclEnvClass, cx->getTypeEmpty(), &fp->scopeChain(), fp, false);
    envobj->setMap(emptyDeclEnvShape);

    return envobj;
}

namespace js {

JSObject *
CreateFunCallObject(JSContext *cx, JSStackFrame *fp)
{
    JS_ASSERT(fp->isNonEvalFunctionFrame());
    JS_ASSERT(!fp->hasCallObj());

    JSObject *scopeChain = &fp->scopeChain();
    JS_ASSERT_IF(scopeChain->isWith() || scopeChain->isBlock() || scopeChain->isCall(),
                 scopeChain->getPrivate() != fp);

    /*
     * For a named function expression Call's parent points to an environment
     * object holding function's name.
     */
    if (JSAtom *lambdaName = (fp->fun()->flags & JSFUN_LAMBDA) ? fp->fun()->atom : NULL) {
        scopeChain = NewDeclEnvObject(cx, fp);
        if (!scopeChain)
            return NULL;

        if (!js_DefineNativeProperty(cx, scopeChain, ATOM_TO_JSID(lambdaName),
                                     ObjectValue(fp->callee()),
                                     CalleeGetter, NULL,
                                     JSPROP_PERMANENT | JSPROP_READONLY,
                                     0, 0, NULL)) {
            return NULL;
        }
    }

    JSObject *callobj = NewCallObject(cx, fp->script(), *scopeChain, &fp->callee());
    if (!callobj)
        return NULL;

    callobj->setPrivate(fp);
    fp->setScopeChainWithOwnCallObj(*callobj);
    return callobj;
}

JSObject *
CreateEvalCallObject(JSContext *cx, JSStackFrame *fp)
{
    JSObject *callobj = NewCallObject(cx, fp->script(), fp->scopeChain(), NULL);
    if (!callobj)
        return false;

    callobj->setPrivate(fp);
    fp->setScopeChainWithOwnCallObj(*callobj);
    return callobj;
}

} // namespace js

JSObject * JS_FASTCALL
js_CreateCallObjectOnTrace(JSContext *cx, JSFunction *fun, JSObject *callee, JSObject *scopeChain)
{
    JS_ASSERT(!js_IsNamedLambda(fun));
    JS_ASSERT(scopeChain);
    JS_ASSERT(callee);
    return NewCallObject(cx, fun->script(), *scopeChain, callee);
}

JS_DEFINE_CALLINFO_4(extern, OBJECT, js_CreateCallObjectOnTrace, CONTEXT, FUNCTION, OBJECT, OBJECT,
                     0, nanojit::ACCSET_STORE_ANY)

inline static void
CopyValuesToCallObject(JSObject &callobj, uintN nargs, Value *argv, uintN nvars, Value *slots)
{
    JS_ASSERT(callobj.numSlots() >= JSObject::CALL_RESERVED_SLOTS + nargs + nvars);
    Value *base = callobj.getSlots() + JSObject::CALL_RESERVED_SLOTS;
    memcpy(base, argv, nargs * sizeof(Value));
    memcpy(base + nargs, slots, nvars * sizeof(Value));
}

void
js_PutCallObject(JSContext *cx, JSStackFrame *fp)
{
    JSObject &callobj = fp->callObj();
    JS_ASSERT(callobj.getPrivate() == fp);
    JS_ASSERT_IF(fp->isEvalFrame(), fp->isStrictEvalFrame());
    JS_ASSERT(fp->isEvalFrame() == callobj.callIsForEval());

    /* Get the arguments object to snapshot fp's actual argument values. */
    if (fp->hasArgsObj()) {
        if (!fp->hasOverriddenArgs())
            callobj.setCallObjArguments(ObjectValue(fp->argsObj()));
        js_PutArgsObject(cx, fp);
    }

    JSScript *script = fp->script();
    Bindings &bindings = script->bindings;

    if (callobj.callIsForEval()) {
        JS_ASSERT(script->strictModeCode);
        JS_ASSERT(bindings.countArgs() == 0);

        /* This could be optimized as below, but keep it simple for now. */
        CopyValuesToCallObject(callobj, 0, NULL, bindings.countVars(), fp->slots());
    } else {
        JSFunction *fun = fp->fun();
        JS_ASSERT(fun == callobj.getCallObjCalleeFunction());
        JS_ASSERT(script == fun->script());

        uintN n = bindings.countArgsAndVars();
        if (n > 0) {
            JS_ASSERT(JSObject::CALL_RESERVED_SLOTS + n <= callobj.numSlots());

            uint32 nvars = bindings.countVars();
            uint32 nargs = bindings.countArgs();
            JS_ASSERT(fun->nargs == nargs);
            JS_ASSERT(nvars + nargs == n);

            JSScript *script = fun->script();
            if (script->usesEval
#ifdef JS_METHODJIT
                || script->debugMode
#endif
                ) {
                CopyValuesToCallObject(callobj, nargs, fp->formalArgs(), nvars, fp->slots());
            } else {
                /*
                 * For each arg & var that is closed over, copy it from the stack
                 * into the call object.
                 */
                uint32 nclosed = script->nClosedArgs;
                for (uint32 i = 0; i < nclosed; i++) {
                    uint32 e = script->getClosedArg(i);
                    callobj.setSlot(JSObject::CALL_RESERVED_SLOTS + e, fp->formalArg(e));
                }

                nclosed = script->nClosedVars;
                for (uint32 i = 0; i < nclosed; i++) {
                    uint32 e = script->getClosedVar(i);
                    callobj.setSlot(JSObject::CALL_RESERVED_SLOTS + nargs + e, fp->slots()[e]);
                }
            }
        }

        /* Clear private pointers to fp, which is about to go away (js_Invoke). */
        if (js_IsNamedLambda(fun)) {
            JSObject *env = callobj.getParent();

            JS_ASSERT(env->getClass() == &js_DeclEnvClass);
            JS_ASSERT(env->getPrivate() == fp);
            env->setPrivate(NULL);
        }
    }

    callobj.setPrivate(NULL);
}

JSBool JS_FASTCALL
js_PutCallObjectOnTrace(JSContext *cx, JSObject *callobj, uint32 nargs, Value *argv,
                        uint32 nvars, Value *slots)
{
    JS_ASSERT(callobj->isCall());
    JS_ASSERT(!callobj->getPrivate());

    uintN n = nargs + nvars;
    if (n != 0)
        CopyValuesToCallObject(*callobj, nargs, argv, nvars, slots);

    return true;
}

JS_DEFINE_CALLINFO_6(extern, BOOL, js_PutCallObjectOnTrace, CONTEXT, OBJECT, UINT32, VALUEPTR,
                     UINT32, VALUEPTR, 0, nanojit::ACCSET_STORE_ANY)

namespace js {

static JSBool
GetCallArguments(JSContext *cx, JSObject *obj, jsid id, Value *vp)
{
    JSStackFrame *fp = obj->maybeCallObjStackFrame();
    if (fp && !fp->hasOverriddenArgs()) {
        JSObject *argsobj = js_GetArgsObject(cx, fp);
        if (!argsobj)
            return false;
        vp->setObject(*argsobj);
    } else {
        *vp = obj->getCallObjArguments();
    }
    return true;
}

static JSBool
SetCallArguments(JSContext *cx, JSObject *obj, jsid id, JSBool strict, Value *vp)
{
    if (JSStackFrame *fp = obj->maybeCallObjStackFrame())
        fp->setOverriddenArgs();
    obj->setCallObjArguments(*vp);
    return true;
}

JSBool
GetCallArg(JSContext *cx, JSObject *obj, jsid id, Value *vp)
{
    JS_ASSERT((int16) JSID_TO_INT(id) == JSID_TO_INT(id));
    uintN i = (uint16) JSID_TO_INT(id);

    if (JSStackFrame *fp = obj->maybeCallObjStackFrame())
        *vp = fp->formalArg(i);
    else
        *vp = obj->callObjArg(i);
    return true;
}

JSBool
SetCallArg(JSContext *cx, JSObject *obj, jsid id, JSBool strict, Value *vp)
{
    JS_ASSERT((int16) JSID_TO_INT(id) == JSID_TO_INT(id));
    uintN i = (uint16) JSID_TO_INT(id);

    Value *argp;
    if (JSStackFrame *fp = obj->maybeCallObjStackFrame())
        argp = &fp->formalArg(i);
    else
        argp = &obj->callObjArg(i);

    JSScript *script = obj->getCallObjCalleeFunction()->script();
    if (!script->typeSetArgument(cx, i, *vp))
        return false;

    GC_POKE(cx, *argp);
    *argp = *vp;
    return true;
}

JSBool
GetCallUpvar(JSContext *cx, JSObject *obj, jsid id, Value *vp)
{
    JS_ASSERT((int16) JSID_TO_INT(id) == JSID_TO_INT(id));
    uintN i = (uint16) JSID_TO_INT(id);

    *vp = obj->getCallObjCallee()->getFlatClosureUpvar(i);
    return true;
}

JSBool
SetCallUpvar(JSContext *cx, JSObject *obj, jsid id, JSBool strict, Value *vp)
{
    JS_ASSERT((int16) JSID_TO_INT(id) == JSID_TO_INT(id));
    uintN i = (uint16) JSID_TO_INT(id);

    Value *up = &obj->getCallObjCallee()->getFlatClosureUpvar(i);

    GC_POKE(cx, *up);
    *up = *vp;
    return true;
}

JSBool
GetCallVar(JSContext *cx, JSObject *obj, jsid id, Value *vp)
{
    JS_ASSERT((int16) JSID_TO_INT(id) == JSID_TO_INT(id));
    uintN i = (uint16) JSID_TO_INT(id);

    if (JSStackFrame *fp = obj->maybeCallObjStackFrame())
        *vp = fp->varSlot(i);
    else
        *vp = obj->callObjVar(i);

    return true;
}

JSBool
GetCallVarChecked(JSContext *cx, JSObject *obj, jsid id, Value *vp)
{
    if (!GetCallVar(cx, obj, id, vp))
        return false;

    return CheckForEscapingClosure(cx, obj, vp);
}

JSBool
SetCallVar(JSContext *cx, JSObject *obj, jsid id, JSBool strict, Value *vp)
{
    JS_ASSERT(obj->isCall());

    JS_ASSERT((int16) JSID_TO_INT(id) == JSID_TO_INT(id));
    uintN i = (uint16) JSID_TO_INT(id);

    /*
     * As documented in TraceRecorder::attemptTreeCall(), when recording an
     * inner tree call, the recorder assumes the inner tree does not mutate
     * any tracked upvars. The abort here is a pessimistic precaution against
     * bug 620662, where an inner tree setting a closed stack variable in an
     * outer tree is illegal, and runtime would fall off trace.
     */
#ifdef JS_TRACER
    if (JS_ON_TRACE(cx)) {
        TraceMonitor *tm = JS_TRACE_MONITOR_ON_TRACE(cx);
        if (tm->recorder && tm->tracecx)
            AbortRecording(cx, "upvar write in nested tree");
    }
#endif

    Value *varp;
    if (JSStackFrame *fp = obj->maybeCallObjStackFrame())
        varp = &fp->varSlot(i);
    else
        varp = &obj->callObjVar(i);

    JSScript *script = obj->getCallObjCalleeFunction()->script();
    if (!script->typeSetLocal(cx, i, *vp))
        return false;

    GC_POKE(cx, *varp);
    *varp = *vp;
    return true;
}

} // namespace js

#if JS_TRACER
JSBool JS_FASTCALL
js_SetCallArg(JSContext *cx, JSObject *obj, jsid slotid, ValueArgType arg)
{
    Value argcopy = ValueArgToConstRef(arg);
    return SetCallArg(cx, obj, slotid, false /* STRICT DUMMY */, &argcopy);
}
JS_DEFINE_CALLINFO_4(extern, BOOL, js_SetCallArg, CONTEXT, OBJECT, JSID, VALUE, 0,
                     nanojit::ACCSET_STORE_ANY)

JSBool JS_FASTCALL
js_SetCallVar(JSContext *cx, JSObject *obj, jsid slotid, ValueArgType arg)
{
    Value argcopy = ValueArgToConstRef(arg);
    return SetCallVar(cx, obj, slotid, false /* STRICT DUMMY */, &argcopy);
}
JS_DEFINE_CALLINFO_4(extern, BOOL, js_SetCallVar, CONTEXT, OBJECT, JSID, VALUE, 0,
                     nanojit::ACCSET_STORE_ANY)
#endif

static JSBool
call_resolve(JSContext *cx, JSObject *obj, jsid id, uintN flags,
             JSObject **objp)
{
    JS_ASSERT(obj->isCall());
    JS_ASSERT(!obj->getProto());

    if (!JSID_IS_ATOM(id))
        return true;

    JSObject *callee = obj->getCallObjCallee();
#ifdef DEBUG
    if (callee) {
        JSScript *script = callee->getFunctionPrivate()->script();
        JS_ASSERT(!script->bindings.hasBinding(cx, JSID_TO_ATOM(id)));
    }
#endif

    /*
     * Resolve arguments so that we never store a particular Call object's
     * arguments object reference in a Call prototype's |arguments| slot.
     *
     * Include JSPROP_ENUMERATE for consistency with all other Call object
     * properties; see js::Bindings::add and js::Interpret's JSOP_DEFFUN
     * rebinding-Call-property logic.
     */
    if (callee && id == ATOM_TO_JSID(cx->runtime->atomState.argumentsAtom)) {
        if (!js_DefineNativeProperty(cx, obj, id, UndefinedValue(),
                                     GetCallArguments, SetCallArguments,
                                     JSPROP_PERMANENT | JSPROP_SHARED | JSPROP_ENUMERATE,
                                     0, 0, NULL, JSDNP_DONT_PURGE)) {
            return false;
        }
        *objp = obj;
        return true;
    }

    /* Control flow reaches here only if id was not resolved. */
    return true;
}

static void
call_trace(JSTracer *trc, JSObject *obj)
{
    JS_ASSERT(obj->isCall());
    if (JSStackFrame *fp = obj->maybeCallObjStackFrame()) {
        /*
         * FIXME: Hide copies of stack values rooted by fp from the Cycle
         * Collector, which currently lacks a non-stub Unlink implementation
         * for JS objects (including Call objects), so is unable to collect
         * cycles involving Call objects whose frames are active without this
         * hiding hack.
         */
        uintN first = JSObject::CALL_RESERVED_SLOTS;
        uintN count = fp->script()->bindings.countArgsAndVars();

        JS_ASSERT(obj->numSlots() >= first + count);
        SetValueRangeToUndefined(obj->getSlots() + first, count);
    }

    MaybeMarkGenerator(trc, obj);
}

JS_PUBLIC_DATA(Class) js_CallClass = {
    "Call",
    JSCLASS_HAS_PRIVATE |
    JSCLASS_HAS_RESERVED_SLOTS(JSObject::CALL_RESERVED_SLOTS) |
    JSCLASS_NEW_RESOLVE | JSCLASS_IS_ANONYMOUS,
    PropertyStub,         /* addProperty */
    PropertyStub,         /* delProperty */
    PropertyStub,         /* getProperty */
    StrictPropertyStub,   /* setProperty */
    JS_EnumerateStub,
    (JSResolveOp)call_resolve,
    NULL,                 /* convert: Leave it NULL so we notice if calls ever escape */
    NULL,                 /* finalize */
    NULL,                 /* reserved0   */
    NULL,                 /* checkAccess */
    NULL,                 /* call        */
    NULL,                 /* construct   */
    NULL,                 /* xdrObject   */
    NULL,                 /* hasInstance */
    call_trace
};

bool
JSStackFrame::getValidCalleeObject(JSContext *cx, Value *vp)
{
    if (!isFunctionFrame()) {
        vp->setUndefined();
        return true;
    }

    JSFunction *fun = this->fun();

    /*
     * See the equivalent condition in ArgGetter for the 'callee' id case, but
     * note that here we do not want to throw, since this escape can happen via
     * a foo.caller reference alone, without any debugger or indirect eval. And
     * alas, it seems foo.caller is still used on the Web.
     */
    if (fun->needsWrapper()) {
        JSObject *wrapper = WrapEscapingClosure(cx, this, fun);
        if (!wrapper)
            return false;
        vp->setObject(*wrapper);
        return true;
    }

    JSObject &funobj = callee();
    vp->setObject(funobj);

    /*
     * Check for an escape attempt by a joined function object, which must go
     * through the frame's |this| object's method read barrier for the method
     * atom by which it was uniquely associated with a property.
     */
    const Value &thisv = functionThis();
    if (thisv.isObject()) {
        JS_ASSERT(funobj.getFunctionPrivate() == fun);

        if (&fun->compiledFunObj() == &funobj && fun->methodAtom()) {
            JSObject *thisp = &thisv.toObject();
            JSObject *first_barriered_thisp = NULL;

            do {
                /*
                 * While a non-native object is responsible for handling its
                 * entire prototype chain, notable non-natives including dense
                 * and typed arrays have native prototypes, so keep going.
                 */
                if (!thisp->isNative())
                    continue;

                if (thisp->hasMethodBarrier()) {
                    const Shape *shape = thisp->nativeLookup(ATOM_TO_JSID(fun->methodAtom()));
                    if (shape) {
                        /*
                         * Two cases follow: the method barrier was not crossed
                         * yet, so we cross it here; the method barrier *was*
                         * crossed but after the call, in which case we fetch
                         * and validate the cloned (unjoined) funobj from the
                         * method property's slot.
                         *
                         * In either case we must allow for the method property
                         * to have been replaced, or its value overwritten.
                         */
                        if (shape->isMethod() && &shape->methodObject() == &funobj) {
                            if (!thisp->methodReadBarrier(cx, *shape, vp))
                                return false;
                            calleeValue().setObject(vp->toObject());
                            return true;
                        }

                        if (shape->hasSlot()) {
                            Value v = thisp->getSlot(shape->slot);
                            JSObject *clone;

                            if (IsFunctionObject(v, &clone) &&
                                GET_FUNCTION_PRIVATE(cx, clone) == fun &&
                                clone->hasMethodObj(*thisp)) {
                                JS_ASSERT_IF(!clone->getType()->singleton, clone != &funobj);
                                *vp = v;
                                calleeValue().setObject(*clone);
                                return true;
                            }
                        }
                    }

                    if (!first_barriered_thisp)
                        first_barriered_thisp = thisp;
                }
            } while ((thisp = thisp->getProto()) != NULL);

            if (!first_barriered_thisp)
                return true;

            /*
             * At this point, we couldn't find an already-existing clone (or
             * force to exist a fresh clone) created via thisp's method read
             * barrier, so we must clone fun and store it in fp's callee to
             * avoid re-cloning upon repeated foo.caller access.
             *
             * This must mean the code in js_DeleteProperty could not find this
             * stack frame on the stack when the method was deleted. We've lost
             * track of the method, so we associate it with the first barriered
             * object found starting from thisp on the prototype chain.
             */
            JSObject *newfunobj = CloneFunctionObject(cx, fun, fun->getParent());
            if (!newfunobj)
                return false;
            newfunobj->setMethodObj(*first_barriered_thisp);
            calleeValue().setObject(*newfunobj);
            vp->setObject(*newfunobj);
            return true;
        }
    }

    return true;
}

/* Generic function tinyids. */
enum {
    FUN_ARGUMENTS   = -1,       /* predefined arguments local variable */
    FUN_LENGTH      = -2,       /* number of actual args, arity if inactive */
    FUN_ARITY       = -3,       /* number of formal parameters; desired argc */
    FUN_NAME        = -4,       /* function name, "" if anonymous */
    FUN_CALLER      = -5        /* Function.prototype.caller, backward compat */
};

static JSBool
fun_getProperty(JSContext *cx, JSObject *obj, jsid id, Value *vp)
{
    if (!JSID_IS_INT(id))
        return true;

    jsint slot = JSID_TO_INT(id);

    /*
     * Loop because getter and setter can be delegated from another class,
     * but loop only for FUN_LENGTH because we must pretend that f.length
     * is in each function instance f, per ECMA-262, instead of only in the
     * Function.prototype object (we use JSPROP_PERMANENT with JSPROP_SHARED
     * to make it appear so).
     *
     * This code couples tightly to the attributes for lazyFunctionDataProps[]
     * and poisonPillProps[] initializers below, and to js_SetProperty and
     * js_HasOwnProperty.
     *
     * It's important to allow delegating objects, even though they inherit
     * this getter (fun_getProperty), to override arguments, arity, caller,
     * and name.  If we didn't return early for slot != FUN_LENGTH, we would
     * clobber *vp with the native property value, instead of letting script
     * override that value in delegating objects.
     *
     * Note how that clobbering is what simulates JSPROP_READONLY for all of
     * the non-standard properties when the directly addressed object (obj)
     * is a function object (i.e., when this loop does not iterate).
     */
    JSFunction *fun;
    while (!(fun = (JSFunction *)
                   GetInstancePrivate(cx, obj, &js_FunctionClass, NULL))) {
        if (slot != FUN_LENGTH)
            return true;
        obj = obj->getProto();
        if (!obj)
            return true;
    }

    if (slot == FUN_ARGUMENTS || slot == FUN_CALLER) {
        /*
         * Mark the function's script as uninlineable, to expand any of its
         * frames on the stack before we go looking for them.
         */
        if (fun->isInterpreted() && !cx->markTypeFunctionUninlineable(fun->getType()))
            return false;
    }

    /* Find fun's top-most activation record. */
    JSStackFrame *fp;
    for (fp = js_GetTopStackFrame(cx, FRAME_EXPAND_NONE);
         fp && (fp->maybeFun() != fun || fp->isEvalOrDebuggerFrame());
         fp = fp->prev()) {
        continue;
    }

#ifdef JS_METHODJIT
    if (slot == FUN_CALLER && fp && fp->prev()) {
        /* Also make sure the caller is uninlineable. */
        JSInlinedSite *inlined;
        fp->prev()->pc(cx, fp, &inlined);
        if (inlined) {
            JSFunction *fun = fp->prev()->jit()->inlineFrames()[inlined->inlineIndex].fun;
            if (!cx->markTypeFunctionUninlineable(fun->getType()))
                return false;
        }
    }
#endif

    JSAtom *atom = NULL;

    switch (slot) {
      case FUN_ARGUMENTS:
        /* Warn if strict about f.arguments or equivalent unqualified uses. */
        if (!JS_ReportErrorFlagsAndNumber(cx,
                                          JSREPORT_WARNING | JSREPORT_STRICT,
                                          js_GetErrorMessage, NULL,
                                          JSMSG_DEPRECATED_USAGE,
                                          js_arguments_str)) {
            return false;
        }
        if (fp) {
            if (!js_GetArgsValue(cx, fp, vp))
                return false;
        } else {
            vp->setNull();
        }
        atom = cx->runtime->atomState.argumentsAtom;
        break;

      case FUN_LENGTH:
        vp->setInt32(fun->nargs);
        atom = cx->runtime->atomState.lengthAtom;
        break;

      case FUN_ARITY:
        vp->setInt32(fun->nargs);
        atom = cx->runtime->atomState.arityAtom;
        break;

      case FUN_NAME:
        vp->setString(fun->atom ? fun->atom
                                : cx->runtime->emptyString);
        atom = cx->runtime->atomState.nameAtom;
        break;

      case FUN_CALLER:
        vp->setNull();
        if (fp && fp->prev() && !fp->prev()->getValidCalleeObject(cx, vp))
            return false;

        if (vp->isObject()) {
            JSObject &caller = vp->toObject();

            /* Censor the caller if it is from another compartment. */
            if (caller.getCompartment() != cx->compartment) {
                vp->setNull();
            } else if (caller.isFunction()) {
                JSFunction *callerFun = caller.getFunctionPrivate();
                if (callerFun->isInterpreted() && callerFun->inStrictMode()) {
                    JS_ReportErrorFlagsAndNumber(cx, JSREPORT_ERROR, js_GetErrorMessage, NULL,
                                                 JSMSG_CALLER_IS_STRICT);
                    return false;
                }
            }
        }
        atom = cx->runtime->atomState.callerAtom;
        break;

      default:
        JS_NOT_REACHED("fun_getProperty");
    }

    jsid nameid = atom ? ATOM_TO_JSID(atom) : JSID_VOID;
    return cx->addTypePropertyId(obj->getType(), nameid, *vp);
}

struct LazyFunctionDataProp {
    uint16      atomOffset;
    int8        tinyid;
    uint8       attrs;
};

struct PoisonPillProp {
    uint16       atomOffset;
    int8         tinyid;
};

/* NB: no sentinels at ends -- use JS_ARRAY_LENGTH to bound loops. */

static const LazyFunctionDataProp lazyFunctionDataProps[] = {
    {ATOM_OFFSET(arity),     FUN_ARITY,      JSPROP_PERMANENT|JSPROP_READONLY},
    {ATOM_OFFSET(name),      FUN_NAME,       JSPROP_PERMANENT|JSPROP_READONLY},
};

/* Properties censored into [[ThrowTypeError]] in strict mode. */
static const PoisonPillProp poisonPillProps[] = {
    {ATOM_OFFSET(arguments), FUN_ARGUMENTS },
    {ATOM_OFFSET(caller),    FUN_CALLER    },
};

static JSBool
fun_enumerate(JSContext *cx, JSObject *obj)
{
    JS_ASSERT(obj->isFunction());

    jsid id;
    bool found;

    if (!obj->isBoundFunction()) {
        id = ATOM_TO_JSID(cx->runtime->atomState.classPrototypeAtom);
        if (!obj->hasProperty(cx, id, &found, JSRESOLVE_QUALIFIED))
            return false;
    }

    id = ATOM_TO_JSID(cx->runtime->atomState.lengthAtom);
    if (!obj->hasProperty(cx, id, &found, JSRESOLVE_QUALIFIED))
        return false;

    for (uintN i = 0; i < JS_ARRAY_LENGTH(lazyFunctionDataProps); i++) {
        const LazyFunctionDataProp &lfp = lazyFunctionDataProps[i];
        id = ATOM_TO_JSID(OFFSET_TO_ATOM(cx->runtime, lfp.atomOffset));
        if (!obj->hasProperty(cx, id, &found, JSRESOLVE_QUALIFIED))
            return false;
    }

    for (uintN i = 0; i < JS_ARRAY_LENGTH(poisonPillProps); i++) {
        const PoisonPillProp &p = poisonPillProps[i];
        id = ATOM_TO_JSID(OFFSET_TO_ATOM(cx->runtime, p.atomOffset));
        if (!obj->hasProperty(cx, id, &found, JSRESOLVE_QUALIFIED))
            return false;
    }

    return true;
}

static JSObject *
ResolveInterpretedFunctionPrototype(JSContext *cx, JSObject *obj)
{
#ifdef DEBUG
    JSFunction *fun = obj->getFunctionPrivate();
    JS_ASSERT(fun->isInterpreted());
    JS_ASSERT(!fun->isFunctionPrototype());
#endif

    /*
     * Assert that fun is not a compiler-created function object, which
     * must never leak to script or embedding code and then be mutated.
     * Also assert that obj is not bound, per the ES5 15.3.4.5 ref above.
     */
    JS_ASSERT(!IsInternalFunctionObject(obj));
    JS_ASSERT(!obj->isBoundFunction());

    /*
     * Make the prototype object an instance of Object with the same parent
     * as the function object itself.
     */
    JSObject *parent = obj->getParent();
    JSObject *objProto;
    if (!js_GetClassPrototype(cx, parent, JSProto_Object, &objProto))
        return NULL;
    JSObject *proto = NewNativeClassInstance(cx, &js_ObjectClass, objProto, parent);
    if (!proto)
        return NULL;

    /* Make a new type for the prototype object. */
    TypeObject *protoType = cx->newTypeObject(obj->getType()->name(), "prototype", objProto);
    if (!protoType || !proto->setTypeAndUniqueShape(cx, protoType))
        return NULL;

    /*
     * ECMA (15.3.5.2) says that a user-defined function's .prototype property
     * is non-configurable, non-enumerable, and (initially) writable. Hence
     * JSPROP_PERMANENT below. By contrast, the built-in constructors, such as
     * Object (15.2.3.1) and Function (15.3.3.1), have non-writable
     * .prototype properties. Those are eagerly defined, with attributes
     * JSPROP_PERMANENT | JSPROP_READONLY, in js_InitClass.
     */
    if (!js_SetClassPrototype(cx, obj, proto, JSPROP_PERMANENT))
        return NULL;
    return proto;
}

static JSBool
fun_resolve(JSContext *cx, JSObject *obj, jsid id, uintN flags,
            JSObject **objp)
{
    if (!JSID_IS_ATOM(id))
        return true;

    JSFunction *fun = obj->getFunctionPrivate();

    if (JSID_IS_ATOM(id, cx->runtime->atomState.classPrototypeAtom)) {
        /*
         * Native or "built-in" functions do not have a .prototype property per
         * ECMA-262 (all editions). Built-in constructor functions, e.g. Object
         * and Function to name two conspicuous examples, do have a .prototype
         * property, but it is created eagerly by js_InitClass (jsobj.cpp).
         *
         * ES5 15.3.4: the non-native function object named Function.prototype
         * must not have a .prototype property.
         *
         * ES5 15.3.4.5: bound functions don't have a prototype property. The
         * isNative() test covers this case because bound functions are native
         * functions by definition/construction.
         */
        if (fun->isNative() || fun->isFunctionPrototype())
            return true;

        if (!ResolveInterpretedFunctionPrototype(cx, obj))
            return false;

        *objp = obj;
        return true;
    }

    if (JSID_IS_ATOM(id, cx->runtime->atomState.lengthAtom)) {
        JS_ASSERT(!IsInternalFunctionObject(obj));
        if (!cx->addTypePropertyId(obj->getType(), id, types::TYPE_INT32) ||
            !js_DefineNativeProperty(cx, obj, id, Int32Value(fun->nargs),
                                     PropertyStub, StrictPropertyStub,
                                     JSPROP_PERMANENT | JSPROP_READONLY, 0, 0, NULL)) {
            return false;
        }
        *objp = obj;
        return true;
    }

    for (uintN i = 0; i < JS_ARRAY_LENGTH(lazyFunctionDataProps); i++) {
        const LazyFunctionDataProp *lfp = &lazyFunctionDataProps[i];

        if (JSID_IS_ATOM(id, OFFSET_TO_ATOM(cx->runtime, lfp->atomOffset))) {
            JS_ASSERT(!IsInternalFunctionObject(obj));

            if (!js_DefineNativeProperty(cx, obj, id, UndefinedValue(),
                                         fun_getProperty, StrictPropertyStub,
                                         lfp->attrs, Shape::HAS_SHORTID,
                                         lfp->tinyid, NULL)) {
                return false;
            }
            *objp = obj;
            return true;
        }
    }

    for (uintN i = 0; i < JS_ARRAY_LENGTH(poisonPillProps); i++) {
        const PoisonPillProp &p = poisonPillProps[i];

        if (JSID_IS_ATOM(id, OFFSET_TO_ATOM(cx->runtime, p.atomOffset))) {
            JS_ASSERT(!IsInternalFunctionObject(obj));

            PropertyOp getter;
            StrictPropertyOp setter;
            uintN attrs = JSPROP_PERMANENT;
            if (fun->isInterpreted() ? fun->inStrictMode() : obj->isBoundFunction()) {
                JSObject *throwTypeError = obj->getThrowTypeError();

                getter = CastAsPropertyOp(throwTypeError);
                setter = CastAsStrictPropertyOp(throwTypeError);
                attrs |= JSPROP_GETTER | JSPROP_SETTER;
            } else {
                getter = fun_getProperty;
                setter = StrictPropertyStub;
            }

            if (!js_DefineNativeProperty(cx, obj, id, UndefinedValue(),
                                         getter, setter,
                                         attrs, Shape::HAS_SHORTID,
                                         p.tinyid, NULL)) {
                return false;
            }
            *objp = obj;
            return true;
        }
    }

    return true;
}

#if JS_HAS_XDR

/* XXX store parent and proto, if defined */
JSBool
js_XDRFunctionObject(JSXDRState *xdr, JSObject **objp)
{
    JSContext *cx;
    JSFunction *fun;
    uint32 firstword;           /* flag telling whether fun->atom is non-null,
                                   plus for fun->u.i.skipmin, fun->u.i.wrapper,
                                   and 14 bits reserved for future use */
    uint32 flagsword;           /* word for argument count and fun->flags */

    cx = xdr->cx;
    if (xdr->mode == JSXDR_ENCODE) {
        fun = GET_FUNCTION_PRIVATE(cx, *objp);
        if (!FUN_INTERPRETED(fun)) {
            JSAutoByteString funNameBytes;
            if (const char *name = GetFunctionNameBytes(cx, fun, &funNameBytes)) {
                JS_ReportErrorNumber(cx, js_GetErrorMessage, NULL, JSMSG_NOT_SCRIPTED_FUNCTION,
                                     name);
            }
            return false;
        }
        if (fun->u.i.wrapper) {
            JSAutoByteString funNameBytes;
            if (const char *name = GetFunctionNameBytes(cx, fun, &funNameBytes))
                JS_ReportErrorNumber(cx, js_GetErrorMessage, NULL, JSMSG_XDR_CLOSURE_WRAPPER, name);
            return false;
        }
        JS_ASSERT((fun->u.i.wrapper & ~1U) == 0);
        firstword = (fun->u.i.skipmin << 2) | (fun->u.i.wrapper << 1) | !!fun->atom;
        flagsword = (fun->nargs << 16) | fun->flags;
    } else {
        fun = js_NewFunction(cx, NULL, NULL, 0, JSFUN_INTERPRETED, NULL, NULL, NULL, NULL);
        if (!fun)
            return false;
        FUN_OBJECT(fun)->clearParent();
        if (!FUN_OBJECT(fun)->clearType(cx))
            return false;
    }

    AutoObjectRooter tvr(cx, FUN_OBJECT(fun));

    if (!JS_XDRUint32(xdr, &firstword))
        return false;
    if ((firstword & 1U) && !js_XDRAtom(xdr, &fun->atom))
        return false;
    if (!JS_XDRUint32(xdr, &flagsword))
        return false;

    if (xdr->mode == JSXDR_DECODE) {
        fun->nargs = flagsword >> 16;
        JS_ASSERT((flagsword & JSFUN_KINDMASK) >= JSFUN_INTERPRETED);
        fun->flags = uint16(flagsword);
        fun->u.i.skipmin = uint16(firstword >> 2);
        fun->u.i.wrapper = JSPackedBool((firstword >> 1) & 1);
    }

    if (!js_XDRScript(xdr, &fun->u.i.script))
        return false;

    if (xdr->mode == JSXDR_DECODE) {
        *objp = FUN_OBJECT(fun);
#ifdef CHECK_SCRIPT_OWNER
        fun->script()->owner = NULL;
#endif
        if (!fun->u.i.script->typeSetFunction(cx, fun))
            return false;
        JS_ASSERT(fun->nargs == fun->script()->bindings.countArgs());
        js_CallNewScriptHook(cx, fun->script(), fun);
    }

    return true;
}

#else  /* !JS_HAS_XDR */

#define js_XDRFunctionObject NULL

#endif /* !JS_HAS_XDR */

/*
 * [[HasInstance]] internal method for Function objects: fetch the .prototype
 * property of its 'this' parameter, and walks the prototype chain of v (only
 * if v is an object) returning true if .prototype is found.
 */
static JSBool
fun_hasInstance(JSContext *cx, JSObject *obj, const Value *v, JSBool *bp)
{
    while (obj->isFunction()) {
        if (!obj->isBoundFunction())
            break;
        obj = obj->getBoundFunctionTarget();
    }

    jsid id = ATOM_TO_JSID(cx->runtime->atomState.classPrototypeAtom);
    Value pval;
    if (!obj->getProperty(cx, id, &pval))
        return JS_FALSE;

    if (pval.isPrimitive()) {
        /*
         * Throw a runtime error if instanceof is called on a function that
         * has a non-object as its .prototype value.
         */
        js_ReportValueError(cx, JSMSG_BAD_PROTOTYPE, -1, ObjectValue(*obj), NULL);
        return JS_FALSE;
    }

    *bp = js_IsDelegate(cx, &pval.toObject(), *v);
    return JS_TRUE;
}

static void
fun_trace(JSTracer *trc, JSObject *obj)
{
    /* A newborn function object may have a not yet initialized private slot. */
    JSFunction *fun = (JSFunction *) obj->getPrivate();
    if (!fun)
        return;

    if (fun != obj) {
        /* obj is a cloned function object, trace the clone-parent, fun. */
        MarkObject(trc, *fun, "private");

        /* The function could be a flat closure with upvar copies in the clone. */
        if (fun->isFlatClosure() && fun->script()->bindings.hasUpvars()) {
            MarkValueRange(trc, fun->script()->bindings.countUpvars(),
                           obj->getFlatClosureUpvars(), "upvars");
        }
        return;
    }

    if (fun->atom)
        MarkString(trc, fun->atom, "atom");

    if (fun->isInterpreted() && fun->script())
        js_TraceScript(trc, fun->script());
}

static void
fun_finalize(JSContext *cx, JSObject *obj)
{
    /* Ignore newborn function objects. */
    JSFunction *fun = obj->getFunctionPrivate();
    if (!fun)
        return;

    /* Cloned function objects may be flat closures with upvars to free. */
    if (fun != obj) {
        if (fun->isFlatClosure() && fun->script()->bindings.hasUpvars())
            cx->free_((void *) obj->getFlatClosureUpvars());
        return;
    }

    /*
     * Null-check fun->script() because the parser sets interpreted very early.
     */
    if (fun->isInterpreted() && fun->script())
        js_DestroyScriptFromGC(cx, fun->script());
}

/*
 * Reserve two slots in all function objects for XPConnect.  Note that this
 * does not bloat every instance, only those on which reserved slots are set,
 * and those on which ad-hoc properties are defined.
 */
JS_PUBLIC_DATA(Class) js_FunctionClass = {
    js_Function_str,
    JSCLASS_HAS_PRIVATE | JSCLASS_NEW_RESOLVE |
    JSCLASS_HAS_RESERVED_SLOTS(JSFunction::CLASS_RESERVED_SLOTS) |
    JSCLASS_HAS_CACHED_PROTO(JSProto_Function),
    PropertyStub,         /* addProperty */
    PropertyStub,         /* delProperty */
    PropertyStub,         /* getProperty */
    StrictPropertyStub,   /* setProperty */
    fun_enumerate,
    (JSResolveOp)fun_resolve,
    ConvertStub,
    fun_finalize,
    NULL,                 /* reserved0   */
    NULL,                 /* checkAccess */
    NULL,                 /* call        */
    NULL,                 /* construct   */
    NULL,
    fun_hasInstance,
    fun_trace
};

JSString *
fun_toStringHelper(JSContext *cx, JSObject *obj, uintN indent)
{
    if (!obj->isFunction()) {
        if (obj->isFunctionProxy())
            return JSProxy::fun_toString(cx, obj, indent);
        JS_ReportErrorNumber(cx, js_GetErrorMessage, NULL,
                             JSMSG_INCOMPATIBLE_PROTO,
                             js_Function_str, js_toString_str,
                             "object");
        return NULL;
    }

    JSFunction *fun = GET_FUNCTION_PRIVATE(cx, obj);
    if (!fun)
        return NULL;

    if (!indent && !cx->compartment->toSourceCache.empty()) {
        ToSourceCache::Ptr p = cx->compartment->toSourceCache.ref().lookup(fun);
        if (p)
            return p->value;
    }

    JSString *str = JS_DecompileFunction(cx, fun, indent);
    if (!str)
        return NULL;

    if (!indent) {
        LazilyConstructed<ToSourceCache> &lazy = cx->compartment->toSourceCache;

        if (lazy.empty()) {
            lazy.construct();
            if (!lazy.ref().init())
                return NULL;
        }

        if (!lazy.ref().put(fun, str))
            return NULL;
    }

    return str;
}

static JSBool
fun_toString(JSContext *cx, uintN argc, Value *vp)
{
    JS_ASSERT(IsFunctionObject(vp[0]));
    uint32_t indent = 0;

    if (argc != 0 && !ValueToECMAUint32(cx, vp[2], &indent))
        return false;

    JSObject *obj = ToObject(cx, &vp[1]);
    if (!obj)
        return false;

    JSString *str = fun_toStringHelper(cx, obj, indent);
    if (!str)
        return false;

    vp->setString(str);
    return true;
}

#if JS_HAS_TOSOURCE
static JSBool
fun_toSource(JSContext *cx, uintN argc, Value *vp)
{
    JS_ASSERT(IsFunctionObject(vp[0]));

    JSObject *obj = ToObject(cx, &vp[1]);
    if (!obj)
        return false;

    JSString *str = fun_toStringHelper(cx, obj, JS_DONT_PRETTY_PRINT);
    if (!str)
        return false;

    vp->setString(str);
    return true;
}
#endif

JSBool
js_fun_call(JSContext *cx, uintN argc, Value *vp)
{
    LeaveTrace(cx);
    Value fval = vp[1];

    if (!js_IsCallable(fval)) {
        if (JSString *str = js_ValueToString(cx, fval)) {
            JSAutoByteString bytes(cx, str);
            if (!!bytes) {
                JS_ReportErrorNumber(cx, js_GetErrorMessage, NULL,
                                     JSMSG_INCOMPATIBLE_PROTO,
                                     js_Function_str, js_call_str,
                                     bytes.ptr());
            }
        }
        return false;
    }

    Value *argv = vp + 2;
    Value thisv;
    if (argc == 0) {
        thisv.setUndefined();
    } else {
        thisv = argv[0];

        argc--;
        argv++;
    }

    /* Allocate stack space for fval, obj, and the args. */
    InvokeArgsGuard args;
    if (!cx->stack().pushInvokeArgs(cx, argc, &args))
        return JS_FALSE;

    /* Push fval, thisv, and the args. */
    args.callee() = fval;
    args.thisv() = thisv;
    memcpy(args.argv(), argv, argc * sizeof *argv);

    bool ok = Invoke(cx, args, 0);
    *vp = args.rval();
    return ok;
}

/* ES5 15.3.4.3 */
JSBool
js_fun_apply(JSContext *cx, uintN argc, Value *vp)
{
    /* Step 1. */
    Value fval = vp[1];
    if (!js_IsCallable(fval)) {
        if (JSString *str = js_ValueToString(cx, fval)) {
            JSAutoByteString bytes(cx, str);
            if (!!bytes) {
                JS_ReportErrorNumber(cx, js_GetErrorMessage, NULL,
                                     JSMSG_INCOMPATIBLE_PROTO,
                                     js_Function_str, js_apply_str,
                                     bytes.ptr());
            }
        }
        return false;
    }

    /* Step 2. */
    if (argc < 2 || vp[3].isNullOrUndefined())
        return js_fun_call(cx, (argc > 0) ? 1 : 0, vp);

    /* N.B. Changes need to be propagated to stubs::SplatApplyArgs. */

    /* Step 3. */
    if (!vp[3].isObject()) {
        JS_ReportErrorNumber(cx, js_GetErrorMessage, NULL, JSMSG_BAD_APPLY_ARGS, js_apply_str);
        return false;
    }

    /*
     * Steps 4-5 (note erratum removing steps originally numbered 5 and 7 in
     * original version of ES5).
     */
    JSObject *aobj = &vp[3].toObject();
    jsuint length;
    if (!js_GetLengthProperty(cx, aobj, &length))
        return false;

    LeaveTrace(cx);

    /* Step 6. */
    uintN n = uintN(JS_MIN(length, JS_ARGS_LENGTH_MAX));

    InvokeArgsGuard args;
    if (!cx->stack().pushInvokeArgs(cx, n, &args))
        return false;

    /* Push fval, obj, and aobj's elements as args. */
    args.callee() = fval;
    args.thisv() = vp[2];

    /* Steps 7-8. */
    if (!GetElements(cx, aobj, n, args.argv()))
        return false;

    /* Step 9. */
    if (!Invoke(cx, args, 0))
        return false;
    *vp = args.rval();
    return true;
}

namespace js {

JSBool
CallOrConstructBoundFunction(JSContext *cx, uintN argc, Value *vp);

}

inline bool
JSObject::initBoundFunction(JSContext *cx, const Value &thisArg,
                            const Value *args, uintN argslen)
{
    JS_ASSERT(isFunction());

    flags |= JSObject::BOUND_FUNCTION;
    getSlotRef(JSSLOT_BOUND_FUNCTION_THIS) = thisArg;
    getSlotRef(JSSLOT_BOUND_FUNCTION_ARGS_COUNT).setPrivateUint32(argslen);
    if (argslen != 0) {
        /* FIXME? Burn memory on an empty scope whose shape covers the args slots. */
        EmptyShape *empty = EmptyShape::create(cx, clasp);
        if (!empty)
            return false;

        empty->slotSpan += argslen;
        map = empty;

        if (!ensureInstanceReservedSlots(cx, argslen))
            return false;

        JS_ASSERT(numSlots() >= argslen + FUN_CLASS_RESERVED_SLOTS);
        memcpy(getSlots() + FUN_CLASS_RESERVED_SLOTS, args, argslen * sizeof(Value));
    }
    return true;
}

inline JSObject *
JSObject::getBoundFunctionTarget() const
{
    JS_ASSERT(isFunction());
    JS_ASSERT(isBoundFunction());

    /* Bound functions abuse |parent| to store their target function. */
    return getParent();
}

inline const js::Value &
JSObject::getBoundFunctionThis() const
{
    JS_ASSERT(isFunction());
    JS_ASSERT(isBoundFunction());

    return getSlot(JSSLOT_BOUND_FUNCTION_THIS);
}

inline const js::Value *
JSObject::getBoundFunctionArguments(uintN &argslen) const
{
    JS_ASSERT(isFunction());
    JS_ASSERT(isBoundFunction());

    argslen = getSlot(JSSLOT_BOUND_FUNCTION_ARGS_COUNT).toPrivateUint32();
    JS_ASSERT_IF(argslen > 0, numSlots() >= argslen);

    return getSlots() + FUN_CLASS_RESERVED_SLOTS;
}

namespace js {

/* ES5 15.3.4.5.1 and 15.3.4.5.2. */
JSBool
CallOrConstructBoundFunction(JSContext *cx, uintN argc, Value *vp)
{
    JSObject *obj = &vp[0].toObject();
    JS_ASSERT(obj->isFunction());
    JS_ASSERT(obj->isBoundFunction());

    LeaveTrace(cx);

    bool constructing = IsConstructing(vp);

    /* 15.3.4.5.1 step 1, 15.3.4.5.2 step 3. */
    uintN argslen;
    const Value *boundArgs = obj->getBoundFunctionArguments(argslen);

    if (argc + argslen > JS_ARGS_LENGTH_MAX) {
        js_ReportAllocationOverflow(cx);
        return false;
    }

    /* 15.3.4.5.1 step 3, 15.3.4.5.2 step 1. */
    JSObject *target = obj->getBoundFunctionTarget();

    /* 15.3.4.5.1 step 2. */
    const Value &boundThis = obj->getBoundFunctionThis();

    InvokeArgsGuard args;
    if (!cx->stack().pushInvokeArgs(cx, argc + argslen, &args))
        return false;

    /* 15.3.4.5.1, 15.3.4.5.2 step 4. */
    memcpy(args.argv(), boundArgs, argslen * sizeof(Value));
    memcpy(args.argv() + argslen, vp + 2, argc * sizeof(Value));

    /* 15.3.4.5.1, 15.3.4.5.2 step 5. */
    args.callee().setObject(*target);

    if (!constructing)
        args.thisv() = boundThis;

    if (constructing ? !InvokeConstructor(cx, args) : !Invoke(cx, args, 0))
        return false;

    *vp = args.rval();
    return true;
}

}

#if JS_HAS_GENERATORS
static JSBool
fun_isGenerator(JSContext *cx, uintN argc, Value *vp)
{
    JSObject *funobj;
    if (!IsFunctionObject(vp[1], &funobj)) {
        JS_SET_RVAL(cx, vp, BooleanValue(false));
        return true;
    }

    JSFunction *fun = GET_FUNCTION_PRIVATE(cx, funobj);

    bool result = false;
    if (fun->isInterpreted()) {
        JSScript *script = fun->u.i.script;
        JS_ASSERT(script->length != 0);
        result = script->code[0] == JSOP_GENERATOR;
    }

    JS_SET_RVAL(cx, vp, BooleanValue(result));
    return true;
}
#endif

/* ES5 15.3.4.5. */
static JSBool
fun_bind(JSContext *cx, uintN argc, Value *vp)
{
    /* Step 1. */
    Value &thisv = vp[1];

    /* Step 2. */
    if (!js_IsCallable(thisv)) {
        if (JSString *str = js_ValueToString(cx, thisv)) {
            JSAutoByteString bytes(cx, str);
            if (!!bytes) {
                JS_ReportErrorNumber(cx, js_GetErrorMessage, NULL,
                                     JSMSG_INCOMPATIBLE_PROTO,
                                     js_Function_str, "bind", bytes.ptr());
            }
        }
        return false;
    }

    JSObject *target = &thisv.toObject();

    /* Step 3. */
    Value *args = NULL;
    uintN argslen = 0;
    if (argc > 1) {
        args = vp + 3;
        argslen = argc - 1;
    }

    /* Steps 15-16. */
    uintN length = 0;
    if (target->isFunction()) {
        uintN nargs = target->getFunctionPrivate()->nargs;
        if (nargs > argslen)
            length = nargs - argslen;
    }

    /* Step 4-6, 10-11. */
    JSAtom *name = target->isFunction() ? target->getFunctionPrivate()->atom : NULL;

    /* NB: Bound functions abuse |parent| to store their target. */
    JSObject *funobj =
        js_NewFunction(cx, NULL, CallOrConstructBoundFunction, length,
                       JSFUN_CONSTRUCTOR, target, name,
                       JS_TypeHandlerDynamic, "BoundFunction");
    if (!funobj)
        return false;

    /* Steps 7-9. */
    Value thisArg = argc >= 1 ? vp[2] : UndefinedValue();
    if (!funobj->initBoundFunction(cx, thisArg, args, argslen))
        return false;

    /* Steps 17, 19-21 are handled by fun_resolve. */
    /* Step 18 is the default for new functions. */

    /* Step 22. */
    vp->setObject(*funobj);
    return true;
}

static void
type_HandlerMonitored(JSContext *cx, JSTypeFunction *jsfun, JSTypeCallsite *jssite)
{
    /*
     * Mark all calls to Function.prototype.call and Function.prototype.apply
     * as monitored, so the compiler knows to keep track of all passed arguments.
     */
    TypeCallsite *site = Valueify(jssite);
    cx->compartment->types.monitorBytecode(cx, site->script, site->pc - site->script->code);
    if (site->returnTypes)
        site->returnTypes->addType(cx, TYPE_UNKNOWN);
}

static JSFunctionSpec function_methods[] = {
#if JS_HAS_TOSOURCE
    JS_FN_TYPE(js_toSource_str,   fun_toSource,   0,0, JS_TypeHandlerString),
#endif
<<<<<<< HEAD
    JS_FN_TYPE(js_toString_str,   fun_toString,   0,0, JS_TypeHandlerString),
    JS_FN_TYPE(js_apply_str,      js_fun_apply,   2,0, type_HandlerMonitored),
    JS_FN_TYPE(js_call_str,       js_fun_call,    1,0, type_HandlerMonitored),
    JS_FN_TYPE("bind",            fun_bind,       1,0, JS_TypeHandlerDynamic),
=======
    JS_FN(js_toString_str,   fun_toString,   0,0),
    JS_FN(js_apply_str,      js_fun_apply,   2,0),
    JS_FN(js_call_str,       js_fun_call,    1,0),
    JS_FN("bind",            fun_bind,       1,0),
#if JS_HAS_GENERATORS
    JS_FN("isGenerator",     fun_isGenerator,0,0),
#endif
>>>>>>> b8947a10
    JS_FS_END
};

/*
 * Report "malformed formal parameter" iff no illegal char or similar scanner
 * error was already reported.
 */
static bool
OnBadFormal(JSContext *cx, TokenKind tt)
{
    if (tt != TOK_ERROR)
        JS_ReportErrorNumber(cx, js_GetErrorMessage, NULL, JSMSG_BAD_FORMAL);
    else
        JS_ASSERT(cx->isExceptionPending());
    return false;
}

static JSBool
Function(JSContext *cx, uintN argc, Value *vp)
{
    JS::Anchor<JSObject *> obj(NewFunction(cx, NULL));
    if (!obj.get())
        return false;

    JSObject &callee = JS_CALLEE(cx, vp).toObject();
    JSObject &calleeParent = *callee.getParent();

    /*
     * NB: (new Function) is not lexically closed by its caller, it's just an
     * anonymous function in the top-level scope that its constructor inhabits.
     * Thus 'var x = 42; f = new Function("return x"); print(f())' prints 42,
     * and so would a call to f from another top-level's script or function.
     *
     * In older versions, before call objects, a new Function was adopted by
     * its running context's globalObject, which might be different from the
     * top-level reachable from scopeChain (in HTML frames, e.g.).
     */
    JSFunction *fun = js_NewFunction(cx, obj.get(), NULL, 0, JSFUN_LAMBDA | JSFUN_INTERPRETED,
                                     &calleeParent, cx->runtime->atomState.anonymousAtom, NULL, NULL);
    if (!fun)
        return false;

    /*
     * Function is static and not called directly by other functions in this
     * file, therefore it is callable only as a native function by js_Invoke.
     * Find the scripted caller, possibly skipping other native frames such as
     * are built for Function.prototype.call or .apply activations that invoke
     * Function indirectly from a script.
     */
    JSStackFrame *caller = js_GetScriptedCaller(cx, NULL);
    uintN lineno;
    const char *filename;
    JSPrincipals *principals;
    if (caller) {
        principals = js_EvalFramePrincipals(cx, &callee, caller);
        filename = js_ComputeFilename(cx, caller, principals, &lineno);
    } else {
        filename = NULL;
        lineno = 0;
        principals = NULL;
    }

    /* Belt-and-braces: check that the caller has access to parent. */
    if (!js_CheckPrincipalsAccess(cx, &calleeParent, principals,
                                  CLASS_ATOM(cx, Function))) {
        return false;
    }

    /*
     * CSP check: whether new Function() is allowed at all.
     * Report errors via CSP is done in the script security manager.
     * js_CheckContentSecurityPolicy is defined in jsobj.cpp
     */
    if (!js_CheckContentSecurityPolicy(cx, &calleeParent)) {
        JS_ReportErrorNumber(cx, js_GetErrorMessage, NULL, JSMSG_CSP_BLOCKED_FUNCTION);
        return false;
    }

    Bindings bindings(cx);
    AutoBindingsRooter root(cx, bindings);

    Value *argv = JS_ARGV(cx, vp);
    uintN n = argc ? argc - 1 : 0;
    if (n > 0) {
        /*
         * Collect the function-argument arguments into one string, separated
         * by commas, then make a tokenstream from that string, and scan it to
         * get the arguments.  We need to throw the full scanner at the
         * problem, because the argument string can legitimately contain
         * comments and linefeeds.  XXX It might be better to concatenate
         * everything up into a function definition and pass it to the
         * compiler, but doing it this way is less of a delta from the old
         * code.  See ECMA 15.3.2.1.
         */
        size_t args_length = 0;
        for (uintN i = 0; i < n; i++) {
            /* Collect the lengths for all the function-argument arguments. */
            JSString *arg = js_ValueToString(cx, argv[i]);
            if (!arg)
                return false;
            argv[i].setString(arg);

            /*
             * Check for overflow.  The < test works because the maximum
             * JSString length fits in 2 fewer bits than size_t has.
             */
            size_t old_args_length = args_length;
            args_length = old_args_length + arg->length();
            if (args_length < old_args_length) {
                js_ReportAllocationOverflow(cx);
                return false;
            }
        }

        /* Add 1 for each joining comma and check for overflow (two ways). */
        size_t old_args_length = args_length;
        args_length = old_args_length + n - 1;
        if (args_length < old_args_length ||
            args_length >= ~(size_t)0 / sizeof(jschar)) {
            js_ReportAllocationOverflow(cx);
            return false;
        }

        /*
         * Allocate a string to hold the concatenated arguments, including room
         * for a terminating 0.  Mark cx->tempPool for later release, to free
         * collected_args and its tokenstream in one swoop.
         */
        AutoArenaAllocator aaa(&cx->tempPool);
        jschar *cp = aaa.alloc<jschar>(args_length + 1);
        if (!cp) {
            js_ReportOutOfScriptQuota(cx);
            return false;
        }
        jschar *collected_args = cp;

        /*
         * Concatenate the arguments into the new string, separated by commas.
         */
        for (uintN i = 0; i < n; i++) {
            JSString *arg = argv[i].toString();
            size_t arg_length = arg->length();
            const jschar *arg_chars = arg->getChars(cx);
            if (!arg_chars)
                return false;
            (void) js_strncpy(cp, arg_chars, arg_length);
            cp += arg_length;

            /* Add separating comma or terminating 0. */
            *cp++ = (i + 1 < n) ? ',' : 0;
        }

        /* Initialize a tokenstream that reads from the given string. */
        TokenStream ts(cx);
        if (!ts.init(collected_args, args_length, filename, lineno, cx->findVersion()))
            return false;

        /* The argument string may be empty or contain no tokens. */
        TokenKind tt = ts.getToken();
        if (tt != TOK_EOF) {
            for (;;) {
                /*
                 * Check that it's a name.  This also implicitly guards against
                 * TOK_ERROR, which was already reported.
                 */
                if (tt != TOK_NAME)
                    return OnBadFormal(cx, tt);

                /*
                 * Get the atom corresponding to the name from the token
                 * stream; we're assured at this point that it's a valid
                 * identifier.
                 */
                JSAtom *atom = ts.currentToken().t_atom;

                /* Check for a duplicate parameter name. */
                if (bindings.hasBinding(cx, atom)) {
                    JSAutoByteString name;
                    if (!js_AtomToPrintableString(cx, atom, &name))
                        return false;
                    if (!ReportCompileErrorNumber(cx, &ts, NULL,
                                                  JSREPORT_WARNING | JSREPORT_STRICT,
                                                  JSMSG_DUPLICATE_FORMAL, name.ptr())) {
                        return false;
                    }
                }

                uint16 dummy;
                if (!bindings.addArgument(cx, atom, &dummy))
                    return false;

                /*
                 * Get the next token.  Stop on end of stream.  Otherwise
                 * insist on a comma, get another name, and iterate.
                 */
                tt = ts.getToken();
                if (tt == TOK_EOF)
                    break;
                if (tt != TOK_COMMA)
                    return OnBadFormal(cx, tt);
                tt = ts.getToken();
            }
        }
    }

    JS::Anchor<JSString *> strAnchor(NULL);
    const jschar *chars;
    size_t length;

    if (argc) {
        JSString *str = js_ValueToString(cx, argv[argc - 1]);
        if (!str)
            return false;
        strAnchor.set(str);
        chars = str->getChars(cx);
        length = str->length();
    } else {
        chars = cx->runtime->emptyString->chars();
        length = 0;
    }

    JS_SET_RVAL(cx, vp, ObjectValue(*obj.get()));
    return Compiler::compileFunctionBody(cx, fun, principals, &bindings,
                                         chars, length, filename, lineno,
                                         cx->findVersion());
}

namespace js {

bool
IsBuiltinFunctionConstructor(JSFunction *fun)
{
    return fun->maybeNative() == Function;
}

const Shape *
LookupInterpretedFunctionPrototype(JSContext *cx, JSObject *funobj)
{
#ifdef DEBUG
    JSFunction *fun = funobj->getFunctionPrivate();
    JS_ASSERT(fun->isInterpreted());
    JS_ASSERT(!fun->isFunctionPrototype());
    JS_ASSERT(!funobj->isBoundFunction());
#endif

    jsid id = ATOM_TO_JSID(cx->runtime->atomState.classPrototypeAtom);
    const Shape *shape = funobj->nativeLookup(id);
    if (!shape) {
        if (!ResolveInterpretedFunctionPrototype(cx, funobj))
            return false;
        shape = funobj->nativeLookup(id);
    }
    JS_ASSERT(!shape->configurable());
    JS_ASSERT(shape->isDataDescriptor());
    JS_ASSERT(shape->hasSlot());
    JS_ASSERT(!shape->isMethod());
    return shape;
}

} /* namespace js */

static JSBool
ThrowTypeError(JSContext *cx, uintN argc, Value *vp)
{
    JS_ReportErrorFlagsAndNumber(cx, JSREPORT_ERROR, js_GetErrorMessage, NULL,
                                 JSMSG_THROW_TYPE_ERROR);
    return false;
}

JSObject *
js_InitFunctionClass(JSContext *cx, JSObject *obj)
{
    JSObject *proto = js_InitClass(cx, obj, NULL, &js_FunctionClass, Function, 1,
                                   JS_TypeHandlerDynamic, NULL, function_methods, NULL, NULL);
    if (!proto)
        return NULL;

    /*
     * The default 'new' object for Function.prototype has unknown properties.
     * This will be used for generic scripted functions, e.g. from non-compileAndGo code.
     */
    TypeObject *newType = proto->getNewType(cx);
    if (!newType || !cx->markTypeObjectUnknownProperties(newType))
        return NULL;

    JSFunction *fun = js_NewFunction(cx, proto, NULL, 0, JSFUN_INTERPRETED, obj, NULL, NULL, NULL);
    if (!fun)
        return NULL;
    fun->flags |= JSFUN_PROTOTYPE;

    JSScript *script = JSScript::NewScript(cx, 1, 1, 0, 0, 0, 0, 0, 0, 0, 0, 0, JSVERSION_DEFAULT);
    if (!script)
        return NULL;
    script->noScriptRval = true;
    script->code[0] = JSOP_STOP;
    script->code[1] = SRC_NULL;
#ifdef CHECK_SCRIPT_OWNER
    script->owner = NULL;
#endif
    fun->u.i.script = script;
    fun->getType()->asFunction()->script = script;
    script->fun = fun;
    js_CallNewScriptHook(cx, script, fun);

    if (obj->isGlobal()) {
        /* ES5 13.2.3: Construct the unique [[ThrowTypeError]] function object. */
        JSObject *throwTypeError =
            js_NewFunction(cx, NULL, reinterpret_cast<Native>(ThrowTypeError), 0,
                           0, obj, NULL, JS_TypeHandlerVoid, "ThrowTypeError");
        if (!throwTypeError)
            return NULL;

        JS_ALWAYS_TRUE(js_SetReservedSlot(cx, obj, JSRESERVED_GLOBAL_THROWTYPEERROR,
                                          ObjectValue(*throwTypeError)));
    }

    return proto;
}

JSFunction *
js_NewFunction(JSContext *cx, JSObject *funobj, Native native, uintN nargs,
               uintN flags, JSObject *parent, JSAtom *atom,
               JSTypeHandler handler, const char *fullName)
{
    JSFunction *fun;

    if (funobj) {
        JS_ASSERT(funobj->isFunction());
        funobj->setParent(parent);
    } else {
        funobj = NewFunction(cx, parent);
        if (!funobj)
            return NULL;
        if (handler) {
            TypeFunction *type = cx->newTypeFunction(fullName, funobj->getProto());
            if (!type || !funobj->setTypeAndUniqueShape(cx, type))
                return NULL;
            type->handler = handler;
            type->singleton = funobj;
        }
    }
    JS_ASSERT(!funobj->getPrivate());
    fun = (JSFunction *) funobj;

    /* Initialize all function members. */
    fun->nargs = uint16(nargs);
    fun->flags = flags & (JSFUN_FLAGS_MASK | JSFUN_KINDMASK | JSFUN_TRCINFO);
    if ((flags & JSFUN_KINDMASK) >= JSFUN_INTERPRETED) {
        JS_ASSERT(!native);
        JS_ASSERT(nargs == 0);
        fun->u.i.skipmin = 0;
        fun->u.i.wrapper = false;
        fun->u.i.script = NULL;
    } else {
        fun->u.n.clasp = NULL;
        if (flags & JSFUN_TRCINFO) {
#ifdef JS_TRACER
            JSNativeTraceInfo *trcinfo =
                JS_FUNC_TO_DATA_PTR(JSNativeTraceInfo *, native);
            fun->u.n.native = (js::Native) trcinfo->native;
            fun->u.n.trcinfo = trcinfo;
#else
            fun->u.n.trcinfo = NULL;
#endif
        } else {
            fun->u.n.native = native;
            fun->u.n.trcinfo = NULL;
        }
        JS_ASSERT(fun->u.n.native);
    }
    fun->atom = atom;

    /* Set private to self to indicate non-cloned fully initialized function. */
    FUN_OBJECT(fun)->setPrivate(fun);
    return fun;
}

JSObject * JS_FASTCALL
js_CloneFunctionObject(JSContext *cx, JSFunction *fun, JSObject *parent,
                       JSObject *proto)
{
    JS_ASSERT(parent);
    JS_ASSERT(proto);

    JSObject *clone;
    if (cx->compartment == fun->compartment()) {
        /*
         * Don't clone functions with singleton types, we need to ensure that
         * there is only one object with this type. We may need to reparent the
         * function, however.
         */
        if (fun->getType()->singleton) {
            JS_ASSERT(fun->getType()->singleton == fun);
            JS_ASSERT(fun->getProto() == proto);
            fun->setParent(parent);
            return fun;
        }

        /*
         * The cloned function object does not need the extra JSFunction members
         * beyond JSObject as it points to fun via the private slot.
         */
        clone = NewNativeClassInstance(cx, &js_FunctionClass, proto, parent);
        if (!clone)
            return NULL;

        /*
         * In COMPILE_N_GO code the existing prototype will be correct, so we can
         * reuse the type. In non-COMPILE_N_GO code the existing prototype is NULL;
         * Just use the default 'new' object for Function.prototype.
         */
        if (fun->getProto() == proto)
            clone->setTypeAndShape(fun->getType(), fun->lastProperty());

        clone->setPrivate(fun);
    } else {
        /*
         * Across compartments we have to deep copy JSFunction and clone the
         * script (for interpreted functions).
         */
        clone = NewFunction(cx, parent);
        if (!clone)
            return NULL;

        JSFunction *cfun = (JSFunction *) clone;
        cfun->nargs = fun->nargs;
        cfun->flags = fun->flags;
        cfun->u = fun->getFunctionPrivate()->u;
        cfun->atom = fun->atom;
        clone->setPrivate(cfun);
        if (cfun->isInterpreted()) {
            JSScript *script = cfun->u.i.script;
            JS_ASSERT(script);
            JS_ASSERT(script->compartment == fun->compartment());
            JS_ASSERT(script->compartment != cx->compartment);

            cfun->u.i.script = js_CloneScript(cx, script);
            if (!cfun->u.i.script)
                return NULL;
            if (!cfun->u.i.script->typeSetFunction(cx, cfun))
                return NULL;

#ifdef CHECK_SCRIPT_OWNER
            cfun->script()->owner = NULL;
#endif
            js_CallNewScriptHook(cx, cfun->script(), cfun);
        } else {
            TypeFunction *type = cx->newTypeFunction("ClonedFunction", clone->getProto());
            if (!type || !clone->setTypeAndUniqueShape(cx, type))
                return NULL;
            if (fun->getType()->unknownProperties()) {
                if (!cx->markTypeObjectUnknownProperties(type))
                    return NULL;
            } else {
                type->handler = fun->getType()->asFunction()->handler;
            }
        }
    }
    return clone;
}

#ifdef JS_TRACER
JS_DEFINE_CALLINFO_4(extern, OBJECT, js_CloneFunctionObject, CONTEXT, FUNCTION, OBJECT, OBJECT, 0,
                     nanojit::ACCSET_STORE_ANY)
#endif

/*
 * Create a new flat closure, but don't initialize the imported upvar
 * values. The tracer calls this function and then initializes the upvar
 * slots on trace.
 */
JSObject * JS_FASTCALL
js_AllocFlatClosure(JSContext *cx, JSFunction *fun, JSObject *scopeChain)
{
    JS_ASSERT(fun->isFlatClosure());
    JS_ASSERT(JSScript::isValidOffset(fun->script()->upvarsOffset) ==
              fun->script()->bindings.hasUpvars());
    JS_ASSERT_IF(JSScript::isValidOffset(fun->script()->upvarsOffset),
                 fun->script()->upvars()->length == fun->script()->bindings.countUpvars());

    JSObject *closure = CloneFunctionObject(cx, fun, scopeChain);
    if (!closure)
        return closure;

    uint32 nslots = fun->script()->bindings.countUpvars();
    if (nslots == 0)
        return closure;

    Value *upvars = (Value *) cx->malloc_(nslots * sizeof(Value));
    if (!upvars)
        return NULL;

    closure->setFlatClosureUpvars(upvars);
    return closure;
}

JS_DEFINE_CALLINFO_3(extern, OBJECT, js_AllocFlatClosure,
                     CONTEXT, FUNCTION, OBJECT, 0, nanojit::ACCSET_STORE_ANY)

JSObject *
js_NewFlatClosure(JSContext *cx, JSFunction *fun, JSOp op, size_t oplen)
{
    /*
     * Flat closures cannot yet be partial, that is, all upvars must be copied,
     * or the closure won't be flattened. Therefore they do not need to search
     * enclosing scope objects via JSOP_NAME, etc.
     *
     * FIXME: bug 545759 proposes to enable partial flat closures. Fixing this
     * bug requires a GetScopeChainFast call here, along with JS_REQUIRES_STACK
     * annotations on this function's prototype and definition.
     */
    VOUCH_DOES_NOT_REQUIRE_STACK();
    JSObject *scopeChain = &cx->fp()->scopeChain();

    JSObject *closure = js_AllocFlatClosure(cx, fun, scopeChain);
    if (!closure || !fun->script()->bindings.hasUpvars())
        return closure;

    Value *upvars = closure->getFlatClosureUpvars();
    uintN level = fun->u.i.script->staticLevel;
    JSUpvarArray *uva = fun->script()->upvars();

    bool ok = true;
    for (uint32 i = 0, n = uva->length; i < n; i++) {
        upvars[i] = GetUpvar(cx, level, uva->vector[i]);
        ok &= fun->script()->typeSetUpvar(cx, i, upvars[i]);
    }
    if (!ok)
        return NULL;

    return closure;
}

JSObject *
js_NewDebuggableFlatClosure(JSContext *cx, JSFunction *fun)
{
    JS_ASSERT(cx->fp()->fun()->flags & JSFUN_HEAVYWEIGHT);
    JS_ASSERT(!cx->fp()->fun()->optimizedClosure());
    JS_ASSERT(FUN_FLAT_CLOSURE(fun));

    return WrapEscapingClosure(cx, cx->fp(), fun);
}

JSFunction *
js_DefineFunction(JSContext *cx, JSObject *obj, jsid id, Native native,
                  uintN nargs, uintN attrs,
                  JSTypeHandler handler, const char *fullName)
{
    PropertyOp gop;
    StrictPropertyOp sop;
    JSFunction *fun;

    if (!handler) {
        handler = JS_TypeHandlerDynamic;
        if (!fullName)
            fullName = "Unknown";
    }
    JS_ASSERT(fullName);

    if (attrs & JSFUN_STUB_GSOPS) {
        /*
         * JSFUN_STUB_GSOPS is a request flag only, not stored in fun->flags or
         * the defined property's attributes. This allows us to encode another,
         * internal flag using the same bit, JSFUN_EXPR_CLOSURE -- see jsfun.h
         * for more on this.
         */
        attrs &= ~JSFUN_STUB_GSOPS;
        gop = PropertyStub;
        sop = StrictPropertyStub;
    } else {
        gop = NULL;
        sop = NULL;
    }

    /*
     * Historically, all objects have had a parent member as intrinsic scope
     * chain link. We want to move away from this universal parent, but JS
     * requires that function objects have something like parent (ES3 and ES5
     * call it the [[Scope]] internal property), to bake a particular static
     * scope environment into each function object.
     *
     * All function objects thus have parent, including all native functions.
     * All native functions defined by the JS_DefineFunction* APIs are created
     * via the call below to js_NewFunction, which passes obj as the parent
     * parameter, and so binds fun's parent to obj using JSObject::setParent,
     * under js_NewFunction (in JSObject::init, called from NewObject -- see
     * jsobjinlines.h).
     *
     * But JSObject::setParent sets the DELEGATE object flag on its receiver,
     * to mark the object as a proto or parent of another object. Such objects
     * may intervene in property lookups and scope chain searches, so require
     * special handling when caching lookup and search results (since such
     * intervening objects can in general grow shadowing properties later).
     *
     * Thus using setParent prematurely flags certain objects, notably class
     * prototypes, so that defining native methods on them, where the method's
     * name (e.g., toString) is already bound on Object.prototype, triggers
     * shadowingShapeChange events and gratuitous shape regeneration.
     *
     * To fix this longstanding bug, we set check whether obj is already a
     * delegate, and if not, then if js_NewFunction flagged obj as a delegate,
     * we clear the flag.
     *
     * We thus rely on the fact that native functions (including indirect eval)
     * do not use the property cache or equivalent JIT techniques that require
     * this bit to be set on their parent-linked scope chain objects.
     *
     * Note: we keep API compatibility by setting parent to obj for all native
     * function objects, even if obj->getGlobal() would suffice. This should be
     * revisited when parent is narrowed to exist only for function objects and
     * possibly a few prehistoric scope objects (e.g. event targets).
     *
     * FIXME: bug 611190.
     */
    bool wasDelegate = obj->isDelegate();

    fun = js_NewFunction(cx, NULL, native, nargs,
                         attrs & (JSFUN_FLAGS_MASK | JSFUN_TRCINFO),
                         obj,
                         JSID_IS_ATOM(id) ? JSID_TO_ATOM(id) : NULL,
                         handler, fullName);
    if (!fun)
        return NULL;

    if (!wasDelegate && obj->isDelegate())
        obj->clearDelegate();

    if (!cx->addTypePropertyId(obj->getType(), id, ObjectValue(*fun)))
        return NULL;

    if (!obj->defineProperty(cx, id, ObjectValue(*fun), gop, sop, attrs & ~JSFUN_FLAGS_MASK))
        return NULL;

    return fun;
}

#if (JSV2F_CONSTRUCT & JSV2F_SEARCH_STACK)
# error "JSINVOKE_CONSTRUCT and JSV2F_SEARCH_STACK are not disjoint!"
#endif

JSFunction *
js_ValueToFunction(JSContext *cx, const Value *vp, uintN flags)
{
    JSObject *funobj;
    if (!IsFunctionObject(*vp, &funobj)) {
        js_ReportIsNotFunction(cx, vp, flags);
        return NULL;
    }
    return GET_FUNCTION_PRIVATE(cx, funobj);
}

JSObject *
js_ValueToFunctionObject(JSContext *cx, Value *vp, uintN flags)
{
    JSObject *funobj;
    if (!IsFunctionObject(*vp, &funobj)) {
        js_ReportIsNotFunction(cx, vp, flags);
        return NULL;
    }

    return funobj;
}

JSObject *
js_ValueToCallableObject(JSContext *cx, Value *vp, uintN flags)
{
    if (vp->isObject()) {
        JSObject *callable = &vp->toObject();
        if (callable->isCallable())
            return callable;
    }

    js_ReportIsNotFunction(cx, vp, flags);
    return NULL;
}

void
js_ReportIsNotFunction(JSContext *cx, const Value *vp, uintN flags)
{
    const char *name = NULL, *source = NULL;
    AutoValueRooter tvr(cx);
    uintN error = (flags & JSV2F_CONSTRUCT) ? JSMSG_NOT_CONSTRUCTOR : JSMSG_NOT_FUNCTION;
    LeaveTrace(cx);

    /*
     * We try to the print the code that produced vp if vp is a value in the
     * most recent interpreted stack frame. Note that additional values, not
     * directly produced by the script, may have been pushed onto the frame's
     * expression stack (e.g. by pushInvokeArgs) thereby incrementing sp past
     * the depth simulated by ReconstructPCStack.
     *
     * Conversely, values may have been popped from the stack in preparation
     * for a call (e.g., by SplatApplyArgs). Since we must pass an offset from
     * the top of the simulated stack to js_ReportValueError3, we do bounds
     * checking using the minimum of both the simulated and actual stack depth.
     */
    ptrdiff_t spindex = 0;

    FrameRegsIter i(cx);
    while (!i.done() && !i.pc())
        ++i;

    if (!i.done()) {
        uintN depth = js_ReconstructStackDepth(cx, i.fp()->script(), i.pc());
        Value *simsp = i.fp()->base() + depth;
        if (i.fp()->base() <= vp && vp < Min(simsp, i.sp()))
            spindex = vp - simsp;
    }

    if (!spindex)
        spindex = ((flags & JSV2F_SEARCH_STACK) ? JSDVG_SEARCH_STACK : JSDVG_IGNORE_STACK);

    js_ReportValueError3(cx, error, spindex, *vp, NULL, name, source);
}<|MERGE_RESOLUTION|>--- conflicted
+++ resolved
@@ -2501,20 +2501,13 @@
 #if JS_HAS_TOSOURCE
     JS_FN_TYPE(js_toSource_str,   fun_toSource,   0,0, JS_TypeHandlerString),
 #endif
-<<<<<<< HEAD
     JS_FN_TYPE(js_toString_str,   fun_toString,   0,0, JS_TypeHandlerString),
     JS_FN_TYPE(js_apply_str,      js_fun_apply,   2,0, type_HandlerMonitored),
     JS_FN_TYPE(js_call_str,       js_fun_call,    1,0, type_HandlerMonitored),
     JS_FN_TYPE("bind",            fun_bind,       1,0, JS_TypeHandlerDynamic),
-=======
-    JS_FN(js_toString_str,   fun_toString,   0,0),
-    JS_FN(js_apply_str,      js_fun_apply,   2,0),
-    JS_FN(js_call_str,       js_fun_call,    1,0),
-    JS_FN("bind",            fun_bind,       1,0),
 #if JS_HAS_GENERATORS
-    JS_FN("isGenerator",     fun_isGenerator,0,0),
+    JS_FN_TYPE("isGenerator",     fun_isGenerator,0,0, JS_TypeHandlerBool),
 #endif
->>>>>>> b8947a10
     JS_FS_END
 };
 
