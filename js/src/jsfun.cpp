/* -*- Mode: C++; tab-width: 8; indent-tabs-mode: nil; c-basic-offset: 4 -*-
 * vim: set ts=8 sw=4 et tw=99:
 *
 * ***** BEGIN LICENSE BLOCK *****
 * Version: MPL 1.1/GPL 2.0/LGPL 2.1
 *
 * The contents of this file are subject to the Mozilla Public License Version
 * 1.1 (the "License"); you may not use this file except in compliance with
 * the License. You may obtain a copy of the License at
 * http://www.mozilla.org/MPL/
 *
 * Software distributed under the License is distributed on an "AS IS" basis,
 * WITHOUT WARRANTY OF ANY KIND, either express or implied. See the License
 * for the specific language governing rights and limitations under the
 * License.
 *
 * The Original Code is Mozilla Communicator client code, released
 * March 31, 1998.
 *
 * The Initial Developer of the Original Code is
 * Netscape Communications Corporation.
 * Portions created by the Initial Developer are Copyright (C) 1998
 * the Initial Developer. All Rights Reserved.
 *
 * Contributor(s):
 *
 * Alternatively, the contents of this file may be used under the terms of
 * either of the GNU General Public License Version 2 or later (the "GPL"),
 * or the GNU Lesser General Public License Version 2.1 or later (the "LGPL"),
 * in which case the provisions of the GPL or the LGPL are applicable instead
 * of those above. If you wish to allow use of your version of this file only
 * under the terms of either the GPL or the LGPL, and not to allow others to
 * use your version of this file under the terms of the MPL, indicate your
 * decision by deleting the provisions above and replace them with the notice
 * and other provisions required by the GPL or the LGPL. If you do not delete
 * the provisions above, a recipient may use your version of this file under
 * the terms of any one of the MPL, the GPL or the LGPL.
 *
 * ***** END LICENSE BLOCK ***** */

/*
 * JS function support.
 */
#include <string.h>
#include "jstypes.h"
#include "jsstdint.h"
#include "jsbit.h"
#include "jsutil.h"
#include "jsapi.h"
#include "jsarray.h"
#include "jsatom.h"
#include "jsbool.h"
#include "jsbuiltins.h"
#include "jscntxt.h"
#include "jsversion.h"
#include "jsdbgapi.h"
#include "jsemit.h"
#include "jsfun.h"
#include "jsgc.h"
#include "jsinterp.h"
#include "jslock.h"
#include "jsnum.h"
#include "jsobj.h"
#include "jsopcode.h"
#include "jsparse.h"
#include "jspropertytree.h"
#include "jsproxy.h"
#include "jsscan.h"
#include "jsscope.h"
#include "jsscript.h"
#include "jsstr.h"
#include "jsexn.h"
#include "jsstaticcheck.h"
#include "jstracer.h"

#if JS_HAS_GENERATORS
# include "jsiter.h"
#endif

#if JS_HAS_XDR
# include "jsxdrapi.h"
#endif

#ifdef JS_METHODJIT
#include "methodjit/MethodJIT.h"
#endif

#include "jsatominlines.h"
#include "jscntxtinlines.h"
#include "jsfuninlines.h"
#include "jsinferinlines.h"
#include "jsinterpinlines.h"
#include "jsobjinlines.h"

using namespace js;
using namespace js::gc;
using namespace js::types;

inline JSObject *
JSObject::getThrowTypeError() const
{
    return &getGlobal()->getReservedSlot(JSRESERVED_GLOBAL_THROWTYPEERROR).toObject();
}

JSBool
js_GetArgsValue(JSContext *cx, JSStackFrame *fp, Value *vp)
{
    JSObject *argsobj;

    if (fp->hasOverriddenArgs()) {
        JS_ASSERT(fp->hasCallObj());
        jsid id = ATOM_TO_JSID(cx->runtime->atomState.argumentsAtom);
        return fp->callObj().getProperty(cx, id, vp);
    }
    argsobj = js_GetArgsObject(cx, fp);
    if (!argsobj)
        return JS_FALSE;
    vp->setObject(*argsobj);
    return JS_TRUE;
}

JSBool
js_GetArgsProperty(JSContext *cx, JSStackFrame *fp, jsid id, Value *vp)
{
    JS_ASSERT(fp->isFunctionFrame());

    if (fp->hasOverriddenArgs()) {
        JS_ASSERT(fp->hasCallObj());

        jsid argumentsid = ATOM_TO_JSID(cx->runtime->atomState.argumentsAtom);
        Value v;
        if (!fp->callObj().getProperty(cx, argumentsid, &v))
            return false;

        JSObject *obj;
        if (v.isPrimitive()) {
            obj = js_ValueToNonNullObject(cx, v);
            if (!obj)
                return false;
        } else {
            obj = &v.toObject();
        }
        return obj->getProperty(cx, id, vp);
    }

    vp->setUndefined();
    if (JSID_IS_INT(id)) {
        uint32 arg = uint32(JSID_TO_INT(id));
        JSObject *argsobj = fp->maybeArgsObj();
        if (arg < fp->numActualArgs()) {
            if (argsobj) {
                if (argsobj->getArgsElement(arg).isMagic(JS_ARGS_HOLE))
                    return argsobj->getProperty(cx, id, vp);
            }
            *vp = fp->canonicalActualArg(arg);
        } else {
            /*
             * Per ECMA-262 Ed. 3, 10.1.8, last bulleted item, do not share
             * storage between the formal parameter and arguments[k] for all
             * fp->argc <= k && k < fp->fun->nargs.  For example, in
             *
             *   function f(x) { x = 42; return arguments[0]; }
             *   f();
             *
             * the call to f should return undefined, not 42.  If fp->argsobj
             * is null at this point, as it would be in the example, return
             * undefined in *vp.
             */
            if (argsobj)
                return argsobj->getProperty(cx, id, vp);
        }
    } else if (JSID_IS_ATOM(id, cx->runtime->atomState.lengthAtom)) {
        JSObject *argsobj = fp->maybeArgsObj();
        if (argsobj && argsobj->isArgsLengthOverridden())
            return argsobj->getProperty(cx, id, vp);
        vp->setInt32(fp->numActualArgs());
    }
    return true;
}

static JSObject *
NewArguments(JSContext *cx, JSObject *parent, uint32 argc, JSObject &callee)
{
    JSObject *proto;
    if (!js_GetClassPrototype(cx, parent, JSProto_Object, &proto))
        return NULL;

    TypeObject *type = proto->getNewType(cx);
    if (!type)
        return NULL;

    JS_STATIC_ASSERT(JSObject::ARGS_CLASS_RESERVED_SLOTS == 2);
    JSObject *argsobj = js_NewGCObject(cx, FINALIZE_OBJECT2);
    if (!argsobj)
        return NULL;

    ArgumentsData *data = (ArgumentsData *)
        cx->malloc(offsetof(ArgumentsData, slots) + argc * sizeof(Value));
    if (!data)
        return NULL;
    SetValueRangeToUndefined(data->slots, argc);

    /* Can't fail from here on, so initialize everything in argsobj. */
    argsobj->init(cx, callee.getFunctionPrivate()->inStrictMode()
                  ? &StrictArgumentsClass
                  : &js_ArgumentsClass,
                  type, parent, NULL, false);

    argsobj->setMap(cx->runtime->emptyArgumentsShape);

    argsobj->setArgsLength(argc);
    argsobj->setArgsData(data);
    data->callee.setObject(callee);

    return argsobj;
}

struct STATIC_SKIP_INFERENCE PutArg
{
    PutArg(Value *dst) : dst(dst) {}
    Value *dst;
    void operator()(uintN, Value *src) {
        if (!dst->isMagic(JS_ARGS_HOLE))
            *dst = *src;
        ++dst;
    }
};

JSObject *
js_GetArgsObject(JSContext *cx, JSStackFrame *fp)
{
    /*
     * We must be in a function activation; the function must be lightweight
     * or else fp must have a variable object.
     */
    JS_ASSERT_IF(fp->fun()->isHeavyweight(), fp->hasCallObj());

    while (fp->isEvalOrDebuggerFrame())
        fp = fp->prev();

    /* Create an arguments object for fp only if it lacks one. */
    if (fp->hasArgsObj())
        return &fp->argsObj();

    /* Compute the arguments object's parent slot from fp's scope chain. */
    JSObject *global = fp->scopeChain().getGlobal();
    JSObject *argsobj = NewArguments(cx, global, fp->numActualArgs(), fp->callee());
    if (!argsobj)
        return argsobj;

    /*
     * Strict mode functions have arguments objects that copy the initial
     * actual parameter values.  It is the caller's responsibility to get the
     * arguments object before any parameters are modified!  (The emitter
     * ensures this by synthesizing an arguments access at the start of any
     * strict mode function that contains an assignment to a parameter, or
     * that calls eval.)  Non-strict mode arguments use the frame pointer to
     * retrieve up-to-date parameter values.
     */
    if (argsobj->isStrictArguments())
        fp->forEachCanonicalActualArg(PutArg(argsobj->getArgsData()->slots));
    else
        argsobj->setPrivate(fp);

    fp->setArgsObj(*argsobj);
    return argsobj;
}

void
js_PutArgsObject(JSContext *cx, JSStackFrame *fp)
{
    JSObject &argsobj = fp->argsObj();
    if (argsobj.isNormalArguments()) {
        JS_ASSERT(argsobj.getPrivate() == fp);
        fp->forEachCanonicalActualArg(PutArg(argsobj.getArgsData()->slots));
        argsobj.setPrivate(NULL);
    } else {
        JS_ASSERT(!argsobj.getPrivate());
    }
    fp->clearArgsObj();
}

#ifdef JS_TRACER

/*
 * Traced versions of js_GetArgsObject and js_PutArgsObject.
 */
JSObject * JS_FASTCALL
js_NewArgumentsOnTrace(JSContext *cx, JSObject *parent, uint32 argc, JSObject *callee)
{
    JSObject *argsobj = NewArguments(cx, parent, argc, *callee);
    if (!argsobj)
        return NULL;

    if (argsobj->isStrictArguments()) {
        /*
         * Strict mode callers must copy arguments into the created arguments
         * object. The trace-JITting code is in TraceRecorder::newArguments.
         */
        JS_ASSERT(!argsobj->getPrivate());
    } else {
        argsobj->setPrivate(JS_ARGUMENTS_OBJECT_ON_TRACE);
    }

    return argsobj;
}
JS_DEFINE_CALLINFO_4(extern, OBJECT, js_NewArgumentsOnTrace, CONTEXT, OBJECT, UINT32, OBJECT,
                     0, nanojit::ACCSET_STORE_ANY)

/* FIXME change the return type to void. */
JSBool JS_FASTCALL
js_PutArgumentsOnTrace(JSContext *cx, JSObject *argsobj, Value *args)
{
    JS_ASSERT(argsobj->isNormalArguments());
    JS_ASSERT(argsobj->getPrivate() == JS_ARGUMENTS_OBJECT_ON_TRACE);

    /*
     * TraceRecorder::putActivationObjects builds a single, contiguous array of
     * the arguments, regardless of whether #actuals > #formals so there is no
     * need to worry about actual vs. formal arguments.
     */
    Value *srcend = args + argsobj->getArgsInitialLength();
    Value *dst = argsobj->getArgsData()->slots;
    for (Value *src = args; src != srcend; ++src, ++dst) {
        if (!dst->isMagic(JS_ARGS_HOLE))
            *dst = *src;
    }

    argsobj->setPrivate(NULL);
    return true;
}
JS_DEFINE_CALLINFO_3(extern, BOOL, js_PutArgumentsOnTrace, CONTEXT, OBJECT, VALUEPTR, 0,
                     nanojit::ACCSET_STORE_ANY)

#endif /* JS_TRACER */

static JSBool
args_delProperty(JSContext *cx, JSObject *obj, jsid id, Value *vp)
{
    JS_ASSERT(obj->isArguments());

    if (JSID_IS_INT(id)) {
        uintN arg = uintN(JSID_TO_INT(id));
        if (arg < obj->getArgsInitialLength())
            obj->setArgsElement(arg, MagicValue(JS_ARGS_HOLE));
    } else if (JSID_IS_ATOM(id, cx->runtime->atomState.lengthAtom)) {
        obj->setArgsLengthOverridden();
    } else if (JSID_IS_ATOM(id, cx->runtime->atomState.calleeAtom)) {
        obj->setArgsCallee(MagicValue(JS_ARGS_HOLE));
    }
    return true;
}

static JS_REQUIRES_STACK JSObject *
WrapEscapingClosure(JSContext *cx, JSStackFrame *fp, JSFunction *fun)
{
    JS_ASSERT(fun->optimizedClosure());
    JS_ASSERT(!fun->u.i.wrapper);

    /*
     * We do not attempt to reify Call and Block objects on demand for outer
     * scopes. This could be done (see the "v8" patch in bug 494235) but it is
     * fragile in the face of ongoing compile-time optimization. Instead, the
     * _DBG* opcodes used by wrappers created here must cope with unresolved
     * upvars and throw them as reference errors. Caveat debuggers!
     */
    JSObject *scopeChain = GetScopeChain(cx, fp);
    if (!scopeChain)
        return NULL;

    JSObject *wfunobj = NewFunction(cx, scopeChain);
    if (!wfunobj)
        return NULL;
    if (fun->getProto() == wfunobj->getProto())
        wfunobj->setType(fun->getType());
    AutoObjectRooter tvr(cx, wfunobj);

    JSFunction *wfun = (JSFunction *) wfunobj;
    wfunobj->setPrivate(wfun);
    wfun->nargs = fun->nargs;
    wfun->flags = fun->flags | JSFUN_HEAVYWEIGHT;
    wfun->u.i.nvars = fun->u.i.nvars;
    wfun->u.i.nupvars = fun->u.i.nupvars;
    wfun->u.i.skipmin = fun->u.i.skipmin;
    wfun->u.i.wrapper = true;
    wfun->u.i.script = NULL;
    wfun->u.i.names = fun->u.i.names;
    wfun->atom = fun->atom;

    JSScript *script = fun->u.i.script;
    jssrcnote *snbase = script->notes();
    jssrcnote *sn = snbase;
    while (!SN_IS_TERMINATOR(sn))
        sn = SN_NEXT(sn);
    uintN nsrcnotes = (sn - snbase) + 1;

    /* NB: GC must not occur before wscript is homed in wfun->u.i.script. */
    JSScript *wscript = JSScript::NewScript(cx, script->length, nsrcnotes,
                                            script->atomMap.length,
                                            JSScript::isValidOffset(script->objectsOffset)
                                            ? script->objects()->length
                                            : 0,
                                            fun->u.i.nupvars,
                                            JSScript::isValidOffset(script->regexpsOffset)
                                            ? script->regexps()->length
                                            : 0,
                                            JSScript::isValidOffset(script->trynotesOffset)
                                            ? script->trynotes()->length
                                            : 0,
                                            JSScript::isValidOffset(script->constOffset)
                                            ? script->consts()->length
                                            : 0,
                                            JSScript::isValidOffset(script->globalsOffset)
                                            ? script->globals()->length
                                            : 0,
                                            script->nClosedArgs,
                                            script->nClosedVars);
    if (!wscript)
        return NULL;

    memcpy(wscript->code, script->code, script->length);
    wscript->main = wscript->code + (script->main - script->code);

    memcpy(wscript->notes(), snbase, nsrcnotes * sizeof(jssrcnote));
    memcpy(wscript->atomMap.vector, script->atomMap.vector,
           wscript->atomMap.length * sizeof(JSAtom *));
    if (JSScript::isValidOffset(script->objectsOffset)) {
        memcpy(wscript->objects()->vector, script->objects()->vector,
               wscript->objects()->length * sizeof(JSObject *));
    }
    if (JSScript::isValidOffset(script->regexpsOffset)) {
        memcpy(wscript->regexps()->vector, script->regexps()->vector,
               wscript->regexps()->length * sizeof(JSObject *));
    }
    if (JSScript::isValidOffset(script->trynotesOffset)) {
        memcpy(wscript->trynotes()->vector, script->trynotes()->vector,
               wscript->trynotes()->length * sizeof(JSTryNote));
    }
    if (JSScript::isValidOffset(script->globalsOffset)) {
        memcpy(wscript->globals()->vector, script->globals()->vector,
               wscript->globals()->length * sizeof(GlobalSlotArray::Entry));
    }
    if (script->nClosedArgs + script->nClosedVars != 0)
        script->copyClosedSlotsTo(wscript);

    if (wfun->u.i.nupvars != 0) {
        JS_ASSERT(wfun->u.i.nupvars == wscript->upvars()->length);
        memcpy(wscript->upvars()->vector, script->upvars()->vector,
               wfun->u.i.nupvars * sizeof(uint32));
    }

    jsbytecode *pc = wscript->code;
    while (*pc != JSOP_STOP) {
        /* FIXME should copy JSOP_TRAP? */
        JSOp op = js_GetOpcode(cx, wscript, pc);
        const JSCodeSpec *cs = &js_CodeSpec[op];
        ptrdiff_t oplen = cs->length;
        if (oplen < 0)
            oplen = js_GetVariableBytecodeLength(pc);

        /*
         * Rewrite JSOP_{GET,CALL}FCSLOT as JSOP_{GET,CALL}UPVAR_DBG for the
         * case where fun is an escaping flat closure. This works because the
         * UPVAR and FCSLOT ops by design have the same format: an upvar index
         * immediate operand.
         */
        switch (op) {
          case JSOP_GETUPVAR:       *pc = JSOP_GETUPVAR_DBG; break;
          case JSOP_CALLUPVAR:      *pc = JSOP_CALLUPVAR_DBG; break;
          case JSOP_GETFCSLOT:      *pc = JSOP_GETUPVAR_DBG; break;
          case JSOP_CALLFCSLOT:     *pc = JSOP_CALLUPVAR_DBG; break;
          case JSOP_DEFFUN_FC:      *pc = JSOP_DEFFUN_DBGFC; break;
          case JSOP_DEFLOCALFUN_FC: *pc = JSOP_DEFLOCALFUN_DBGFC; break;
          case JSOP_LAMBDA_FC:      *pc = JSOP_LAMBDA_DBGFC; break;
          default:;
        }
        pc += oplen;
    }

    /*
     * Fill in the rest of wscript. This means if you add members to JSScript
     * you must update this code. FIXME: factor into JSScript::clone method.
     */
    wscript->setVersion(script->getVersion());
    wscript->nfixed = script->nfixed;
    wscript->filename = script->filename;
    wscript->lineno = script->lineno;
    wscript->nslots = script->nslots;
    wscript->staticLevel = script->staticLevel;
    wscript->principals = script->principals;
    wscript->noScriptRval = script->noScriptRval;
    wscript->savedCallerFun = script->savedCallerFun;
    wscript->hasSharps = script->hasSharps;
    wscript->strictModeCode = script->strictModeCode;
    wscript->compileAndGo = script->compileAndGo;
    wscript->usesEval = script->usesEval;
    wscript->usesArguments = script->usesArguments;
    wscript->warnedAboutTwoArgumentEval = script->warnedAboutTwoArgumentEval;
    if (wscript->principals)
        JSPRINCIPALS_HOLD(cx, wscript->principals);
#ifdef CHECK_SCRIPT_OWNER
    wscript->owner = script->owner;
#endif
#ifdef JS_TYPE_INFERENCE
    wscript->analysis = script->analysis;
#endif

    /* Deoptimize wfun from FUN_{FLAT,NULL}_CLOSURE to FUN_INTERPRETED. */
    FUN_SET_KIND(wfun, JSFUN_INTERPRETED);
    wfun->u.i.script = wscript;
    return wfunobj;
}

static JSBool
ArgGetter(JSContext *cx, JSObject *obj, jsid id, Value *vp)
{
    LeaveTrace(cx);

    if (!InstanceOf(cx, obj, &js_ArgumentsClass, NULL))
        return true;

    if (JSID_IS_INT(id)) {
        /*
         * arg can exceed the number of arguments if a script changed the
         * prototype to point to another Arguments object with a bigger argc.
         */
        uintN arg = uintN(JSID_TO_INT(id));
        if (arg < obj->getArgsInitialLength()) {
            JS_ASSERT(!obj->getArgsElement(arg).isMagic(JS_ARGS_HOLE));
            if (JSStackFrame *fp = (JSStackFrame *) obj->getPrivate())
                *vp = fp->canonicalActualArg(arg);
            else
                *vp = obj->getArgsElement(arg);
        }
    } else if (JSID_IS_ATOM(id, cx->runtime->atomState.lengthAtom)) {
        if (!obj->isArgsLengthOverridden())
            vp->setInt32(obj->getArgsInitialLength());
    } else {
        JS_ASSERT(JSID_IS_ATOM(id, cx->runtime->atomState.calleeAtom));
        const Value &v = obj->getArgsCallee();
        if (!v.isMagic(JS_ARGS_HOLE)) {
            /*
             * If this function or one in it needs upvars that reach above it
             * in the scope chain, it must not be a null closure (it could be a
             * flat closure, or an unoptimized closure -- the latter itself not
             * necessarily heavyweight). Rather than wrap here, we simply throw
             * to reduce code size and tell debugger users the truth instead of
             * passing off a fibbing wrapper.
             */
            if (GET_FUNCTION_PRIVATE(cx, &v.toObject())->needsWrapper()) {
                JS_ReportErrorNumber(cx, js_GetErrorMessage, NULL,
                                     JSMSG_OPTIMIZED_CLOSURE_LEAK);
                return false;
            }
            *vp = v;
        }
    }
    return true;
}

static JSBool
ArgSetter(JSContext *cx, JSObject *obj, jsid id, Value *vp)
{
#ifdef JS_TRACER
    // To be able to set a property here on trace, we would have to make
    // sure any updates also get written back to the trace native stack.
    // For simplicity, we just leave trace, since this is presumably not
    // a common operation.
    if (JS_ON_TRACE(cx)) {
        DeepBail(cx);
        return false;
    }
#endif

    if (!InstanceOf(cx, obj, &js_ArgumentsClass, NULL))
        return true;

    if (JSID_IS_INT(id)) {
        uintN arg = uintN(JSID_TO_INT(id));
        if (arg < obj->getArgsInitialLength()) {
            JSStackFrame *fp = (JSStackFrame *) obj->getPrivate();
            if (fp) {
                JSScript *script = fp->functionScript();
                if (script->usesArguments) {
                    script->typeSetArgument(cx, arg, *vp);
                    fp->canonicalActualArg(arg) = *vp;
                }
                return true;
            }
        }
    } else {
        JS_ASSERT(JSID_IS_ATOM(id, cx->runtime->atomState.lengthAtom) ||
                  JSID_IS_ATOM(id, cx->runtime->atomState.calleeAtom));
    }

    /*
     * For simplicity we use delete/set to replace the property with one
     * backed by the default Object getter and setter. Note that we rely on
     * args_delProperty to clear the corresponding reserved slot so the GC can
     * collect its value.
     */
    AutoValueRooter tvr(cx);
    return js_DeleteProperty(cx, obj, id, tvr.addr(), false) &&
           js_SetProperty(cx, obj, id, vp, false);
}

static JSBool
args_resolve(JSContext *cx, JSObject *obj, jsid id, uintN flags,
             JSObject **objp)
{
    JS_ASSERT(obj->isNormalArguments());

    *objp = NULL;

    uintN attrs = JSPROP_SHARED | JSPROP_SHADOWABLE;
    if (JSID_IS_INT(id)) {
        uint32 arg = uint32(JSID_TO_INT(id));
        if (arg >= obj->getArgsInitialLength() || obj->getArgsElement(arg).isMagic(JS_ARGS_HOLE))
            return true;

        attrs |= JSPROP_ENUMERATE;
    } else if (JSID_IS_ATOM(id, cx->runtime->atomState.lengthAtom)) {
        if (obj->isArgsLengthOverridden())
            return true;
    } else {
        if (!JSID_IS_ATOM(id, cx->runtime->atomState.calleeAtom))
            return true;

        if (obj->getArgsCallee().isMagic(JS_ARGS_HOLE))
            return true;
    }

    Value undef = UndefinedValue();
    if (!js_DefineProperty(cx, obj, id, &undef, ArgGetter, ArgSetter, attrs))
        return JS_FALSE;

    *objp = obj;
    return true;
}

static JSBool
args_enumerate(JSContext *cx, JSObject *obj)
{
    JS_ASSERT(obj->isNormalArguments());

    /*
     * Trigger reflection in args_resolve using a series of js_LookupProperty
     * calls.
     */
    int argc = int(obj->getArgsInitialLength());
    for (int i = -2; i != argc; i++) {
        jsid id = (i == -2)
                  ? ATOM_TO_JSID(cx->runtime->atomState.lengthAtom)
                  : (i == -1)
                  ? ATOM_TO_JSID(cx->runtime->atomState.calleeAtom)
                  : INT_TO_JSID(i);

        JSObject *pobj;
        JSProperty *prop;
        if (!js_LookupProperty(cx, obj, id, &pobj, &prop))
            return false;
    }
    return true;
}

static JSBool
StrictArgGetter(JSContext *cx, JSObject *obj, jsid id, Value *vp)
{
    LeaveTrace(cx);

    if (!InstanceOf(cx, obj, &StrictArgumentsClass, NULL))
        return true;

    if (JSID_IS_INT(id)) {
        /*
         * arg can exceed the number of arguments if a script changed the
         * prototype to point to another Arguments object with a bigger argc.
         */
        uintN arg = uintN(JSID_TO_INT(id));
        if (arg < obj->getArgsInitialLength()) {
            const Value &v = obj->getArgsElement(arg);
            if (!v.isMagic(JS_ARGS_HOLE))
                *vp = v;
        }
    } else {
        JS_ASSERT(JSID_IS_ATOM(id, cx->runtime->atomState.lengthAtom));
        if (!obj->isArgsLengthOverridden())
            vp->setInt32(obj->getArgsInitialLength());
    }
    return true;
}

static JSBool
StrictArgSetter(JSContext *cx, JSObject *obj, jsid id, Value *vp)
{
    if (!InstanceOf(cx, obj, &StrictArgumentsClass, NULL))
        return true;

    if (JSID_IS_INT(id)) {
        uintN arg = uintN(JSID_TO_INT(id));
        if (arg < obj->getArgsInitialLength()) {
            obj->setArgsElement(arg, *vp);
            return true;
        }
    } else {
        JS_ASSERT(JSID_IS_ATOM(id, cx->runtime->atomState.lengthAtom));
    }

    /*
     * For simplicity we use delete/set to replace the property with one
     * backed by the default Object getter and setter. Note that we rely on
     * args_delProperty to clear the corresponding reserved slot so the GC can
     * collect its value.
     */
    AutoValueRooter tvr(cx);
    return js_DeleteProperty(cx, obj, id, tvr.addr(), true) &&
           js_SetProperty(cx, obj, id, vp, true);
}

static JSBool
strictargs_resolve(JSContext *cx, JSObject *obj, jsid id, uintN flags, JSObject **objp)
{
    JS_ASSERT(obj->isStrictArguments());

    *objp = NULL;

    uintN attrs = JSPROP_SHARED | JSPROP_SHADOWABLE;
    PropertyOp getter = StrictArgGetter;
    PropertyOp setter = StrictArgSetter;

    if (JSID_IS_INT(id)) {
        uint32 arg = uint32(JSID_TO_INT(id));
        if (arg >= obj->getArgsInitialLength() || obj->getArgsElement(arg).isMagic(JS_ARGS_HOLE))
            return true;

        attrs |= JSPROP_ENUMERATE;
    } else if (JSID_IS_ATOM(id, cx->runtime->atomState.lengthAtom)) {
        if (obj->isArgsLengthOverridden())
            return true;
    } else {
        if (!JSID_IS_ATOM(id, cx->runtime->atomState.calleeAtom) &&
            !JSID_IS_ATOM(id, cx->runtime->atomState.callerAtom)) {
            return true;
        }

        attrs = JSPROP_PERMANENT | JSPROP_GETTER | JSPROP_SETTER | JSPROP_SHARED;
        getter = setter = CastAsPropertyOp(obj->getThrowTypeError());
    }

    Value undef = UndefinedValue();
    if (!js_DefineProperty(cx, obj, id, &undef, getter, setter, attrs))
        return false;

    *objp = obj;
    return true;
}

static JSBool
strictargs_enumerate(JSContext *cx, JSObject *obj)
{
    JS_ASSERT(obj->isStrictArguments());

    /*
     * Trigger reflection in strictargs_resolve using a series of
     * js_LookupProperty calls.
     */
    JSObject *pobj;
    JSProperty *prop;

    // length
    if (!js_LookupProperty(cx, obj, ATOM_TO_JSID(cx->runtime->atomState.lengthAtom), &pobj, &prop))
        return false;

    // callee
    if (!js_LookupProperty(cx, obj, ATOM_TO_JSID(cx->runtime->atomState.calleeAtom), &pobj, &prop))
        return false;

    // caller
    if (!js_LookupProperty(cx, obj, ATOM_TO_JSID(cx->runtime->atomState.callerAtom), &pobj, &prop))
        return false;

    for (uint32 i = 0, argc = obj->getArgsInitialLength(); i < argc; i++) {
        if (!js_LookupProperty(cx, obj, INT_TO_JSID(i), &pobj, &prop))
            return false;
    }

    return true;
}

static void
args_finalize(JSContext *cx, JSObject *obj)
{
    cx->free((void *) obj->getArgsData());
}

/*
 * If a generator's arguments or call object escapes, and the generator frame
 * is not executing, the generator object needs to be marked because it is not
 * otherwise reachable. An executing generator is rooted by its invocation.  To
 * distinguish the two cases (which imply different access paths to the
 * generator object), we use the JSFRAME_FLOATING_GENERATOR flag, which is only
 * set on the JSStackFrame kept in the generator object's JSGenerator.
 */
static inline void
MaybeMarkGenerator(JSTracer *trc, JSObject *obj)
{
#if JS_HAS_GENERATORS
    JSStackFrame *fp = (JSStackFrame *) obj->getPrivate();
    if (fp && fp->isFloatingGenerator()) {
        JSObject *genobj = js_FloatingFrameToGenerator(fp)->obj;
        MarkObject(trc, *genobj, "generator object");
    }
#endif
}

static void
args_trace(JSTracer *trc, JSObject *obj)
{
    JS_ASSERT(obj->isArguments());
    if (obj->getPrivate() == JS_ARGUMENTS_OBJECT_ON_TRACE) {
        JS_ASSERT(!obj->isStrictArguments());
        return;
    }

    ArgumentsData *data = obj->getArgsData();
    if (data->callee.isObject())
        MarkObject(trc, data->callee.toObject(), js_callee_str);
    MarkValueRange(trc, obj->getArgsInitialLength(), data->slots, js_arguments_str);

    MaybeMarkGenerator(trc, obj);
}

/*
 * The Arguments classes aren't initialized via js_InitClass, because arguments
 * objects have the initial value of Object.prototype as their [[Prototype]].
 * However, Object.prototype.toString.call(arguments) === "[object Arguments]"
 * per ES5 (although not ES3), so the class name is "Arguments" rather than
 * "Object".
 *
 * The JSClass functions below collaborate to lazily reflect and synchronize
 * actual argument values, argument count, and callee function object stored
 * in a JSStackFrame with their corresponding property values in the frame's
 * arguments object.
 */
Class js_ArgumentsClass = {
    "Arguments",
    JSCLASS_HAS_PRIVATE | JSCLASS_NEW_RESOLVE |
    JSCLASS_HAS_RESERVED_SLOTS(JSObject::ARGS_CLASS_RESERVED_SLOTS) |
    JSCLASS_MARK_IS_TRACE | JSCLASS_HAS_CACHED_PROTO(JSProto_Object),
    PropertyStub,   /* addProperty */
    args_delProperty,
    PropertyStub,   /* getProperty */
    PropertyStub,   /* setProperty */
    args_enumerate,
    (JSResolveOp) args_resolve,
    ConvertStub,
    args_finalize,  /* finalize   */
    NULL,           /* reserved0   */
    NULL,           /* checkAccess */
    NULL,           /* call        */
    NULL,           /* construct   */
    NULL,           /* xdrObject   */
    NULL,           /* hasInstance */
    JS_CLASS_TRACE(args_trace)
};

namespace js {

/*
 * Strict mode arguments is significantly less magical than non-strict mode
 * arguments, so it is represented by a different class while sharing some
 * functionality.
 */
Class StrictArgumentsClass = {
    "Arguments",
    JSCLASS_HAS_PRIVATE | JSCLASS_NEW_RESOLVE |
    JSCLASS_HAS_RESERVED_SLOTS(JSObject::ARGS_CLASS_RESERVED_SLOTS) |
    JSCLASS_MARK_IS_TRACE | JSCLASS_HAS_CACHED_PROTO(JSProto_Object),
    PropertyStub,   /* addProperty */
    args_delProperty,
    PropertyStub,   /* getProperty */
    PropertyStub,   /* setProperty */
    strictargs_enumerate,
    reinterpret_cast<JSResolveOp>(strictargs_resolve),
    ConvertStub,
    args_finalize,  /* finalize   */
    NULL,           /* reserved0   */
    NULL,           /* checkAccess */
    NULL,           /* call        */
    NULL,           /* construct   */
    NULL,           /* xdrObject   */
    NULL,           /* hasInstance */
    JS_CLASS_TRACE(args_trace)
};

}

/*
 * A Declarative Environment object stores its active JSStackFrame pointer in
 * its private slot, just as Call and Arguments objects do.
 */
Class js_DeclEnvClass = {
    js_Object_str,
    JSCLASS_HAS_PRIVATE | JSCLASS_HAS_CACHED_PROTO(JSProto_Object),
    PropertyStub,   /* addProperty */
    PropertyStub,   /* delProperty */
    PropertyStub,   /* getProperty */
    PropertyStub,   /* setProperty */
    EnumerateStub,
    ResolveStub,
    ConvertStub
};

static JSBool
CheckForEscapingClosure(JSContext *cx, JSObject *obj, Value *vp)
{
    JS_ASSERT(obj->isCall() || obj->getClass() == &js_DeclEnvClass);

    const Value &v = *vp;

    JSObject *funobj;
    if (IsFunctionObject(v, &funobj)) {
        JSFunction *fun = GET_FUNCTION_PRIVATE(cx, funobj);

        /*
         * Any escaping null or flat closure that reaches above itself or
         * contains nested functions that reach above it must be wrapped.
         * We can wrap only when this Call or Declarative Environment obj
         * still has an active stack frame associated with it.
         */
        if (fun->needsWrapper()) {
            LeaveTrace(cx);

            JSStackFrame *fp = (JSStackFrame *) obj->getPrivate();
            if (fp) {
                JSObject *wrapper = WrapEscapingClosure(cx, fp, fun);
                if (!wrapper)
                    return false;
                vp->setObject(*wrapper);
                return true;
            }

            JS_ReportErrorNumber(cx, js_GetErrorMessage, NULL,
                                 JSMSG_OPTIMIZED_CLOSURE_LEAK);
            return false;
        }
    }
    return true;
}

static JSBool
CalleeGetter(JSContext *cx, JSObject *obj, jsid id, Value *vp)
{
    return CheckForEscapingClosure(cx, obj, vp);
}

static JSObject *
NewCallObject(JSContext *cx, JSFunction *fun, JSObject &scopeChain, JSObject &callee)
{
    size_t vars = fun->countArgsAndVars();
    size_t slots = JSObject::CALL_RESERVED_SLOTS + vars;
    gc::FinalizeKind kind = gc::GetGCObjectKind(slots);

    JSObject *callobj = js_NewGCObject(cx, kind);
    if (!callobj)
        return NULL;

    /* Init immediately to avoid GC seeing a half-init'ed object. */
    callobj->init(cx, &js_CallClass, cx->emptyTypeObject(), &scopeChain, NULL, false);
    callobj->setMap(fun->u.i.names);

    /* This must come after callobj->lastProp has been set. */
    if (!callobj->ensureInstanceReservedSlots(cx, vars))
        return NULL;

#ifdef DEBUG
    for (Shape::Range r = callobj->lastProp; !r.empty(); r.popFront()) {
        const Shape &s = r.front();
        if (s.slot != SHAPE_INVALID_SLOT) {
            JS_ASSERT(s.slot + 1 == callobj->slotSpan());
            break;
        }
    }
#endif

    callobj->setCallObjCallee(callee);
    return callobj;
}

static inline JSObject *
NewDeclEnvObject(JSContext *cx, JSStackFrame *fp)
{
    JSObject *envobj = js_NewGCObject(cx, FINALIZE_OBJECT2);
    if (!envobj)
        return NULL;

    envobj->init(cx, &js_DeclEnvClass, cx->emptyTypeObject(), &fp->scopeChain(), fp, false);
    envobj->setMap(cx->runtime->emptyDeclEnvShape);
    return envobj;
}

JSObject *
js_GetCallObject(JSContext *cx, JSStackFrame *fp)
{
    /* Create a call object for fp only if it lacks one. */
    JS_ASSERT(fp->isFunctionFrame());
    if (fp->hasCallObj())
        return &fp->callObj();

#ifdef DEBUG
    /* A call object should be a frame's outermost scope chain element.  */
    Class *clasp = fp->scopeChain().getClass();
    if (clasp == &js_WithClass || clasp == &js_BlockClass)
        JS_ASSERT(fp->scopeChain().getPrivate() != js_FloatingFrameIfGenerator(cx, fp));
    else if (clasp == &js_CallClass)
        JS_ASSERT(fp->scopeChain().getPrivate() != fp);
#endif

    /*
     * Create the call object, using the frame's enclosing scope as its
     * parent, and link the call to its stack frame. For a named function
     * expression Call's parent points to an environment object holding
     * function's name.
     */
    JSAtom *lambdaName =
        (fp->fun()->flags & JSFUN_LAMBDA) ? fp->fun()->atom : NULL;
    if (lambdaName) {
        JSObject *envobj = NewDeclEnvObject(cx, fp);
        if (!envobj)
            return NULL;

        /* Root envobj before js_DefineNativeProperty (-> JSClass.addProperty). */
        fp->setScopeChainNoCallObj(*envobj);
        if (!js_DefineNativeProperty(cx, &fp->scopeChain(), ATOM_TO_JSID(lambdaName),
                                     ObjectValue(fp->callee()),
                                     CalleeGetter, NULL,
                                     JSPROP_PERMANENT | JSPROP_READONLY,
                                     0, 0, NULL)) {
            return NULL;
        }
    }

    JSObject *callobj = NewCallObject(cx, fp->fun(), fp->scopeChain(), fp->callee());
    if (!callobj)
        return NULL;

    callobj->setPrivate(fp);
    JS_ASSERT(fp->fun() == fp->callee().getFunctionPrivate());

    /*
     * Push callobj on the top of the scope chain, and make it the
     * variables object.
     */
    fp->setScopeChainAndCallObj(*callobj);
    return callobj;
}

JSObject * JS_FASTCALL
js_CreateCallObjectOnTrace(JSContext *cx, JSFunction *fun, JSObject *callee, JSObject *scopeChain)
{
    JS_ASSERT(!js_IsNamedLambda(fun));
    JS_ASSERT(scopeChain);
    return NewCallObject(cx, fun, *scopeChain, *callee);
}

JS_DEFINE_CALLINFO_4(extern, OBJECT, js_CreateCallObjectOnTrace, CONTEXT, FUNCTION, OBJECT, OBJECT,
                     0, nanojit::ACCSET_STORE_ANY)

inline static void
CopyValuesToCallObject(JSObject &callobj, uintN nargs, Value *argv, uintN nvars, Value *slots)
{
    JS_ASSERT(callobj.numSlots() >= JSObject::CALL_RESERVED_SLOTS + nargs + nvars);
    Value *base = callobj.getSlots() + JSObject::CALL_RESERVED_SLOTS;
    memcpy(base, argv, nargs * sizeof(Value));
    memcpy(base + nargs, slots, nvars * sizeof(Value));
}

void
js_PutCallObject(JSContext *cx, JSStackFrame *fp)
{
    JSObject &callobj = fp->callObj();

    /* Get the arguments object to snapshot fp's actual argument values. */
    if (fp->hasArgsObj()) {
        if (!fp->hasOverriddenArgs())
            callobj.setCallObjArguments(ObjectValue(fp->argsObj()));
        js_PutArgsObject(cx, fp);
    }

    JSFunction *fun = fp->fun();
    JS_ASSERT(fun == callobj.getCallObjCalleeFunction());
    uintN n = fun->countArgsAndVars();

    if (n != 0) {
        JS_ASSERT(JSFunction::CLASS_RESERVED_SLOTS + n <= callobj.numSlots());

        uint32 nargs = fun->nargs;
        uint32 nvars = fun->u.i.nvars;

        JSScript *script = fun->u.i.script;
        if (script->usesEval
#ifdef JS_METHODJIT
            || script->debugMode
#endif
            ) {
            CopyValuesToCallObject(callobj, nargs, fp->formalArgs(), nvars, fp->slots());
        } else {
            /*
             * For each arg & var that is closed over, copy it from the stack
             * into the call object.
             */
            JSScript *script = fun->u.i.script;
            uint32 nclosed = script->nClosedArgs;
            for (uint32 i = 0; i < nclosed; i++) {
                uint32 e = script->getClosedArg(i);
                callobj.setSlot(JSObject::CALL_RESERVED_SLOTS + e, fp->formalArg(e));
            }

            nclosed = script->nClosedVars;
            for (uint32 i = 0; i < nclosed; i++) {
                uint32 e = script->getClosedVar(i);
                callobj.setSlot(JSObject::CALL_RESERVED_SLOTS + nargs + e, fp->slots()[e]);
            }
        }
    }

    /* Clear private pointers to fp, which is about to go away (js_Invoke). */
    if (js_IsNamedLambda(fun)) {
        JSObject *env = callobj.getParent();

        JS_ASSERT(env->getClass() == &js_DeclEnvClass);
        JS_ASSERT(env->getPrivate() == fp);
        env->setPrivate(NULL);
    }

    callobj.setPrivate(NULL);
    fp->clearCallObj();
}

JSBool JS_FASTCALL
js_PutCallObjectOnTrace(JSContext *cx, JSObject *callobj, uint32 nargs, Value *argv,
                        uint32 nvars, Value *slots)
{
    JS_ASSERT(callobj->isCall());
    JS_ASSERT(!callobj->getPrivate());

    uintN n = nargs + nvars;
    if (n != 0)
        CopyValuesToCallObject(*callobj, nargs, argv, nvars, slots);

    return true;
}

JS_DEFINE_CALLINFO_6(extern, BOOL, js_PutCallObjectOnTrace, CONTEXT, OBJECT, UINT32, VALUEPTR,
                     UINT32, VALUEPTR, 0, nanojit::ACCSET_STORE_ANY)

enum JSCallPropertyKind {
    JSCPK_ARGUMENTS,
    JSCPK_ARG,
    JSCPK_VAR,
    JSCPK_UPVAR
};

static JSBool
CallPropertyOp(JSContext *cx, JSObject *obj, jsid id, Value *vp,
               JSCallPropertyKind kind, JSBool setter = false)
{
    JS_ASSERT(obj->isCall());

    uintN i = 0;
    if (kind != JSCPK_ARGUMENTS) {
        JS_ASSERT((int16) JSID_TO_INT(id) == JSID_TO_INT(id));
        i = (uint16) JSID_TO_INT(id);
    }

    Value *array;
    if (kind == JSCPK_UPVAR) {
        JSObject &callee = obj->getCallObjCallee();

#ifdef DEBUG
        JSFunction *callee_fun = (JSFunction *) callee.getPrivate();
        JS_ASSERT(FUN_FLAT_CLOSURE(callee_fun));
        JS_ASSERT(i < callee_fun->u.i.nupvars);
#endif

        array = callee.getFlatClosureUpvars();
    } else {
        JSFunction *fun = obj->getCallObjCalleeFunction();
        JS_ASSERT_IF(kind == JSCPK_ARG, i < fun->nargs);
        JS_ASSERT_IF(kind == JSCPK_VAR, i < fun->u.i.nvars);

        JSStackFrame *fp = (JSStackFrame *) obj->getPrivate();

        if (kind == JSCPK_ARGUMENTS) {
            if (setter) {
                if (fp)
                    fp->setOverriddenArgs();
                obj->setCallObjArguments(*vp);
            } else {
                if (fp && !fp->hasOverriddenArgs()) {
                    JSObject *argsobj;

                    argsobj = js_GetArgsObject(cx, fp);
                    if (!argsobj)
                        return false;
                    vp->setObject(*argsobj);
                } else {
                    *vp = obj->getCallObjArguments();
                }
            }
            return true;
        }

        if (!fp) {
            i += JSObject::CALL_RESERVED_SLOTS;
            if (kind == JSCPK_VAR)
                i += fun->nargs;
            else
                JS_ASSERT(kind == JSCPK_ARG);

            array = obj->getSlots();
        } else if (kind == JSCPK_ARG) {
            array = fp->formalArgs();
        } else {
            JS_ASSERT(kind == JSCPK_VAR);
            array = fp->slots();
        }
    }

    if (setter) {
        GC_POKE(cx, array[i]);
        array[i] = *vp;
    } else {
        *vp = array[i];
    }
    return true;
}

namespace js {

static JSBool
GetCallArguments(JSContext *cx, JSObject *obj, jsid id, Value *vp)
{
    return CallPropertyOp(cx, obj, id, vp, JSCPK_ARGUMENTS);
}

static JSBool
SetCallArguments(JSContext *cx, JSObject *obj, jsid id, Value *vp)
{
    return CallPropertyOp(cx, obj, id, vp, JSCPK_ARGUMENTS, true);
}

JSBool
GetCallArg(JSContext *cx, JSObject *obj, jsid id, Value *vp)
{
    return CallPropertyOp(cx, obj, id, vp, JSCPK_ARG);
}

JSBool
SetCallArg(JSContext *cx, JSObject *obj, jsid id, Value *vp)
{
    return CallPropertyOp(cx, obj, id, vp, JSCPK_ARG, true);
}

JSBool
GetFlatUpvar(JSContext *cx, JSObject *obj, jsid id, Value *vp)
{
    return CallPropertyOp(cx, obj, id, vp, JSCPK_UPVAR);
}

JSBool
SetFlatUpvar(JSContext *cx, JSObject *obj, jsid id, Value *vp)
{
    return CallPropertyOp(cx, obj, id, vp, JSCPK_UPVAR, true);
}

JSBool
GetCallVar(JSContext *cx, JSObject *obj, jsid id, Value *vp)
{
    return CallPropertyOp(cx, obj, id, vp, JSCPK_VAR);
}

JSBool
GetCallVarChecked(JSContext *cx, JSObject *obj, jsid id, Value *vp)
{
    if (!CallPropertyOp(cx, obj, id, vp, JSCPK_VAR))
        return false;

    return CheckForEscapingClosure(cx, obj, vp);
}

JSBool
SetCallVar(JSContext *cx, JSObject *obj, jsid id, Value *vp)
{
    return CallPropertyOp(cx, obj, id, vp, JSCPK_VAR, true);
}

} // namespace js

#if JS_TRACER
JSBool JS_FASTCALL
js_SetCallArg(JSContext *cx, JSObject *obj, jsid slotid, ValueArgType arg)
{
    Value argcopy = ValueArgToConstRef(arg);
    return CallPropertyOp(cx, obj, slotid, &argcopy, JSCPK_ARG, true);
}
JS_DEFINE_CALLINFO_4(extern, BOOL, js_SetCallArg, CONTEXT, OBJECT, JSID, VALUE, 0,
                     nanojit::ACCSET_STORE_ANY)

JSBool JS_FASTCALL
js_SetCallVar(JSContext *cx, JSObject *obj, jsid slotid, ValueArgType arg)
{
    Value argcopy = ValueArgToConstRef(arg);
    return CallPropertyOp(cx, obj, slotid, &argcopy, JSCPK_VAR, true);
}
JS_DEFINE_CALLINFO_4(extern, BOOL, js_SetCallVar, CONTEXT, OBJECT, JSID, VALUE, 0,
                     nanojit::ACCSET_STORE_ANY)
#endif

static JSBool
call_resolve(JSContext *cx, JSObject *obj, jsid id, uintN flags,
             JSObject **objp)
{
    JS_ASSERT(obj->isCall());
    JS_ASSERT(!obj->getProto());

    if (!JSID_IS_ATOM(id))
        return JS_TRUE;

#ifdef DEBUG
    JSFunction *fun = obj->getCallObjCalleeFunction();
    JS_ASSERT(fun->lookupLocal(cx, JSID_TO_ATOM(id), NULL) == JSLOCAL_NONE);
#endif

    /*
     * Resolve arguments so that we never store a particular Call object's
     * arguments object reference in a Call prototype's |arguments| slot.
     *
     * Include JSPROP_ENUMERATE for consistency with all other Call object
     * properties; see JSFunction::addLocal and js::Interpret's JSOP_DEFFUN
     * rebinding-Call-property logic.
     */
    if (JSID_IS_ATOM(id, cx->runtime->atomState.argumentsAtom)) {
        if (!js_DefineNativeProperty(cx, obj, id, UndefinedValue(),
                                     GetCallArguments, SetCallArguments,
                                     JSPROP_PERMANENT | JSPROP_SHARED | JSPROP_ENUMERATE,
                                     0, 0, NULL, JSDNP_DONT_PURGE)) {
            return JS_FALSE;
        }
        *objp = obj;
        return JS_TRUE;
    }

    /* Control flow reaches here only if id was not resolved. */
    return JS_TRUE;
}

static void
call_trace(JSTracer *trc, JSObject *obj)
{
    JS_ASSERT(obj->isCall());
    JSStackFrame *fp = (JSStackFrame *) obj->getPrivate();
    if (fp) {
        /*
         * FIXME: Hide copies of stack values rooted by fp from the Cycle
         * Collector, which currently lacks a non-stub Unlink implementation
         * for JS objects (including Call objects), so is unable to collect
         * cycles involving Call objects whose frames are active without this
         * hiding hack.
         */
        uintN first = JSObject::CALL_RESERVED_SLOTS;
        uintN count = fp->fun()->countArgsAndVars();

        JS_ASSERT(obj->numSlots() >= first + count);
        SetValueRangeToUndefined(obj->getSlots() + first, count);
    }

    MaybeMarkGenerator(trc, obj);
}

JS_PUBLIC_DATA(Class) js_CallClass = {
    "Call",
    JSCLASS_HAS_PRIVATE |
    JSCLASS_HAS_RESERVED_SLOTS(JSObject::CALL_RESERVED_SLOTS) |
    JSCLASS_NEW_RESOLVE | JSCLASS_IS_ANONYMOUS | JSCLASS_MARK_IS_TRACE,
    PropertyStub,   /* addProperty */
    PropertyStub,   /* delProperty */
    PropertyStub,   /* getProperty */
    PropertyStub,   /* setProperty */
    JS_EnumerateStub,
    (JSResolveOp)call_resolve,
    NULL,           /* convert: Leave it NULL so we notice if calls ever escape */
    NULL,           /* finalize */
    NULL,           /* reserved0   */
    NULL,           /* checkAccess */
    NULL,           /* call        */
    NULL,           /* construct   */
    NULL,           /* xdrObject   */
    NULL,           /* hasInstance */
    JS_CLASS_TRACE(call_trace)
};

bool
JSStackFrame::getValidCalleeObject(JSContext *cx, Value *vp)
{
    if (!isFunctionFrame()) {
        vp->setUndefined();
        return true;
    }

    JSFunction *fun = this->fun();

    /*
     * See the equivalent condition in ArgGetter for the 'callee' id case, but
     * note that here we do not want to throw, since this escape can happen via
     * a foo.caller reference alone, without any debugger or indirect eval. And
     * alas, it seems foo.caller is still used on the Web.
     */
    if (fun->needsWrapper()) {
        JSObject *wrapper = WrapEscapingClosure(cx, this, fun);
        if (!wrapper)
            return false;
        vp->setObject(*wrapper);
        return true;
    }

    JSObject &funobj = callee();
    vp->setObject(funobj);

    /*
     * Check for an escape attempt by a joined function object, which must go
     * through the frame's |this| object's method read barrier for the method
     * atom by which it was uniquely associated with a property.
     */
    const Value &thisv = functionThis();
    if (thisv.isObject()) {
        JS_ASSERT(funobj.getFunctionPrivate() == fun);

        if (&fun->compiledFunObj() == &funobj && fun->methodAtom()) {
            JSObject *thisp = &thisv.toObject();
            JS_ASSERT(thisp->canHaveMethodBarrier());

            if (thisp->hasMethodBarrier()) {
                const Shape *shape = thisp->nativeLookup(ATOM_TO_JSID(fun->methodAtom()));

                /*
                 * The method property might have been deleted while the method
                 * barrier flag stuck, so we must lookup and test here.
                 *
                 * Two cases follow: the method barrier was not crossed yet, so
                 * we cross it here; the method barrier *was* crossed, in which
                 * case we must fetch and validate the cloned (unjoined) funobj
                 * in the method property's slot.
                 *
                 * In either case we must allow for the method property to have
                 * been replaced, or its value to have been overwritten.
                 */
                if (shape) {
                    if (shape->isMethod() && &shape->methodObject() == &funobj) {
                        if (!thisp->methodReadBarrier(cx, *shape, vp))
                            return false;
                        calleeValue().setObject(vp->toObject());
                        return true;
                    }
                    if (shape->hasSlot()) {
                        Value v = thisp->getSlot(shape->slot);
                        JSObject *clone;

                        if (IsFunctionObject(v, &clone) &&
                            GET_FUNCTION_PRIVATE(cx, clone) == fun &&
                            clone->hasMethodObj(*thisp)) {
                            JS_ASSERT(clone != &funobj);
                            *vp = v;
                            calleeValue().setObject(*clone);
                            return true;
                        }
                    }
                }

                /*
                 * If control flows here, we can't find an already-existing
                 * clone (or force to exist a fresh clone) created via thisp's
                 * method read barrier, so we must clone fun and store it in
                 * fp's callee to avoid re-cloning upon repeated foo.caller
                 * access. It seems that there are no longer any properties
                 * referring to fun.
                 */
                JSObject *newfunobj = CloneFunctionObject(cx, fun, fun->getParent());
                if (!newfunobj)
                    return false;
                newfunobj->setMethodObj(*thisp);
                calleeValue().setObject(*newfunobj);
                return true;
            }
        }
    }

    return true;
}

/* Generic function tinyids. */
enum {
    FUN_ARGUMENTS   = -1,       /* predefined arguments local variable */
    FUN_LENGTH      = -2,       /* number of actual args, arity if inactive */
    FUN_ARITY       = -3,       /* number of formal parameters; desired argc */
    FUN_NAME        = -4,       /* function name, "" if anonymous */
    FUN_CALLER      = -5        /* Function.prototype.caller, backward compat */
};

static JSBool
fun_getProperty(JSContext *cx, JSObject *obj, jsid id, Value *vp)
{
    if (!JSID_IS_INT(id))
        return true;

    jsint slot = JSID_TO_INT(id);

    /*
     * Loop because getter and setter can be delegated from another class,
     * but loop only for FUN_LENGTH because we must pretend that f.length
     * is in each function instance f, per ECMA-262, instead of only in the
     * Function.prototype object (we use JSPROP_PERMANENT with JSPROP_SHARED
     * to make it appear so).
     *
     * This code couples tightly to the attributes for lazyFunctionDataProps[]
     * and poisonPillProps[] initializers below, and to js_SetProperty and
     * js_HasOwnProperty.
     *
     * It's important to allow delegating objects, even though they inherit
     * this getter (fun_getProperty), to override arguments, arity, caller,
     * and name.  If we didn't return early for slot != FUN_LENGTH, we would
     * clobber *vp with the native property value, instead of letting script
     * override that value in delegating objects.
     *
     * Note how that clobbering is what simulates JSPROP_READONLY for all of
     * the non-standard properties when the directly addressed object (obj)
     * is a function object (i.e., when this loop does not iterate).
     */
    JSFunction *fun;
    while (!(fun = (JSFunction *)
                   GetInstancePrivate(cx, obj, &js_FunctionClass, NULL))) {
        if (slot != FUN_LENGTH)
            return true;
        obj = obj->getProto();
        if (!obj)
            return true;
    }

    /* Find fun's top-most activation record. */
    JSStackFrame *fp;
    for (fp = js_GetTopStackFrame(cx);
         fp && (fp->maybeFun() != fun || fp->isEvalOrDebuggerFrame());
         fp = fp->prev()) {
        continue;
    }

    switch (slot) {
      case FUN_ARGUMENTS:
        /* Warn if strict about f.arguments or equivalent unqualified uses. */
        if (!JS_ReportErrorFlagsAndNumber(cx,
                                          JSREPORT_WARNING | JSREPORT_STRICT,
                                          js_GetErrorMessage, NULL,
                                          JSMSG_DEPRECATED_USAGE,
                                          js_arguments_str)) {
            return false;
        }
        if (fp) {
            if (!js_GetArgsValue(cx, fp, vp))
                return false;
        } else {
            vp->setNull();
        }
        break;

      case FUN_LENGTH:
      case FUN_ARITY:
        vp->setInt32(fun->nargs);
        break;

      case FUN_NAME:
        vp->setString(fun->atom ? ATOM_TO_STRING(fun->atom)
                                : cx->runtime->emptyString);
        break;

      case FUN_CALLER:
        vp->setNull();
        if (fp && fp->prev() && !fp->prev()->getValidCalleeObject(cx, vp))
            return false;

        if (vp->isObject()) {
            JSObject &caller = vp->toObject();

            /* Censor the caller if it is from another compartment. */
            if (caller.getCompartment() != cx->compartment) {
                vp->setNull();
            } else if (caller.isFunction() && caller.getFunctionPrivate()->inStrictMode()) {
                JS_ReportErrorFlagsAndNumber(cx, JSREPORT_ERROR, js_GetErrorMessage, NULL,
                                             JSMSG_CALLER_IS_STRICT);
                return false;
            }
        }
        break;

      default:
        /* XXX fun[0] and fun.arguments[0] are equivalent. */
        if (fp && fp->isFunctionFrame() && uint16(slot) < fp->numFormalArgs())
            *vp = fp->formalArg(slot);
        break;
    }

    cx->addTypePropertyId(obj->getType(), id, *vp);
    return true;
}

struct LazyFunctionDataProp {
    uint16      atomOffset;
    int8        tinyid;
    uint8       attrs;
};

struct PoisonPillProp {
    uint16       atomOffset;
    int8         tinyid;
};

/* NB: no sentinels at ends -- use JS_ARRAY_LENGTH to bound loops. */

static const LazyFunctionDataProp lazyFunctionDataProps[] = {
    {ATOM_OFFSET(arity),     FUN_ARITY,      JSPROP_PERMANENT|JSPROP_READONLY},
    {ATOM_OFFSET(name),      FUN_NAME,       JSPROP_PERMANENT|JSPROP_READONLY},
};

/* Properties censored into [[ThrowTypeError]] in strict mode. */
static const PoisonPillProp poisonPillProps[] = {
    {ATOM_OFFSET(arguments), FUN_ARGUMENTS },
    {ATOM_OFFSET(caller),    FUN_CALLER    },
};

static JSBool
fun_enumerate(JSContext *cx, JSObject *obj)
{
    JS_ASSERT(obj->isFunction());

    jsid id;
    bool found;

    if (!obj->isBoundFunction()) {
        id = ATOM_TO_JSID(cx->runtime->atomState.classPrototypeAtom);
        if (!obj->hasProperty(cx, id, &found, JSRESOLVE_QUALIFIED))
            return false;
    }

    id = ATOM_TO_JSID(cx->runtime->atomState.lengthAtom);
    if (!obj->hasProperty(cx, id, &found, JSRESOLVE_QUALIFIED))
        return false;

    for (uintN i = 0; i < JS_ARRAY_LENGTH(lazyFunctionDataProps); i++) {
        const LazyFunctionDataProp &lfp = lazyFunctionDataProps[i];
        id = ATOM_TO_JSID(OFFSET_TO_ATOM(cx->runtime, lfp.atomOffset));
        if (!obj->hasProperty(cx, id, &found, JSRESOLVE_QUALIFIED))
            return false;
    }

    for (uintN i = 0; i < JS_ARRAY_LENGTH(poisonPillProps); i++) {
        const PoisonPillProp &p = poisonPillProps[i];
        id = ATOM_TO_JSID(OFFSET_TO_ATOM(cx->runtime, p.atomOffset));
        if (!obj->hasProperty(cx, id, &found, JSRESOLVE_QUALIFIED))
            return false;
    }

    return true;
}

static JSBool
fun_resolve(JSContext *cx, JSObject *obj, jsid id, uintN flags,
            JSObject **objp)
{
    if (!JSID_IS_ATOM(id))
        return true;

    JSFunction *fun = obj->getFunctionPrivate();

    if (JSID_IS_ATOM(id, cx->runtime->atomState.classPrototypeAtom)) {
        /*
         * Native or "built-in" functions do not have a .prototype property per
         * ECMA-262 (all editions). Built-in constructor functions, e.g. Object
         * and Function to name two conspicuous examples, do have a .prototype
         * property, but it is created eagerly by js_InitClass (jsobj.cpp).
         *
         * ES5 15.3.4: the non-native function object named Function.prototype
         * must not have a .prototype property.
         *
         * ES5 15.3.4.5: bound functions don't have a prototype property. The
         * isNative() test covers this case because bound functions are native
         * functions by definition/construction.
         */
        if (fun->isNative() || fun->isFunctionPrototype())
            return true;

        /*
         * Assert that fun is not a compiler-created function object, which
         * must never leak to script or embedding code and then be mutated.
         * Also assert that obj is not bound, per the ES5 15.3.4.5 ref above.
         */
        JS_ASSERT(!IsInternalFunctionObject(obj));
        JS_ASSERT(!obj->isBoundFunction());

        /*
         * Make the prototype object an instance of Object with the same parent
         * as the function object itself.
         */
        JSObject *parent = obj->getParent();
        JSObject *objProto;
        if (!js_GetClassPrototype(cx, parent, JSProto_Object, &objProto))
            return false;
        JSObject *proto = NewNativeClassInstance(cx, &js_ObjectClass, objProto, parent);
        if (!proto)
            return false;

        /* Make a new type for the prototype object. */
        TypeObject *protoType = cx->newTypeObject(obj->getType()->name(), "prototype", objProto);
        if (!protoType)
            return false;
        proto->setType(protoType);

        /*
         * ECMA (15.3.5.2) says that constructor.prototype is DontDelete for
         * user-defined functions, but DontEnum | ReadOnly | DontDelete for
         * native "system" constructors such as Object or Function.  So lazily
         * set the former here in fun_resolve, but eagerly define the latter
         * in js_InitClass, with the right attributes.
         */
        if (!js_SetClassPrototype(cx, obj, proto, JSPROP_PERMANENT))
            return false;

        *objp = obj;
        return true;
    }

    if (JSID_IS_ATOM(id, cx->runtime->atomState.lengthAtom)) {
        JS_ASSERT(!IsInternalFunctionObject(obj));
        cx->addTypePropertyId(obj->getType(), id, types::TYPE_INT32);
        if (!js_DefineNativeProperty(cx, obj, id, Int32Value(fun->nargs),
                                     PropertyStub, PropertyStub,
                                     JSPROP_PERMANENT | JSPROP_READONLY, 0, 0, NULL)) {
            return false;
        }
        *objp = obj;
        return true;
    }

    for (uintN i = 0; i < JS_ARRAY_LENGTH(lazyFunctionDataProps); i++) {
        const LazyFunctionDataProp *lfp = &lazyFunctionDataProps[i];

        if (JSID_IS_ATOM(id, OFFSET_TO_ATOM(cx->runtime, lfp->atomOffset))) {
            JS_ASSERT(!IsInternalFunctionObject(obj));

            if (!js_DefineNativeProperty(cx, obj, id, UndefinedValue(),
                                         fun_getProperty, PropertyStub,
                                         lfp->attrs, Shape::HAS_SHORTID,
                                         lfp->tinyid, NULL)) {
                return false;
            }
            *objp = obj;
            return true;
        }
    }

    for (uintN i = 0; i < JS_ARRAY_LENGTH(poisonPillProps); i++) {
        const PoisonPillProp &p = poisonPillProps[i];

        if (JSID_IS_ATOM(id, OFFSET_TO_ATOM(cx->runtime, p.atomOffset))) {
            JS_ASSERT(!IsInternalFunctionObject(obj));

            PropertyOp getter, setter;
            uintN attrs = JSPROP_PERMANENT;
            if (fun->inStrictMode() || obj->isBoundFunction()) {
                JSObject *throwTypeError = obj->getThrowTypeError();

                getter = CastAsPropertyOp(throwTypeError);
                setter = CastAsPropertyOp(throwTypeError);
                attrs |= JSPROP_GETTER | JSPROP_SETTER;
            } else {
                getter = fun_getProperty;
                setter = PropertyStub;
            }

            if (!js_DefineNativeProperty(cx, obj, id, UndefinedValue(),
                                         getter, setter,
                                         attrs, Shape::HAS_SHORTID,
                                         p.tinyid, NULL)) {
                return false;
            }
            *objp = obj;
            return true;
        }
    }

    return true;
}

#if JS_HAS_XDR

/* XXX store parent and proto, if defined */
JSBool
js_XDRFunctionObject(JSXDRState *xdr, JSObject **objp)
{
    JSContext *cx;
    JSFunction *fun;
    uint32 firstword;           /* flag telling whether fun->atom is non-null,
                                   plus for fun->u.i.skipmin, fun->u.i.wrapper,
                                   and 14 bits reserved for future use */
    uintN nargs, nvars, nupvars, n;
    uint32 localsword;          /* word for argument and variable counts */
    uint32 flagsword;           /* word for fun->u.i.nupvars and fun->flags */

    cx = xdr->cx;
    if (xdr->mode == JSXDR_ENCODE) {
        fun = GET_FUNCTION_PRIVATE(cx, *objp);
        if (!FUN_INTERPRETED(fun)) {
            JSAutoByteString funNameBytes;
            if (const char *name = GetFunctionNameBytes(cx, fun, &funNameBytes)) {
                JS_ReportErrorNumber(cx, js_GetErrorMessage, NULL, JSMSG_NOT_SCRIPTED_FUNCTION,
                                     name);
            }
            return false;
        }
        if (fun->u.i.wrapper) {
            JSAutoByteString funNameBytes;
            if (const char *name = GetFunctionNameBytes(cx, fun, &funNameBytes))
                JS_ReportErrorNumber(cx, js_GetErrorMessage, NULL, JSMSG_XDR_CLOSURE_WRAPPER, name);
            return false;
        }
        JS_ASSERT((fun->u.i.wrapper & ~1U) == 0);
        firstword = (fun->u.i.skipmin << 2) | (fun->u.i.wrapper << 1) | !!fun->atom;
        nargs = fun->nargs;
        nvars = fun->u.i.nvars;
        nupvars = fun->u.i.nupvars;
        localsword = (nargs << 16) | nvars;
        flagsword = (nupvars << 16) | fun->flags;
    } else {
        fun = js_NewFunction(cx, NULL, NULL, 0, JSFUN_INTERPRETED, NULL, NULL, NULL, NULL);
        if (!fun)
            return false;
        FUN_OBJECT(fun)->clearParent();
        FUN_OBJECT(fun)->clearType(cx);
#ifdef __GNUC__
        nvars = nargs = nupvars = 0;    /* quell GCC uninitialized warning */
#endif
    }

    AutoObjectRooter tvr(cx, FUN_OBJECT(fun));

    if (!JS_XDRUint32(xdr, &firstword))
        return false;
    if ((firstword & 1U) && !js_XDRAtom(xdr, &fun->atom))
        return false;
    if (!JS_XDRUint32(xdr, &localsword) ||
        !JS_XDRUint32(xdr, &flagsword)) {
        return false;
    }

    if (xdr->mode == JSXDR_DECODE) {
        nargs = localsword >> 16;
        nvars = uint16(localsword);
        JS_ASSERT((flagsword & JSFUN_KINDMASK) >= JSFUN_INTERPRETED);
        nupvars = flagsword >> 16;
        fun->flags = uint16(flagsword);
        fun->u.i.skipmin = uint16(firstword >> 2);
        fun->u.i.wrapper = JSPackedBool((firstword >> 1) & 1);
    }

    /* do arguments and local vars */
    n = nargs + nvars + nupvars;
    if (n != 0) {
        void *mark;
        uintN i;
        uintN bitmapLength;
        uint32 *bitmap;
        jsuword *names;
        JSAtom *name;
        JSLocalKind localKind;

        bool ok = true;
        mark = JS_ARENA_MARK(&xdr->cx->tempPool);

        /*
         * From this point the control must flow via the label release_mark.
         *
         * To xdr the names we prefix the names with a bitmap descriptor and
         * then xdr the names as strings. For argument names (indexes below
         * nargs) the corresponding bit in the bitmap is unset when the name
         * is null. Such null names are not encoded or decoded. For variable
         * names (indexes starting from nargs) bitmap's bit is set when the
         * name is declared as const, not as ordinary var.
         * */
        MUST_FLOW_THROUGH("release_mark");
        bitmapLength = JS_HOWMANY(n, JS_BITS_PER_UINT32);
        JS_ARENA_ALLOCATE_CAST(bitmap, uint32 *, &xdr->cx->tempPool,
                               bitmapLength * sizeof *bitmap);
        if (!bitmap) {
            js_ReportOutOfScriptQuota(xdr->cx);
            ok = false;
            goto release_mark;
        }
        if (xdr->mode == JSXDR_ENCODE) {
            names = fun->getLocalNameArray(xdr->cx, &xdr->cx->tempPool);
            if (!names) {
                ok = false;
                goto release_mark;
            }
            PodZero(bitmap, bitmapLength);
            for (i = 0; i != n; ++i) {
                if (i < fun->nargs
                    ? JS_LOCAL_NAME_TO_ATOM(names[i]) != NULL
                    : JS_LOCAL_NAME_IS_CONST(names[i])) {
                    bitmap[i >> JS_BITS_PER_UINT32_LOG2] |=
                        JS_BIT(i & (JS_BITS_PER_UINT32 - 1));
                }
            }
        }
#ifdef __GNUC__
        else {
            names = NULL;   /* quell GCC uninitialized warning */
        }
#endif
        for (i = 0; i != bitmapLength; ++i) {
            ok = !!JS_XDRUint32(xdr, &bitmap[i]);
            if (!ok)
                goto release_mark;
        }
        for (i = 0; i != n; ++i) {
            if (i < nargs &&
                !(bitmap[i >> JS_BITS_PER_UINT32_LOG2] &
                  JS_BIT(i & (JS_BITS_PER_UINT32 - 1)))) {
                if (xdr->mode == JSXDR_DECODE) {
                    ok = !!fun->addLocal(xdr->cx, NULL, JSLOCAL_ARG);
                    if (!ok)
                        goto release_mark;
                } else {
                    JS_ASSERT(!JS_LOCAL_NAME_TO_ATOM(names[i]));
                }
                continue;
            }
            if (xdr->mode == JSXDR_ENCODE)
                name = JS_LOCAL_NAME_TO_ATOM(names[i]);
            ok = !!js_XDRAtom(xdr, &name);
            if (!ok)
                goto release_mark;
            if (xdr->mode == JSXDR_DECODE) {
                localKind = (i < nargs)
                            ? JSLOCAL_ARG
                            : (i < nargs + nvars)
                            ? (bitmap[i >> JS_BITS_PER_UINT32_LOG2] &
                               JS_BIT(i & (JS_BITS_PER_UINT32 - 1))
                               ? JSLOCAL_CONST
                               : JSLOCAL_VAR)
                            : JSLOCAL_UPVAR;
                ok = !!fun->addLocal(xdr->cx, name, localKind);
                if (!ok)
                    goto release_mark;
            }
        }

      release_mark:
        JS_ARENA_RELEASE(&xdr->cx->tempPool, mark);
        if (!ok)
            return false;

        if (xdr->mode == JSXDR_DECODE)
            fun->freezeLocalNames(cx);
    }

    if (!js_XDRScript(xdr, &fun->u.i.script, NULL))
        return false;

    if (xdr->mode == JSXDR_DECODE) {
        *objp = FUN_OBJECT(fun);
#ifdef CHECK_SCRIPT_OWNER
        fun->script()->owner = NULL;
#endif
<<<<<<< HEAD
            js_CallNewScriptHook(cx, fun->u.i.script, fun);
        }

        cx->setTypeFunctionScript(fun, fun->u.i.script);
=======
        js_CallNewScriptHook(cx, fun->script(), fun);
>>>>>>> bf56dc90
    }

    return true;
}

#else  /* !JS_HAS_XDR */

#define js_XDRFunctionObject NULL

#endif /* !JS_HAS_XDR */

/*
 * [[HasInstance]] internal method for Function objects: fetch the .prototype
 * property of its 'this' parameter, and walks the prototype chain of v (only
 * if v is an object) returning true if .prototype is found.
 */
static JSBool
fun_hasInstance(JSContext *cx, JSObject *obj, const Value *v, JSBool *bp)
{
    while (obj->isFunction()) {
        if (!obj->isBoundFunction())
            break;
        obj = obj->getBoundFunctionTarget();
    }

    jsid id = ATOM_TO_JSID(cx->runtime->atomState.classPrototypeAtom);
    Value pval;
    if (!obj->getProperty(cx, id, &pval))
        return JS_FALSE;

    if (pval.isPrimitive()) {
        /*
         * Throw a runtime error if instanceof is called on a function that
         * has a non-object as its .prototype value.
         */
        js_ReportValueError(cx, JSMSG_BAD_PROTOTYPE, -1, ObjectValue(*obj), NULL);
        return JS_FALSE;
    }

    *bp = js_IsDelegate(cx, &pval.toObject(), *v);
    return JS_TRUE;
}

static void
fun_trace(JSTracer *trc, JSObject *obj)
{
    /* A newborn function object may have a not yet initialized private slot. */
    JSFunction *fun = (JSFunction *) obj->getPrivate();
    if (!fun)
        return;

    if (fun != obj) {
        /* obj is a cloned function object, trace the clone-parent, fun. */
        MarkObject(trc, *fun, "private");

        /* The function could be a flat closure with upvar copies in the clone. */
        if (FUN_FLAT_CLOSURE(fun) && fun->u.i.nupvars)
            MarkValueRange(trc, fun->u.i.nupvars, obj->getFlatClosureUpvars(), "upvars");
        return;
    }

    if (fun->atom)
        MarkString(trc, ATOM_TO_STRING(fun->atom), "atom");

    if (FUN_INTERPRETED(fun)) {
        if (fun->u.i.script)
            js_TraceScript(trc, fun->u.i.script);
        for (const Shape *shape = fun->u.i.names; shape; shape = shape->previous())
            shape->trace(trc);
    }
}

static void
fun_finalize(JSContext *cx, JSObject *obj)
{
    /* Ignore newborn function objects. */
    JSFunction *fun = (JSFunction *) obj->getPrivate();
    if (!fun)
        return;

    /* Cloned function objects may be flat closures with upvars to free. */
    if (fun != obj) {
        if (FUN_FLAT_CLOSURE(fun) && fun->u.i.nupvars != 0)
            cx->free((void *) obj->getFlatClosureUpvars());
        return;
    }

    /*
     * Null-check of u.i.script is required since the parser sets interpreted
     * very early.
     */
    if (FUN_INTERPRETED(fun) && fun->u.i.script)
        js_DestroyScriptFromGC(cx, fun->u.i.script, NULL);
}

int
JSFunction::sharpSlotBase(JSContext *cx)
{
#if JS_HAS_SHARP_VARS
    JSAtom *name = js_Atomize(cx, "#array", 6, 0);
    if (name) {
        uintN index = uintN(-1);
#ifdef DEBUG
        JSLocalKind kind =
#endif
            lookupLocal(cx, name, &index);
        JS_ASSERT(kind == JSLOCAL_VAR);
        return int(index);
    }
#endif
    return -1;
}

uint32
JSFunction::countUpvarSlots() const
{
    JS_ASSERT(FUN_INTERPRETED(this));

    return (u.i.nupvars == 0) ? 0 : u.i.script->upvars()->length;
}

/*
 * Reserve two slots in all function objects for XPConnect.  Note that this
 * does not bloat every instance, only those on which reserved slots are set,
 * and those on which ad-hoc properties are defined.
 */
JS_PUBLIC_DATA(Class) js_FunctionClass = {
    js_Function_str,
    JSCLASS_HAS_PRIVATE | JSCLASS_NEW_RESOLVE |
    JSCLASS_HAS_RESERVED_SLOTS(JSFunction::CLASS_RESERVED_SLOTS) |
    JSCLASS_MARK_IS_TRACE | JSCLASS_HAS_CACHED_PROTO(JSProto_Function),
    PropertyStub,   /* addProperty */
    PropertyStub,   /* delProperty */
    PropertyStub,   /* getProperty */
    PropertyStub,   /* setProperty */
    fun_enumerate,
    (JSResolveOp)fun_resolve,
    ConvertStub,
    fun_finalize,
    NULL,           /* reserved0   */
    NULL,           /* checkAccess */
    NULL,           /* call        */
    NULL,           /* construct   */
    js_XDRFunctionObject,
    fun_hasInstance,
    JS_CLASS_TRACE(fun_trace)
};

JSString *
fun_toStringHelper(JSContext *cx, JSObject *obj, uintN indent)
{
    if (!obj->isFunction()) {
        if (obj->isFunctionProxy())
            return JSProxy::fun_toString(cx, obj, indent);
        JS_ReportErrorNumber(cx, js_GetErrorMessage, NULL,
                             JSMSG_INCOMPATIBLE_PROTO,
                             js_Function_str, js_toString_str,
                             "object");
        return NULL;
    }

    JSFunction *fun = GET_FUNCTION_PRIVATE(cx, obj);
    if (!fun)
        return NULL;
    return JS_DecompileFunction(cx, fun, indent);
}

static JSBool
fun_toString(JSContext *cx, uintN argc, Value *vp)
{
    JS_ASSERT(IsFunctionObject(vp[0]));
    uint32_t indent = 0;

    if (argc != 0 && !ValueToECMAUint32(cx, vp[2], &indent))
        return false;

    JSObject *obj = ComputeThisFromVp(cx, vp);
    if (!obj)
        return false;

    JSString *str = fun_toStringHelper(cx, obj, indent);
    if (!str)
        return false;

    vp->setString(str);
    return true;
}

#if JS_HAS_TOSOURCE
static JSBool
fun_toSource(JSContext *cx, uintN argc, Value *vp)
{
    JS_ASSERT(IsFunctionObject(vp[0]));

    JSObject *obj = ComputeThisFromVp(cx, vp);
    if (!obj)
        return false;

    JSString *str = fun_toStringHelper(cx, obj, JS_DONT_PRETTY_PRINT);
    if (!str)
        return false;

    vp->setString(str);
    return true;
}
#endif

JSBool
js_fun_call(JSContext *cx, uintN argc, Value *vp)
{
    LeaveTrace(cx);

    JSObject *obj = ComputeThisFromVp(cx, vp);
    if (!obj)
        return JS_FALSE;
    Value fval = vp[1];

    if (!js_IsCallable(fval)) {
        JSString *str = js_ValueToString(cx, fval);
        if (str) {
            JSAutoByteString bytes(cx, str);
            if (!!bytes) {
                JS_ReportErrorNumber(cx, js_GetErrorMessage, NULL,
                                     JSMSG_INCOMPATIBLE_PROTO,
                                     js_Function_str, js_call_str,
                                     bytes.ptr());
            }
        }
        return JS_FALSE;
    }

    Value *argv = vp + 2;
    Value thisv;
    if (argc == 0) {
        thisv.setUndefined();
    } else {
        thisv = argv[0];

        argc--;
        argv++;
    }

    /* Allocate stack space for fval, obj, and the args. */
    InvokeArgsGuard args;
    if (!cx->stack().pushInvokeArgs(cx, argc, &args))
        return JS_FALSE;

    /* Push fval, thisv, and the args. */
    args.callee() = fval;
    args.thisv() = thisv;
    memcpy(args.argv(), argv, argc * sizeof *argv);

    bool ok = Invoke(cx, args, 0);
    *vp = args.rval();
    return ok;
}

/* ES5 15.3.4.3 */
JSBool
js_fun_apply(JSContext *cx, uintN argc, Value *vp)
{
    JSObject *obj = ComputeThisFromVp(cx, vp);
    if (!obj)
        return false;

    /* Step 1. */
    Value fval = vp[1];
    if (!js_IsCallable(fval)) {
        if (JSString *str = js_ValueToString(cx, fval)) {
            JSAutoByteString bytes(cx, str);
            if (!!bytes) {
                JS_ReportErrorNumber(cx, js_GetErrorMessage, NULL,
                                     JSMSG_INCOMPATIBLE_PROTO,
                                     js_Function_str, js_apply_str,
                                     bytes.ptr());
            }
        }
        return false;
    }

    /* Step 2. */
    if (argc < 2 || vp[3].isNullOrUndefined())
        return js_fun_call(cx, (argc > 0) ? 1 : 0, vp);

    /* N.B. Changes need to be propagated to stubs::SplatApplyArgs. */

    /* Step 3. */
    if (!vp[3].isObject()) {
        JS_ReportErrorNumber(cx, js_GetErrorMessage, NULL, JSMSG_BAD_APPLY_ARGS, js_apply_str);
        return false;
    }

    /*
     * Steps 4-5 (note erratum removing steps originally numbered 5 and 7 in
     * original version of ES5).
     */
    JSObject *aobj = &vp[3].toObject();
    jsuint length;
    if (!js_GetLengthProperty(cx, aobj, &length))
        return false;

    LeaveTrace(cx);

    /* Step 6. */
    uintN n = uintN(JS_MIN(length, JS_ARGS_LENGTH_MAX));

    InvokeArgsGuard args;
    if (!cx->stack().pushInvokeArgs(cx, n, &args))
        return false;

    /* Push fval, obj, and aobj's elements as args. */
    args.callee() = fval;
    args.thisv() = vp[2];

    /* Steps 7-8. */
    if (!GetElements(cx, aobj, n, args.argv()))
        return false;

    /* Step 9. */
    if (!Invoke(cx, args, 0))
        return false;
    *vp = args.rval();
    return true;
}

static JSBool
CallOrConstructBoundFunction(JSContext *cx, uintN argc, Value *vp);

inline bool
JSObject::initBoundFunction(JSContext *cx, const Value &thisArg,
                            const Value *args, uintN argslen)
{
    JS_ASSERT(isFunction());

    flags |= JSObject::BOUND_FUNCTION;
    getSlotRef(JSSLOT_BOUND_FUNCTION_THIS) = thisArg;
    getSlotRef(JSSLOT_BOUND_FUNCTION_ARGS_COUNT).setPrivateUint32(argslen);
    if (argslen != 0) {
        /* FIXME? Burn memory on an empty scope whose shape covers the args slots. */
        EmptyShape *empty = EmptyShape::create(cx, clasp);
        if (!empty)
            return false;

        empty->slotSpan += argslen;
        map = empty;

        if (!ensureInstanceReservedSlots(cx, argslen))
            return false;

        JS_ASSERT(numSlots() >= argslen + FUN_CLASS_RESERVED_SLOTS);
        memcpy(getSlots() + FUN_CLASS_RESERVED_SLOTS, args, argslen * sizeof(Value));
    }
    return true;
}

inline JSObject *
JSObject::getBoundFunctionTarget() const
{
    JS_ASSERT(isFunction());
    JS_ASSERT(isBoundFunction());

    /* Bound functions abuse |parent| to store their target function. */
    return getParent();
}

inline const js::Value &
JSObject::getBoundFunctionThis() const
{
    JS_ASSERT(isFunction());
    JS_ASSERT(isBoundFunction());

    return getSlot(JSSLOT_BOUND_FUNCTION_THIS);
}

inline const js::Value *
JSObject::getBoundFunctionArguments(uintN &argslen) const
{
    JS_ASSERT(isFunction());
    JS_ASSERT(isBoundFunction());

    argslen = getSlot(JSSLOT_BOUND_FUNCTION_ARGS_COUNT).toPrivateUint32();
    JS_ASSERT_IF(argslen > 0, numSlots() >= argslen);

    return getSlots() + FUN_CLASS_RESERVED_SLOTS;
}

/* ES5 15.3.4.5.1 and 15.3.4.5.2. */
static JSBool
CallOrConstructBoundFunction(JSContext *cx, uintN argc, Value *vp)
{
    JSObject *obj = &vp[0].toObject();
    JS_ASSERT(obj->isFunction());
    JS_ASSERT(obj->isBoundFunction());

    LeaveTrace(cx);

    bool constructing = IsConstructing(vp);

    /* 15.3.4.5.1 step 1, 15.3.4.5.2 step 3. */
    uintN argslen;
    const Value *boundArgs = obj->getBoundFunctionArguments(argslen);

    if (argc + argslen > JS_ARGS_LENGTH_MAX) {
        js_ReportAllocationOverflow(cx);
        return false;
    }

    /* 15.3.4.5.1 step 3, 15.3.4.5.2 step 1. */
    JSObject *target = obj->getBoundFunctionTarget();

    /* 15.3.4.5.1 step 2. */
    const Value &boundThis = obj->getBoundFunctionThis();

    InvokeArgsGuard args;
    if (!cx->stack().pushInvokeArgs(cx, argc + argslen, &args))
        return false;

    /* 15.3.4.5.1, 15.3.4.5.2 step 4. */
    memcpy(args.argv(), boundArgs, argslen * sizeof(Value));
    memcpy(args.argv() + argslen, vp + 2, argc * sizeof(Value));

    /* 15.3.4.5.1, 15.3.4.5.2 step 5. */
    args.callee().setObject(*target);

    if (!constructing)
        args.thisv() = boundThis;

    if (constructing ? !InvokeConstructor(cx, args) : !Invoke(cx, args, 0))
        return false;

    *vp = args.rval();
    return true;
}

/* ES5 15.3.4.5. */
static JSBool
fun_bind(JSContext *cx, uintN argc, Value *vp)
{
    /* Step 1. */
    JSObject *target = ComputeThisFromVp(cx, vp);
    if (!target)
        return false;

    /* Step 2. */
    if (!target->isCallable()) {
        if (JSString *str = js_ValueToString(cx, vp[1])) {
            JSAutoByteString bytes(cx, str);
            if (!!bytes) {
                JS_ReportErrorNumber(cx, js_GetErrorMessage, NULL,
                                     JSMSG_INCOMPATIBLE_PROTO,
                                     js_Function_str, "bind", bytes.ptr());
            }
        }
        return false;
    }

    /* Step 3. */
    Value *args = NULL;
    uintN argslen = 0;
    if (argc > 1) {
        args = vp + 3;
        argslen = argc - 1;
    }

    /* Steps 15-16. */
    uintN length = 0;
    if (target->isFunction()) {
        uintN nargs = target->getFunctionPrivate()->nargs;
        if (nargs > argslen)
            length = nargs - argslen;
    }

    /* Step 4-6, 10-11. */
    JSAtom *name = target->isFunction() ? target->getFunctionPrivate()->atom : NULL;

    /* NB: Bound functions abuse |parent| to store their target. */
    JSObject *funobj =
        js_NewFunction(cx, NULL, CallOrConstructBoundFunction, length,
                       JSFUN_CONSTRUCTOR, target, name,
                       JS_TypeHandlerDynamic, "BoundFunction");
    if (!funobj)
        return false;

    /* Steps 7-9. */
    Value thisArg = argc >= 1 ? vp[2] : UndefinedValue();
    if (!funobj->initBoundFunction(cx, thisArg, args, argslen))
        return false;

    /* Steps 17, 19-21 are handled by fun_resolve. */
    /* Step 18 is the default for new functions. */

    /* Step 22. */
    vp->setObject(*funobj);
    return true;
}

static JSFunctionSpec function_methods[] = {
#if JS_HAS_TOSOURCE
    JS_FN_TYPE(js_toSource_str,   fun_toSource,   0,0, JS_TypeHandlerString),
#endif
    JS_FN_TYPE(js_toString_str,   fun_toString,   0,0, JS_TypeHandlerString),
    JS_FN_TYPE(js_apply_str,      js_fun_apply,   2,0, JS_TypeHandlerDynamic),
    JS_FN_TYPE(js_call_str,       js_fun_call,    1,0, JS_TypeHandlerDynamic),
    JS_FN_TYPE("bind",            fun_bind,       1,0, JS_TypeHandlerDynamic),
    JS_FS_END
};

static JSBool
Function(JSContext *cx, uintN argc, Value *vp)
{
    JSObject *obj = NewFunction(cx, NULL);
    if (!obj)
        return JS_FALSE;

    /* N.B. overwriting callee with return value */
    JSObject *parent = vp[0].toObject().getParent();
    vp[0].setObject(*obj);

    /*
     * NB: (new Function) is not lexically closed by its caller, it's just an
     * anonymous function in the top-level scope that its constructor inhabits.
     * Thus 'var x = 42; f = new Function("return x"); print(f())' prints 42,
     * and so would a call to f from another top-level's script or function.
     *
     * In older versions, before call objects, a new Function was adopted by
     * its running context's globalObject, which might be different from the
     * top-level reachable from scopeChain (in HTML frames, e.g.).
     */
    JSFunction *fun = js_NewFunction(cx, obj, NULL, 0, JSFUN_LAMBDA | JSFUN_INTERPRETED,
                                     parent, cx->runtime->atomState.anonymousAtom, NULL, NULL);
    if (!fun)
        return JS_FALSE;

    /*
     * Function is static and not called directly by other functions in this
     * file, therefore it is callable only as a native function by js_Invoke.
     * Find the scripted caller, possibly skipping other native frames such as
     * are built for Function.prototype.call or .apply activations that invoke
     * Function indirectly from a script.
     */
    JSStackFrame *caller = js_GetScriptedCaller(cx, NULL);
    uintN lineno;
    const char *filename;
    JSPrincipals *principals;
    if (caller) {
        JSObject *callee = &JS_CALLEE(cx, vp).toObject();
        principals = js_EvalFramePrincipals(cx, callee, caller);
        filename = js_ComputeFilename(cx, caller, principals, &lineno);
    } else {
        filename = NULL;
        lineno = 0;
        principals = NULL;
    }

    /* Belt-and-braces: check that the caller has access to parent. */
    if (!js_CheckPrincipalsAccess(cx, parent, principals,
                                  CLASS_ATOM(cx, Function))) {
        return JS_FALSE;
    }

    /*
     * CSP check: whether new Function() is allowed at all.
     * Report errors via CSP is done in the script security manager.
     * js_CheckContentSecurityPolicy is defined in jsobj.cpp
     */
    if (!js_CheckContentSecurityPolicy(cx)) {
        JS_ReportErrorNumber(cx, js_GetErrorMessage, NULL, JSMSG_CSP_BLOCKED_FUNCTION);
        return JS_FALSE;
    }

    Value *argv = vp + 2;
    uintN n = argc ? argc - 1 : 0;
    if (n > 0) {
        enum { OK, BAD, BAD_FORMAL } state;

        /*
         * Collect the function-argument arguments into one string, separated
         * by commas, then make a tokenstream from that string, and scan it to
         * get the arguments.  We need to throw the full scanner at the
         * problem, because the argument string can legitimately contain
         * comments and linefeeds.  XXX It might be better to concatenate
         * everything up into a function definition and pass it to the
         * compiler, but doing it this way is less of a delta from the old
         * code.  See ECMA 15.3.2.1.
         */
        state = BAD_FORMAL;
        size_t args_length = 0;
        for (uintN i = 0; i < n; i++) {
            /* Collect the lengths for all the function-argument arguments. */
            JSString *arg = js_ValueToString(cx, argv[i]);
            if (!arg)
                return JS_FALSE;
            argv[i].setString(arg);

            /*
             * Check for overflow.  The < test works because the maximum
             * JSString length fits in 2 fewer bits than size_t has.
             */
            size_t old_args_length = args_length;
            args_length = old_args_length + arg->length();
            if (args_length < old_args_length) {
                js_ReportAllocationOverflow(cx);
                return JS_FALSE;
            }
        }

        /* Add 1 for each joining comma and check for overflow (two ways). */
        size_t old_args_length = args_length;
        args_length = old_args_length + n - 1;
        if (args_length < old_args_length ||
            args_length >= ~(size_t)0 / sizeof(jschar)) {
            js_ReportAllocationOverflow(cx);
            return JS_FALSE;
        }

        /*
         * Allocate a string to hold the concatenated arguments, including room
         * for a terminating 0.  Mark cx->tempPool for later release, to free
         * collected_args and its tokenstream in one swoop.
         */
        void *mark = JS_ARENA_MARK(&cx->tempPool);
        jschar *cp;
        JS_ARENA_ALLOCATE_CAST(cp, jschar *, &cx->tempPool,
                               (args_length+1) * sizeof(jschar));
        if (!cp) {
            js_ReportOutOfScriptQuota(cx);
            return JS_FALSE;
        }
        jschar *collected_args = cp;

        /*
         * Concatenate the arguments into the new string, separated by commas.
         */
        for (uintN i = 0; i < n; i++) {
            JSString *arg = argv[i].toString();
            size_t arg_length = arg->length();
            const jschar *arg_chars = arg->getChars(cx);
            if (!arg_chars) {
                JS_ARENA_RELEASE(&cx->tempPool, mark);
                return JS_FALSE;
            }
            (void) js_strncpy(cp, arg_chars, arg_length);
            cp += arg_length;

            /* Add separating comma or terminating 0. */
            *cp++ = (i + 1 < n) ? ',' : 0;
        }

        /* Initialize a tokenstream that reads from the given string. */
        TokenStream ts(cx);
        if (!ts.init(cx->findVersion(), collected_args, args_length, filename, lineno)) {
            JS_ARENA_RELEASE(&cx->tempPool, mark);
            return JS_FALSE;
        }

        /* The argument string may be empty or contain no tokens. */
        TokenKind tt = ts.getToken();
        if (tt != TOK_EOF) {
            for (;;) {
                /*
                 * Check that it's a name.  This also implicitly guards against
                 * TOK_ERROR, which was already reported.
                 */
                if (tt != TOK_NAME)
                    goto after_args;

                /*
                 * Get the atom corresponding to the name from the token
                 * stream; we're assured at this point that it's a valid
                 * identifier.
                 */
                JSAtom *atom = ts.currentToken().t_atom;

                /* Check for a duplicate parameter name. */
                if (fun->lookupLocal(cx, atom, NULL) != JSLOCAL_NONE) {
                    JSAutoByteString name;
                    if (!js_AtomToPrintableString(cx, atom, &name)) {
                        state = BAD;
                        goto after_args;
                    }
                    if (!ReportCompileErrorNumber(cx, &ts, NULL,
                                                  JSREPORT_WARNING | JSREPORT_STRICT,
                                                  JSMSG_DUPLICATE_FORMAL, name.ptr())) {
                        goto after_args;
                    }
                }
                if (!fun->addLocal(cx, atom, JSLOCAL_ARG))
                    goto after_args;

                /*
                 * Get the next token.  Stop on end of stream.  Otherwise
                 * insist on a comma, get another name, and iterate.
                 */
                tt = ts.getToken();
                if (tt == TOK_EOF)
                    break;
                if (tt != TOK_COMMA)
                    goto after_args;
                tt = ts.getToken();
            }
        }

        state = OK;
      after_args:
        if (state == BAD_FORMAL && !ts.isError()) {
            /*
             * Report "malformed formal parameter" iff no illegal char or
             * similar scanner error was already reported.
             */
            JS_ReportErrorNumber(cx, js_GetErrorMessage, NULL,
                                 JSMSG_BAD_FORMAL);
        }
        ts.close();
        JS_ARENA_RELEASE(&cx->tempPool, mark);
        if (state != OK)
            return JS_FALSE;
    }

    JSString *str;
    if (argc) {
        str = js_ValueToString(cx, argv[argc-1]);
        if (!str)
            return JS_FALSE;
        argv[argc-1].setString(str);
    } else {
        str = cx->runtime->emptyString;
    }

<<<<<<< HEAD
    JSBool res = Compiler::compileFunctionBody(cx, fun, principals,
                                               str->chars(), str->length(),
                                               filename, lineno);
    if (res)
        fun->u.i.script->setTypeNesting(caller->script(), caller->pc(cx));
    return res;
=======
    size_t length = str->length();
    const jschar *chars = str->getChars(cx);
    if (!chars)
        return JS_FALSE;
    return Compiler::compileFunctionBody(cx, fun, principals, chars, length,
                                         filename, lineno);
>>>>>>> bf56dc90
}

static JSBool
ThrowTypeError(JSContext *cx, uintN argc, Value *vp)
{
    JS_ReportErrorFlagsAndNumber(cx, JSREPORT_ERROR, js_GetErrorMessage, NULL,
                                 JSMSG_THROW_TYPE_ERROR);
    return false;
}

JSObject *
js_InitFunctionClass(JSContext *cx, JSObject *obj)
{
    JSObject *proto = js_InitClass(cx, obj, NULL, &js_FunctionClass, Function, 1,
                                   JS_TypeHandlerDynamic, NULL, function_methods, NULL, NULL);
    if (!proto)
        return NULL;

    JSFunction *fun = js_NewFunction(cx, proto, NULL, 0, JSFUN_INTERPRETED, obj, NULL, NULL, NULL);
    if (!fun)
        return NULL;
    fun->flags |= JSFUN_PROTOTYPE;

    JSScript *script = JSScript::NewScript(cx, 1, 1, 0, 0, 0, 0, 0, 0, 0, 0, 0);
    if (!script)
        return NULL;
    script->setVersion(JSVERSION_DEFAULT);
    script->noScriptRval = true;
    script->code[0] = JSOP_STOP;
    script->code[1] = SRC_NULL;
#ifdef CHECK_SCRIPT_OWNER
    script->owner = NULL;
#endif
    fun->u.i.script = script;

    if (obj->getClass()->flags & JSCLASS_IS_GLOBAL) {
        /* ES5 13.2.3: Construct the unique [[ThrowTypeError]] function object. */
        JSObject *throwTypeError =
            js_NewFunction(cx, NULL, reinterpret_cast<Native>(ThrowTypeError), 0,
                           0, obj, NULL, JS_TypeHandlerVoid, "ThrowTypeError");
        if (!throwTypeError)
            return NULL;

        JS_ALWAYS_TRUE(js_SetReservedSlot(cx, obj, JSRESERVED_GLOBAL_THROWTYPEERROR,
                                          ObjectValue(*throwTypeError)));
    }

    return proto;
}

JSFunction *
js_NewFunction(JSContext *cx, JSObject *funobj, Native native, uintN nargs,
               uintN flags, JSObject *parent, JSAtom *atom,
               JSTypeHandler handler, const char *fullName)
{
    JSFunction *fun;

    if (funobj) {
        JS_ASSERT(funobj->isFunction());
        funobj->setParent(parent);
    } else {
        funobj = NewFunction(cx, parent);
        if (!funobj)
            return NULL;
        if (handler) {
            TypeFunction *type = cx->newTypeFunction(fullName, funobj->getProto());
            if (!type)
                return NULL;
            type->handler = handler;
            funobj->setType(type);
        }
    }
    JS_ASSERT(!funobj->getPrivate());
    fun = (JSFunction *) funobj;

    /* Initialize all function members. */
    fun->nargs = uint16(nargs);
    fun->flags = flags & (JSFUN_FLAGS_MASK | JSFUN_KINDMASK | JSFUN_TRCINFO);
    if ((flags & JSFUN_KINDMASK) >= JSFUN_INTERPRETED) {
        JS_ASSERT(!native);
        JS_ASSERT(nargs == 0);
        fun->u.i.nvars = 0;
        fun->u.i.nupvars = 0;
        fun->u.i.skipmin = 0;
        fun->u.i.wrapper = false;
        fun->u.i.script = NULL;
        fun->u.i.names = cx->runtime->emptyCallShape;
    } else {
        fun->u.n.clasp = NULL;
        if (flags & JSFUN_TRCINFO) {
#ifdef JS_TRACER
            JSNativeTraceInfo *trcinfo =
                JS_FUNC_TO_DATA_PTR(JSNativeTraceInfo *, native);
            fun->u.n.native = (js::Native) trcinfo->native;
            fun->u.n.trcinfo = trcinfo;
#else
            fun->u.n.trcinfo = NULL;
#endif
        } else {
            fun->u.n.native = native;
            fun->u.n.trcinfo = NULL;
        }
        JS_ASSERT(fun->u.n.native);
    }
    fun->atom = atom;

    /* Set private to self to indicate non-cloned fully initialized function. */
    FUN_OBJECT(fun)->setPrivate(fun);
    return fun;
}

JSObject * JS_FASTCALL
js_CloneFunctionObject(JSContext *cx, JSFunction *fun, JSObject *parent,
                       JSObject *proto)
{
    JS_ASSERT(parent);
    JS_ASSERT(proto);

    JSObject *clone;
    if (cx->compartment == fun->compartment()) {
        /*
         * The cloned function object does not need the extra JSFunction members
         * beyond JSObject as it points to fun via the private slot.
         */
        clone = NewNativeClassInstance(cx, &js_FunctionClass, proto, parent);
        if (!clone)
            return NULL;
        clone->setPrivate(fun);

        /*
         * In COMPILE_N_GO code the existing prototype will be correct, so we can
         * reuse the type. In non-COMPILE_N_GO code the proto is NULL, but since
         * we don't run type inference on such code we can use the default new
         * Function type.
         */
        if (fun->getProto() == proto)
            clone->setType(fun->getType());
        else
            clone->setType(proto->getNewType(cx));
    } else {
        /*
         * Across compartments we have to deep copy JSFunction and clone the
         * script (for interpreted functions).
         */
        clone = NewFunction(cx, parent);
        if (!clone)
            return NULL;

        if (fun->getProto() == proto)
            clone->setType(fun->getType());
        else
            clone->setType(proto->getNewType(cx));

        JSFunction *cfun = (JSFunction *) clone;
        cfun->nargs = fun->nargs;
        cfun->flags = fun->flags;
        cfun->u = fun->getFunctionPrivate()->u;
        cfun->atom = fun->atom;
        clone->setPrivate(cfun);
        if (cfun->isInterpreted()) {
            JSScript *script = cfun->u.i.script;
            JS_ASSERT(script);
            JS_ASSERT(script->compartment == fun->compartment());
            JS_ASSERT(script->compartment != cx->compartment);

            cfun->u.i.script = js_CloneScript(cx, script);
            if (!cfun->u.i.script)
                return NULL;
#ifdef CHECK_SCRIPT_OWNER
            cfun->script()->owner = NULL;
#endif
            js_CallNewScriptHook(cx, cfun->script(), cfun);
        }
    }
    return clone;
}

#ifdef JS_TRACER
JS_DEFINE_CALLINFO_4(extern, OBJECT, js_CloneFunctionObject, CONTEXT, FUNCTION, OBJECT, OBJECT, 0,
                     nanojit::ACCSET_STORE_ANY)
#endif

/*
 * Create a new flat closure, but don't initialize the imported upvar
 * values. The tracer calls this function and then initializes the upvar
 * slots on trace.
 */
JSObject * JS_FASTCALL
js_AllocFlatClosure(JSContext *cx, JSFunction *fun, JSObject *scopeChain)
{
    JS_ASSERT(FUN_FLAT_CLOSURE(fun));
    JS_ASSERT((JSScript::isValidOffset(fun->u.i.script->upvarsOffset)
               ? fun->u.i.script->upvars()->length
               : 0) == fun->u.i.nupvars);

    JSObject *closure = CloneFunctionObject(cx, fun, scopeChain);
    if (!closure)
        return closure;

    uint32 nslots = fun->countUpvarSlots();
    if (nslots == 0)
        return closure;

    Value *upvars = (Value *) cx->malloc(nslots * sizeof(Value));
    if (!upvars)
        return NULL;

    closure->setFlatClosureUpvars(upvars);
    return closure;
}

JS_DEFINE_CALLINFO_3(extern, OBJECT, js_AllocFlatClosure,
                     CONTEXT, FUNCTION, OBJECT, 0, nanojit::ACCSET_STORE_ANY)

JS_REQUIRES_STACK JSObject *
js_NewFlatClosure(JSContext *cx, JSFunction *fun, JSOp op, size_t oplen)
{
    /*
     * Flat closures can be partial, they may need to search enclosing scope
     * objects via JSOP_NAME, etc.
     */
    JSObject *scopeChain = GetScopeChainFast(cx, cx->fp(), op, oplen);
    if (!scopeChain)
        return NULL;

    JSObject *closure = js_AllocFlatClosure(cx, fun, scopeChain);
    if (!closure || fun->u.i.nupvars == 0)
        return closure;

    Value *upvars = closure->getFlatClosureUpvars();
    uintN level = fun->u.i.script->staticLevel;
    JSUpvarArray *uva = fun->u.i.script->upvars();

    for (uint32 i = 0, n = uva->length; i < n; i++)
        upvars[i] = GetUpvar(cx, level, uva->vector[i]);

    return closure;
}

JSObject *
js_NewDebuggableFlatClosure(JSContext *cx, JSFunction *fun)
{
    JS_ASSERT(cx->fp()->fun()->flags & JSFUN_HEAVYWEIGHT);
    JS_ASSERT(!cx->fp()->fun()->optimizedClosure());
    JS_ASSERT(FUN_FLAT_CLOSURE(fun));

    return WrapEscapingClosure(cx, cx->fp(), fun);
}

JSFunction *
js_DefineFunction(JSContext *cx, JSObject *obj, jsid id, Native native,
                  uintN nargs, uintN attrs,
                  JSTypeHandler handler, const char *fullName)
{
    PropertyOp gsop;
    JSFunction *fun;

    if (!handler) {
        handler = JS_TypeHandlerMissing;
        if (!fullName)
            fullName = "Unknown";
    }
    JS_ASSERT(fullName);

    if (attrs & JSFUN_STUB_GSOPS) {
        /*
         * JSFUN_STUB_GSOPS is a request flag only, not stored in fun->flags or
         * the defined property's attributes. This allows us to encode another,
         * internal flag using the same bit, JSFUN_EXPR_CLOSURE -- see jsfun.h
         * for more on this.
         */
        attrs &= ~JSFUN_STUB_GSOPS;
        gsop = PropertyStub;
    } else {
        gsop = NULL;
    }

    /*
     * Historically, all objects have had a parent member as intrinsic scope
     * chain link. We want to move away from this universal parent, but JS
     * requires that function objects have something like parent (ES3 and ES5
     * call it the [[Scope]] internal property), to bake a particular static
     * scope environment into each function object.
     *
     * All function objects thus have parent, including all native functions.
     * All native functions defined by the JS_DefineFunction* APIs are created
     * via the call below to js_NewFunction, which passes obj as the parent
     * parameter, and so binds fun's parent to obj using JSObject::setParent,
     * under js_NewFunction (in JSObject::init, called from NewObject -- see
     * jsobjinlines.h).
     *
     * But JSObject::setParent sets the DELEGATE object flag on its receiver,
     * to mark the object as a proto or parent of another object. Such objects
     * may intervene in property lookups and scope chain searches, so require
     * special handling when caching lookup and search results (since such
     * intervening objects can in general grow shadowing properties later).
     *
     * Thus using setParent prematurely flags certain objects, notably class
     * prototypes, so that defining native methods on them, where the method's
     * name (e.g., toString) is already bound on Object.prototype, triggers
     * shadowingShapeChange events and gratuitous shape regeneration.
     *
     * To fix this longstanding bug, we set check whether obj is already a
     * delegate, and if not, then if js_NewFunction flagged obj as a delegate,
     * we clear the flag.
     *
     * We thus rely on the fact that native functions (including indirect eval)
     * do not use the property cache or equivalent JIT techniques that require
     * this bit to be set on their parent-linked scope chain objects.
     *
     * Note: we keep API compatibility by setting parent to obj for all native
     * function objects, even if obj->getGlobal() would suffice. This should be
     * revisited when parent is narrowed to exist only for function objects and
     * possibly a few prehistoric scope objects (e.g. event targets).
     *
     * FIXME: bug 611190.
     */
    bool wasDelegate = obj->isDelegate();

    fun = js_NewFunction(cx, NULL, native, nargs,
                         attrs & (JSFUN_FLAGS_MASK | JSFUN_TRCINFO),
                         obj,
                         JSID_IS_ATOM(id) ? JSID_TO_ATOM(id) : NULL,
                         handler, fullName);
    if (!fun)
        return NULL;

    if (!wasDelegate && obj->isDelegate())
        obj->clearDelegate();

    if (!obj->defineProperty(cx, id, ObjectValue(*fun), gsop, gsop, attrs & ~JSFUN_FLAGS_MASK))
        return NULL;

    cx->addTypePropertyId(obj->getType(), id, ObjectValue(*fun));
    return fun;
}

#if (JSV2F_CONSTRUCT & JSV2F_SEARCH_STACK)
# error "JSINVOKE_CONSTRUCT and JSV2F_SEARCH_STACK are not disjoint!"
#endif

JSFunction *
js_ValueToFunction(JSContext *cx, const Value *vp, uintN flags)
{
    JSObject *funobj;
    if (!IsFunctionObject(*vp, &funobj)) {
        js_ReportIsNotFunction(cx, vp, flags);
        return NULL;
    }
    return GET_FUNCTION_PRIVATE(cx, funobj);
}

JSObject *
js_ValueToFunctionObject(JSContext *cx, Value *vp, uintN flags)
{
    JSObject *funobj;
    if (!IsFunctionObject(*vp, &funobj)) {
        js_ReportIsNotFunction(cx, vp, flags);
        return NULL;
    }

    return funobj;
}

JSObject *
js_ValueToCallableObject(JSContext *cx, Value *vp, uintN flags)
{
    if (vp->isObject()) {
        JSObject *callable = &vp->toObject();
        if (callable->isCallable())
            return callable;
    }

    js_ReportIsNotFunction(cx, vp, flags);
    return NULL;
}

void
js_ReportIsNotFunction(JSContext *cx, const Value *vp, uintN flags)
{
    const char *name = NULL, *source = NULL;
    AutoValueRooter tvr(cx);
    uintN error = (flags & JSV2F_CONSTRUCT) ? JSMSG_NOT_CONSTRUCTOR : JSMSG_NOT_FUNCTION;
    LeaveTrace(cx);

    /*
     * We try to the print the code that produced vp if vp is a value in the
     * most recent interpreted stack frame. Note that additional values, not
     * directly produced by the script, may have been pushed onto the frame's
     * expression stack (e.g. by pushInvokeArgs) thereby incrementing sp past
     * the depth simulated by ReconstructPCStack. Since we must pass an offset
     * from the top of the simulated stack to js_ReportValueError3, it is
     * important to do bounds checking using the simulated, rather than actual,
     * stack depth.
     */
    ptrdiff_t spindex = 0;

    FrameRegsIter i(cx);
    while (!i.done() && !i.pc())
        ++i;

    if (!i.done()) {
        uintN depth = js_ReconstructStackDepth(cx, i.fp()->script(), i.pc());
        Value *simsp = i.fp()->base() + depth;
        JS_ASSERT(simsp <= i.sp());
        if (i.fp()->base() <= vp && vp < simsp)
            spindex = vp - simsp;
    }

    if (!spindex)
        spindex = ((flags & JSV2F_SEARCH_STACK) ? JSDVG_SEARCH_STACK : JSDVG_IGNORE_STACK);

    js_ReportValueError3(cx, error, spindex, *vp, NULL, name, source);
}

const Shape *
JSFunction::lastArg() const
{
    const Shape *shape = lastVar();
    if (u.i.nvars != 0) {
        while (shape->previous() && shape->getter() != GetCallArg)
            shape = shape->previous();
    }
    return shape;
}

const Shape *
JSFunction::lastVar() const
{
    const Shape *shape = u.i.names;
    if (u.i.nupvars != 0) {
        while (shape->getter() == GetFlatUpvar)
            shape = shape->previous();
    }
    return shape;
}

bool
JSFunction::addLocal(JSContext *cx, JSAtom *atom, JSLocalKind kind)
{
    JS_ASSERT(FUN_INTERPRETED(this));
    JS_ASSERT(!u.i.script);

    /*
     * We still follow 10.2.3 of ES3 and make argument and variable properties
     * of the Call objects enumerable. ES5 reformulated all of its Clause 10 to
     * avoid objects as activations, something we should do too.
     */
    uintN attrs = JSPROP_ENUMERATE | JSPROP_PERMANENT | JSPROP_SHARED;
    uint16 *indexp;
    PropertyOp getter, setter;
    uint32 slot = JSObject::CALL_RESERVED_SLOTS;

    if (kind == JSLOCAL_ARG) {
        JS_ASSERT(u.i.nupvars == 0);

        indexp = &nargs;
        getter = GetCallArg;
        setter = SetCallArg;
        slot += nargs;
    } else if (kind == JSLOCAL_UPVAR) {
        indexp = &u.i.nupvars;
        getter = GetFlatUpvar;
        setter = SetFlatUpvar;
        slot = SHAPE_INVALID_SLOT;
    } else {
        JS_ASSERT(u.i.nupvars == 0);

        indexp = &u.i.nvars;
        getter = GetCallVar;
        setter = SetCallVar;
        if (kind == JSLOCAL_CONST)
            attrs |= JSPROP_READONLY;
        else
            JS_ASSERT(kind == JSLOCAL_VAR);
        slot += nargs + u.i.nvars;
    }

    if (*indexp == JS_BITMASK(16)) {
        JS_ReportErrorNumber(cx, js_GetErrorMessage, NULL,
                             (kind == JSLOCAL_ARG)
                             ? JSMSG_TOO_MANY_FUN_ARGS
                             : JSMSG_TOO_MANY_LOCALS);
        return false;
    }

    Shape **listp = &u.i.names;
    Shape *parent = *listp;
    jsid id;

    /*
     * The destructuring formal parameter parser adds a null atom, which we
     * encode as an INT id. The parser adds such locals after adding vars for
     * the destructured-to parameter bindings -- those must be vars to avoid
     * aliasing arguments[i] for any i -- so we must switch u.i.names to a
     * dictionary list to cope with insertion "in the middle" of an index-named
     * shape for the object or array argument.
     */
    bool findArgInsertionPoint = false;
    if (!atom) {
        JS_ASSERT(kind == JSLOCAL_ARG);
        if (u.i.nvars != 0) {
            /*
             * A dictionary list needed only if the destructing pattern wasn't
             * empty, i.e., there were vars for its destructured-to bindings.
             */
            if (!parent->inDictionary() && !(parent = Shape::newDictionaryList(cx, listp)))
                return false;
            findArgInsertionPoint = true;
        }
        id = INT_TO_JSID(nargs);
    } else {
        if (kind == JSLOCAL_ARG && parent->inDictionary())
            findArgInsertionPoint = true;
        id = ATOM_TO_JSID(atom);
    }

    if (findArgInsertionPoint) {
        while (parent->parent && parent->getter() != GetCallArg) {
            ++parent->slot;
            JS_ASSERT(parent->slot == parent->slotSpan);
            ++parent->slotSpan;
            listp = &parent->parent;
            parent = *listp;
        }
    }

    Shape child(id, getter, setter, slot, attrs, Shape::HAS_SHORTID, *indexp);

    Shape *shape = parent->getChild(cx, child, listp);
    if (!shape)
        return false;

    JS_ASSERT_IF(!shape->inDictionary(), u.i.names == shape);
    ++*indexp;
    return true;
}

JSLocalKind
JSFunction::lookupLocal(JSContext *cx, JSAtom *atom, uintN *indexp)
{
    JS_ASSERT(FUN_INTERPRETED(this));

    Shape *shape = SHAPE_FETCH(Shape::search(&u.i.names, ATOM_TO_JSID(atom)));
    if (shape) {
        JSLocalKind localKind;

        if (shape->getter() == GetCallArg)
            localKind = JSLOCAL_ARG;
        else if (shape->getter() == GetFlatUpvar)
            localKind = JSLOCAL_UPVAR;
        else if (!shape->writable())
            localKind = JSLOCAL_CONST;
        else
            localKind = JSLOCAL_VAR;

        if (indexp)
            *indexp = shape->shortid;
        return localKind;
    }
    return JSLOCAL_NONE;
}

jsuword *
JSFunction::getLocalNameArray(JSContext *cx, JSArenaPool *pool)
{
    JS_ASSERT(hasLocalNames());

    uintN n = countLocalNames();
    jsuword *names;

    /*
     * No need to check for overflow of the allocation size as we are making a
     * copy of already allocated data. As such it must fit size_t.
     */
    JS_ARENA_ALLOCATE_CAST(names, jsuword *, pool, size_t(n) * sizeof *names);
    if (!names) {
        js_ReportOutOfScriptQuota(cx);
        return NULL;
    }

#ifdef DEBUG
    for (uintN i = 0; i != n; i++)
        names[i] = 0xdeadbeef;
#endif

    for (Shape::Range r = u.i.names; !r.empty(); r.popFront()) {
        const Shape &shape = r.front();
        uintN index = uint16(shape.shortid);
        jsuword constFlag = 0;

        if (shape.getter() == GetCallArg) {
            JS_ASSERT(index < nargs);
        } else if (shape.getter() == GetFlatUpvar) {
            JS_ASSERT(index < u.i.nupvars);
            index += nargs + u.i.nvars;
        } else {
            JS_ASSERT(index < u.i.nvars);
            index += nargs;
            if (!shape.writable())
                constFlag = 1;
        }

        JSAtom *atom;
        if (JSID_IS_ATOM(shape.id)) {
            atom = JSID_TO_ATOM(shape.id);
        } else {
            JS_ASSERT(JSID_IS_INT(shape.id));
            JS_ASSERT(shape.getter() == GetCallArg);
            atom = NULL;
        }

        names[index] = jsuword(atom);
    }

#ifdef DEBUG
    for (uintN i = 0; i != n; i++)
        JS_ASSERT(names[i] != 0xdeadbeef);
#endif
    return names;
}

void
JSFunction::freezeLocalNames(JSContext *cx)
{
    JS_ASSERT(FUN_INTERPRETED(this));

    Shape *shape = u.i.names;
    if (shape->inDictionary()) {
        do {
            JS_ASSERT(!shape->frozen());
            shape->setFrozen();
        } while ((shape = shape->parent) != NULL);
    }
}

/*
 * This method is called only if we parsed a duplicate formal. Let's use the
 * simplest possible algorithm, risking O(n^2) pain -- anyone dup'ing formals
 * is asking for it!
 */
JSAtom *
JSFunction::findDuplicateFormal() const
{
    JS_ASSERT(isInterpreted());

    if (nargs <= 1)
        return NULL;

    for (Shape::Range r = lastArg(); !r.empty(); r.popFront()) {
        const Shape &shape = r.front();
        for (Shape::Range r2 = shape.previous(); !r2.empty(); r2.popFront()) {
            if (r2.front().id == shape.id)
                return JSID_TO_ATOM(shape.id);
        }
    }
    return NULL;
}<|MERGE_RESOLUTION|>--- conflicted
+++ resolved
@@ -1979,14 +1979,8 @@
 #ifdef CHECK_SCRIPT_OWNER
         fun->script()->owner = NULL;
 #endif
-<<<<<<< HEAD
-            js_CallNewScriptHook(cx, fun->u.i.script, fun);
-        }
-
         cx->setTypeFunctionScript(fun, fun->u.i.script);
-=======
         js_CallNewScriptHook(cx, fun->script(), fun);
->>>>>>> bf56dc90
     }
 
     return true;
@@ -2715,21 +2709,15 @@
         str = cx->runtime->emptyString;
     }
 
-<<<<<<< HEAD
-    JSBool res = Compiler::compileFunctionBody(cx, fun, principals,
-                                               str->chars(), str->length(),
+    size_t length = str->length();
+    const jschar *chars = str->getChars(cx);
+    if (!chars)
+        return JS_FALSE;
+    JSBool res = Compiler::compileFunctionBody(cx, fun, principals, chars, length,
                                                filename, lineno);
     if (res)
         fun->u.i.script->setTypeNesting(caller->script(), caller->pc(cx));
     return res;
-=======
-    size_t length = str->length();
-    const jschar *chars = str->getChars(cx);
-    if (!chars)
-        return JS_FALSE;
-    return Compiler::compileFunctionBody(cx, fun, principals, chars, length,
-                                         filename, lineno);
->>>>>>> bf56dc90
 }
 
 static JSBool
