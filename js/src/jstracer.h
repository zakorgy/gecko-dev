/* -*- Mode: C++; tab-width: 4; indent-tabs-mode: nil; c-basic-offset: 4 -*-
 * vim: set ts=4 sw=4 et tw=99 ft=cpp:
 *
 * ***** BEGIN LICENSE BLOCK *****
 * Version: MPL 1.1/GPL 2.0/LGPL 2.1
 *
 * The contents of this file are subject to the Mozilla Public License Version
 * 1.1 (the "License"); you may not use this file except in compliance with
 * the License. You may obtain a copy of the License at
 * http://www.mozilla.org/MPL/
 *
 * Software distributed under the License is distributed on an "AS IS" basis,
 * WITHOUT WARRANTY OF ANY KIND, either express or implied. See the License
 * for the specific language governing rights and limitations under the
 * License.
 *
 * The Original Code is Mozilla SpiderMonkey JavaScript 1.9 code, released
 * May 28, 2008.
 *
 * The Initial Developer of the Original Code is
 *   Brendan Eich <brendan@mozilla.org>
 *
 * Contributor(s):
 *   Andreas Gal <gal@mozilla.com>
 *   Mike Shaver <shaver@mozilla.org>
 *   David Anderson <danderson@mozilla.com>
 *
 * Alternatively, the contents of this file may be used under the terms of
 * either of the GNU General Public License Version 2 or later (the "GPL"),
 * or the GNU Lesser General Public License Version 2.1 or later (the "LGPL"),
 * in which case the provisions of the GPL or the LGPL are applicable instead
 * of those above. If you wish to allow use of your version of this file only
 * under the terms of either the GPL or the LGPL, and not to allow others to
 * use your version of this file under the terms of the MPL, indicate your
 * decision by deleting the provisions above and replace them with the notice
 * and other provisions required by the GPL or the LGPL. If you do not delete
 * the provisions above, a recipient may use your version of this file under
 * the terms of any one of the MPL, the GPL or the LGPL.
 *
 * ***** END LICENSE BLOCK ***** */

#ifndef jstracer_h___
#define jstracer_h___

#ifdef JS_TRACER

#include "jscntxt.h"
#include "jstypes.h"
#include "jslock.h"
#include "jsnum.h"
#include "jsinterp.h"
#include "jsbuiltins.h"

#if defined(DEBUG) && !defined(JS_JIT_SPEW)
#define JS_JIT_SPEW
#endif

template <typename T>
class Queue : public avmplus::GCObject {
    T* _data;
    unsigned _len;
    unsigned _max;

    void ensure(unsigned size) {
        if (!_max)
            _max = 16;
        while (_max < size)
            _max <<= 1;
        _data = (T*)realloc(_data, _max * sizeof(T));
#if defined(DEBUG)
        memset(&_data[_len], 0xcd, _max - _len);
#endif
    }
public:
    Queue(unsigned max = 16) {
        this->_max = max;
        this->_len = 0;
        if (max)
            this->_data = (T*)malloc(max * sizeof(T));
        else
            this->_data = NULL;
    }

    ~Queue() {
        free(_data);
    }

    bool contains(T a) {
        for (unsigned n = 0; n < _len; ++n) {
            if (_data[n] == a)
                return true;
        }
        return false;
    }

    void add(T a) {
        ensure(_len + 1);
        JS_ASSERT(_len <= _max);
        _data[_len++] = a;
    }

    void add(T* chunk, unsigned size) {
        ensure(_len + size);
        JS_ASSERT(_len <= _max);
        memcpy(&_data[_len], chunk, size * sizeof(T));
        _len += size;
    }

    void addUnique(T a) {
        if (!contains(a))
            add(a);
    }

    void setLength(unsigned len) {
        ensure(len + 1);
        _len = len;
    }

    void clear() {
        _len = 0;
    }

    const T & get(unsigned i) const {
        JS_ASSERT(i < length());
        return _data[i];
    }

    const T & operator [](unsigned i) const {
        return get(i);
    }

    unsigned length() const {
        return _len;
    }

    T* data() const {
        return _data;
    }
};

/*
 * Tracker is used to keep track of values being manipulated by the interpreter
 * during trace recording.
 */
class Tracker {
    struct Page {
        struct Page*    next;
        jsuword         base;
        nanojit::LIns*  map[1];
    };
    struct Page* pagelist;

    jsuword         getPageBase(const void* v) const;
    struct Page*    findPage(const void* v) const;
    struct Page*    addPage(const void* v);
public:
    Tracker();
    ~Tracker();

    bool            has(const void* v) const;
    nanojit::LIns*  get(const void* v) const;
    void            set(const void* v, nanojit::LIns* ins);
    void            clear();
};

#if defined(JS_JIT_SPEW) || defined(MOZ_NO_VARADIC_MACROS)

enum LC_TMBits {
    /* Output control bits for all non-Nanojit code.  Only use bits 16
       and above, since Nanojit uses 0 .. 15 itself. */
    LC_TMMinimal  = 1<<16,
    LC_TMTracer   = 1<<17,
    LC_TMRecorder = 1<<18,
    LC_TMPatcher  = 1<<19,
    LC_TMAbort    = 1<<20,
    LC_TMStats    = 1<<21,
    LC_TMRegexp   = 1<<22
};

#endif

#ifdef MOZ_NO_VARADIC_MACROS

#define debug_only_stmt(action)            /* */
static void debug_only_printf(int mask, const char *fmt, ...) {}
#define debug_only_print0(mask, str)       /* */

#elif defined(JS_JIT_SPEW)

// Top level logging controller object.
extern nanojit::LogControl js_LogController;

#define debug_only_stmt(stmt) \
    stmt
#define debug_only_printf(mask, fmt, ...) \
    do { if ((js_LogController.lcbits & (mask)) > 0) {             \
        js_LogController.printf(fmt, __VA_ARGS__); fflush(stdout); \
    }} while (0)
#define debug_only_print0(mask, str) \
    do { if ((js_LogController.lcbits & (mask)) > 0) { \
        js_LogController.printf(str); fflush(stdout);  \
    }} while (0)

#else

#define debug_only_stmt(action)            /* */
#define debug_only_printf(mask, fmt, ...)  /* */
#define debug_only_print0(mask, str)       /* */

#endif

/*
 * The oracle keeps track of hit counts for program counter locations, as
 * well as slots that should not be demoted to int because we know them to
 * overflow or they result in type-unstable traces. We are using simple
 * hash tables.  Collisions lead to loss of optimization (demotable slots
 * are not demoted, etc.) but have no correctness implications.
 */
#define ORACLE_SIZE 4096

class Oracle {
    avmplus::BitSet _stackDontDemote;
    avmplus::BitSet _globalDontDemote;
    avmplus::BitSet _pcDontDemote;
public:
    Oracle();

    JS_REQUIRES_STACK void markGlobalSlotUndemotable(JSContext* cx, unsigned slot);
    JS_REQUIRES_STACK bool isGlobalSlotUndemotable(JSContext* cx, unsigned slot) const;
    JS_REQUIRES_STACK void markStackSlotUndemotable(JSContext* cx, unsigned slot);
    JS_REQUIRES_STACK bool isStackSlotUndemotable(JSContext* cx, unsigned slot) const;
    void markInstructionUndemotable(jsbytecode* pc);
    bool isInstructionUndemotable(jsbytecode* pc) const;

    void clearDemotability();
    void clear() {
        clearDemotability();
    }
};


<<<<<<< HEAD
#if defined(_MSC_VER) || (defined(__GNUC__) && __GNUC__ >= 4)
=======
#if defined(_MSC_VER) && _MSC_VER >= 1400 || defined(__GNUC__)
>>>>>>> d1ebeafd
#define USE_TRACE_TYPE_ENUM
#endif

/*
 * The types of values calculated during tracing, used to specialize operations
 * to the types of those values.  These loosely correspond to the values of the
 * JSVAL_* language types, but we add a few further divisions to enable further
 * optimization at execution time.  Do not rely on this loose correspondence for
 * correctness without adding static assertions!
 *
 * The ifdefs enforce that this enum occupies only one byte of memory, where
 * possible.  If it doesn't, type maps will occupy more space but should
 * otherwise work correctly.  A static assertion in jstracer.cpp verifies that
 * this requirement is correctly enforced by these compilers.
 */
enum JSTraceType_
#if defined(_MSC_VER) && _MSC_VER >= 1400
: int8_t
#endif
{
    TT_OBJECT         = 0, /* pointer to JSObject whose class is not js_FunctionClass */
    TT_INT32          = 1, /* 32-bit signed integer */
    TT_DOUBLE         = 2, /* pointer to jsdouble */
    TT_JSVAL          = 3, /* arbitrary jsval */
    TT_STRING         = 4, /* pointer to JSString */
    TT_NULL           = 5, /* null */
    TT_PSEUDOBOOLEAN  = 6, /* true, false, or undefined (0, 1, or 2) */
    TT_FUNCTION       = 7  /* pointer to JSObject whose class is js_FunctionClass */
}
#if defined(__GNUC__) && defined(USE_TRACE_TYPE_ENUM)
__attribute__((packed))
#endif
;

#ifdef USE_TRACE_TYPE_ENUM
typedef JSTraceType_ JSTraceType;
#else
typedef int8_t JSTraceType;
#endif


typedef Queue<uint16> SlotList;

class TypeMap : public Queue<JSTraceType> {
public:
    JS_REQUIRES_STACK void captureTypes(JSContext* cx, JSObject* globalObj, SlotList& slots, unsigned callDepth);
    JS_REQUIRES_STACK void captureMissingGlobalTypes(JSContext* cx, JSObject* globalObj, SlotList& slots,
                                                     unsigned stackSlots);
    bool matches(TypeMap& other) const;
};

#define JS_TM_EXITCODES(_)    \
    /*                                                                          \
     * An exit at a possible branch-point in the trace at which to attach a     \
     * future secondary trace. Therefore the recorder must generate different   \
     * code to handle the other outcome of the branch condition from the        \
     * primary trace's outcome.                                                 \
     */                                                                         \
    _(BRANCH)                                                                   \
    /*                                                                          \
     * Exit at a tableswitch via a numbered case.                               \
     */                                                                         \
    _(CASE)                                                                     \
    /*                                                                          \
     * Exit at a tableswitch via the default case.                              \
     */                                                                         \
    _(DEFAULT)                                                                  \
    _(LOOP)                                                                     \
    _(NESTED)                                                                   \
    /*                                                                          \
     * An exit from a trace because a condition relied upon at recording time   \
     * no longer holds, where the alternate path of execution is so rare or     \
     * difficult to address in native code that it is not traced at all, e.g.   \
     * negative array index accesses, which differ from positive indexes in     \
     * that they require a string-based property lookup rather than a simple    \
     * memory access.                                                           \
     */                                                                         \
    _(MISMATCH)                                                                 \
    /*                                                                          \
     * A specialization of MISMATCH_EXIT to handle allocation failures.         \
     */                                                                         \
    _(OOM)                                                                      \
    _(OVERFLOW)                                                                 \
    _(UNSTABLE_LOOP)                                                            \
    _(TIMEOUT)                                                                  \
    _(DEEP_BAIL)                                                                \
    _(STATUS)
        

enum ExitType {
    #define MAKE_EXIT_CODE(x) x##_EXIT,
    JS_TM_EXITCODES(MAKE_EXIT_CODE)
    #undef MAKE_EXIT_CODE
    TOTAL_EXIT_TYPES
};

struct VMSideExit : public nanojit::SideExit
{
    JSObject* block;
    jsbytecode* pc;
    jsbytecode* imacpc;
    intptr_t sp_adj;
    intptr_t rp_adj;
    int32_t calldepth;
    uint32 numGlobalSlots;
    uint32 numStackSlots;
    uint32 numStackSlotsBelowCurrentFrame;
    ExitType exitType;
    uintN lookupFlags;

    /*
     * Ordinarily 0.  If a slow native function is atop the stack, the 1 bit is
     * set if constructing and the other bits are a pointer to the funobj.
     */
    uintptr_t nativeCalleeWord;

    JSObject * nativeCallee() {
        return (JSObject *) (nativeCalleeWord & ~1);
    }

    bool constructing() {
        return bool(nativeCalleeWord & 1);
    }

    void setNativeCallee(JSObject *callee, bool constructing) {
        nativeCalleeWord = uintptr_t(callee) | (constructing ? 1 : 0);
    }
};

static inline JSTraceType* getStackTypeMap(nanojit::SideExit* exit)
{
    return (JSTraceType*)(((VMSideExit*)exit) + 1);
}

static inline JSTraceType* getGlobalTypeMap(nanojit::SideExit* exit)
{
    return getStackTypeMap(exit) + ((VMSideExit*)exit)->numStackSlots;
}

static inline JSTraceType* getFullTypeMap(nanojit::SideExit* exit)
{
    return getStackTypeMap(exit);
}

struct FrameInfo {
    JSObject*       callee;     // callee function object
    JSObject*       block;      // caller block chain head
    jsbytecode*     pc;         // caller fp->regs->pc
    jsbytecode*     imacpc;     // caller fp->imacpc
    uint16          spdist;     // distance from fp->slots to fp->regs->sp at JSOP_CALL

    /*
     * Bit  15 (0x8000) is a flag that is set if constructing (called through new).
     * Bits 0-14 are the actual argument count. This may be less than fun->nargs.
     */
    uint16          argc;

    /*
     * Stack pointer adjustment needed for navigation of native stack in
     * js_GetUpvarOnTrace. spoffset is the number of slots in the native
     * stack frame for the caller *before* the slots covered by spdist.
     * This may be negative if the caller is the top level script.
     * The key fact is that if we let 'cpos' be the start of the caller's
     * native stack frame, then (cpos + spoffset) points to the first 
     * non-argument slot in the callee's native stack frame.
     */
    int32          spoffset;

    // Safer accessors for argc.
    enum { CONSTRUCTING_MASK = 0x8000 };
    void   set_argc(uint16 argc, bool constructing) {
        this->argc = argc | (constructing ? CONSTRUCTING_MASK : 0);
    }
    uint16 get_argc() const { return argc & ~CONSTRUCTING_MASK; }
    bool   is_constructing() const { return (argc & CONSTRUCTING_MASK) != 0; }

    // The typemap just before the callee is called.
    JSTraceType* get_typemap() { return (JSTraceType*) (this+1); }
};

struct UnstableExit
{
    nanojit::Fragment* fragment;
    VMSideExit* exit;
    UnstableExit* next;
};

class TreeInfo MMGC_SUBCLASS_DECL {
public:
    nanojit::Fragment* const      fragment;
    JSScript*               script;
    unsigned                maxNativeStackSlots;
    ptrdiff_t               nativeStackBase;
    unsigned                maxCallDepth;
    TypeMap                 typeMap;
    unsigned                nStackTypes;
    SlotList*               globalSlots;
    /* Dependent trees must be trashed if this tree dies, and updated on missing global types */
    Queue<nanojit::Fragment*> dependentTrees;
    /* Linked trees must be updated on missing global types, but are not dependent */
    Queue<nanojit::Fragment*> linkedTrees;
    unsigned                branchCount;
    Queue<VMSideExit*>      sideExits;
    UnstableExit*           unstableExits;
#ifdef DEBUG
    const char*             treeFileName;
    uintN                   treeLineNumber;
    uintN                   treePCOffset;
#endif

    TreeInfo(nanojit::Fragment* _fragment,
             SlotList* _globalSlots)
      : fragment(_fragment),
        script(NULL),
        maxNativeStackSlots(0),
        nativeStackBase(0),
        maxCallDepth(0),
        nStackTypes(0),
        globalSlots(_globalSlots),
        branchCount(0),
        unstableExits(NULL)
            {}
    ~TreeInfo();

    inline unsigned nGlobalTypes() {
        return typeMap.length() - nStackTypes;
    }
    inline JSTraceType* globalTypeMap() {
        return typeMap.data() + nStackTypes;
    }
    inline JSTraceType* stackTypeMap() {
        return typeMap.data();
    }
};

#if defined(JS_JIT_SPEW) && (defined(NANOJIT_IA32) || (defined(NANOJIT_AMD64) && defined(__GNUC__)))
# define EXECUTE_TREE_TIMER
#endif

typedef enum JSBuiltinStatus {
    JSBUILTIN_BAILED = 1,
    JSBUILTIN_ERROR = 2
} JSBuiltinStatus;

struct InterpState
{
    double        *sp;                  // native stack pointer, stack[0] is spbase[0]
    FrameInfo**   rp;                   // call stack pointer
    JSContext     *cx;                  // current VM context handle
    double        *eos;                 // first unusable word after the native stack
    void          *eor;                 // first unusable word after the call stack
    VMSideExit*    lastTreeExitGuard;   // guard we exited on during a tree call
    VMSideExit*    lastTreeCallGuard;   // guard we want to grow from if the tree
                                        // call exit guard mismatched
    void*          rpAtLastTreeCall;    // value of rp at innermost tree call guard
    TreeInfo*      outermostTree;       // the outermost tree we initially invoked
    double*        stackBase;           // native stack base
    FrameInfo**    callstackBase;       // call stack base
    uintN*         inlineCallCountp;    // inline call count counter
    VMSideExit**   innermostNestedGuardp;
    void*          stackMark;
    VMSideExit*    innermost;
#ifdef EXECUTE_TREE_TIMER
    uint64         startTime;
#endif
    InterpState*   prev;

    /*
     * Used by _FAIL builtins; see jsbuiltins.h. The builtin sets the
     * JSBUILTIN_BAILED bit if it bails off trace and the JSBUILTIN_ERROR bit
     * if an error or exception occurred.
     */
    uint32         builtinStatus;

    // Used to communicate the location of the return value in case of a deep bail.
    double*        deepBailSp;
};

static JS_INLINE void
js_SetBuiltinError(JSContext *cx)
{
    cx->interpState->builtinStatus |= JSBUILTIN_ERROR;
}

#ifdef DEBUG_JSRS_NOT_BOOL
struct JSRecordingStatus {
    int code;
    bool operator==(JSRecordingStatus &s) { return this->code == s.code; };
    bool operator!=(JSRecordingStatus &s) { return this->code != s.code; };
};
enum JSRScodes {
    JSRS_ERROR_code,
    JSRS_STOP_code,
    JSRS_CONTINUE_code,
    JSRS_IMACRO_code
};
struct JSRecordingStatus JSRS_CONTINUE = { JSRS_CONTINUE_code };
struct JSRecordingStatus JSRS_STOP     = { JSRS_STOP_code };
struct JSRecordingStatus JSRS_IMACRO   = { JSRS_IMACRO_code };
struct JSRecordingStatus JSRS_ERROR    = { JSRS_ERROR_code };
#define STATUS_ABORTS_RECORDING(s) ((s) == JSRS_STOP || (s) == JSRS_ERROR)
#else
enum JSRecordingStatus {
    JSRS_ERROR,        // Error; propagate to interpreter. 
    JSRS_STOP,         // Abort recording.
    JSRS_CONTINUE,     // Continue recording.
    JSRS_IMACRO        // Entered imacro; continue recording.
                       // Only JSOP_IS_IMACOP opcodes may return this.
};
#define STATUS_ABORTS_RECORDING(s) ((s) <= JSRS_STOP)
#endif



class TraceRecorder : public avmplus::GCObject {
    JSContext*              cx;
    JSTraceMonitor*         traceMonitor;
    JSObject*               globalObj;
    JSObject*               lexicalBlock;
    Tracker                 tracker;
    Tracker                 nativeFrameTracker;
    char*                   entryTypeMap;
    unsigned                callDepth;
    JSAtom**                atoms;
    VMSideExit*             anchor;
    nanojit::Fragment*      fragment;
    TreeInfo*               treeInfo;
    nanojit::LirBuffer*     lirbuf;
    nanojit::LirWriter*     lir;
    nanojit::LirBufWriter*  lir_buf_writer;
    nanojit::LirWriter*     verbose_filter;
    nanojit::LirWriter*     cse_filter;
    nanojit::LirWriter*     expr_filter;
    nanojit::LirWriter*     func_filter;
    nanojit::LirWriter*     float_filter;
    nanojit::LIns*          cx_ins;
    nanojit::LIns*          eos_ins;
    nanojit::LIns*          eor_ins;
    nanojit::LIns*          rval_ins;
    nanojit::LIns*          inner_sp_ins;
    nanojit::LIns*          native_rval_ins;
    nanojit::LIns*          newobj_ins;
    bool                    deepAborted;
    bool                    trashSelf;
    Queue<nanojit::Fragment*> whichTreesToTrash;
    Queue<jsbytecode*>      cfgMerges;
    jsval*                  global_dslots;
    JSTraceableNative*      generatedTraceableNative;
    JSTraceableNative*      pendingTraceableNative;
    TraceRecorder*          nextRecorderToAbort;
    bool                    wasRootFragment;
    jsbytecode*             outer;     /* outer trace header PC */
    uint32                  outerArgc; /* outer trace deepest frame argc */
    bool                    loop;

    bool isGlobal(jsval* p) const;
    ptrdiff_t nativeGlobalOffset(jsval* p) const;
    JS_REQUIRES_STACK ptrdiff_t nativeStackOffset(jsval* p) const;
    JS_REQUIRES_STACK void import(nanojit::LIns* base, ptrdiff_t offset, jsval* p, JSTraceType t,
                                  const char *prefix, uintN index, JSStackFrame *fp);
    JS_REQUIRES_STACK void import(TreeInfo* treeInfo, nanojit::LIns* sp, unsigned stackSlots,
                                  unsigned callDepth, unsigned ngslots, JSTraceType* typeMap);
    void trackNativeStackUse(unsigned slots);

    JS_REQUIRES_STACK bool isValidSlot(JSScope* scope, JSScopeProperty* sprop);
    JS_REQUIRES_STACK bool lazilyImportGlobalSlot(unsigned slot);

    JS_REQUIRES_STACK void guard(bool expected, nanojit::LIns* cond, ExitType exitType);
    JS_REQUIRES_STACK void guard(bool expected, nanojit::LIns* cond, VMSideExit* exit);

    nanojit::LIns* addName(nanojit::LIns* ins, const char* name);

    nanojit::LIns* writeBack(nanojit::LIns* i, nanojit::LIns* base, ptrdiff_t offset);
    JS_REQUIRES_STACK void set(jsval* p, nanojit::LIns* l, bool initializing = false);
    JS_REQUIRES_STACK nanojit::LIns* get(jsval* p);
    JS_REQUIRES_STACK bool known(jsval* p);
    JS_REQUIRES_STACK void checkForGlobalObjectReallocation();

    JS_REQUIRES_STACK bool checkType(jsval& v, JSTraceType t, jsval*& stage_val,
                                     nanojit::LIns*& stage_ins, unsigned& stage_count);
    JS_REQUIRES_STACK bool deduceTypeStability(nanojit::Fragment* root_peer,
                                               nanojit::Fragment** stable_peer,
                                               bool& demote);

    JS_REQUIRES_STACK jsval& argval(unsigned n) const;
    JS_REQUIRES_STACK jsval& varval(unsigned n) const;
    JS_REQUIRES_STACK jsval& stackval(int n) const;

    JS_REQUIRES_STACK nanojit::LIns* scopeChain() const;
    JS_REQUIRES_STACK JSStackFrame* frameIfInRange(JSObject* obj, unsigned* depthp = NULL) const;
    JS_REQUIRES_STACK JSRecordingStatus activeCallOrGlobalSlot(JSObject* obj, jsval*& vp);

    JS_REQUIRES_STACK nanojit::LIns* arg(unsigned n);
    JS_REQUIRES_STACK void arg(unsigned n, nanojit::LIns* i);
    JS_REQUIRES_STACK nanojit::LIns* var(unsigned n);
    JS_REQUIRES_STACK void var(unsigned n, nanojit::LIns* i);
    JS_REQUIRES_STACK nanojit::LIns* upvar(JSScript* script, JSUpvarArray* uva, uintN index, jsval& v);
    nanojit::LIns* stackLoad(nanojit::LIns* addr, uint8 type);
    JS_REQUIRES_STACK nanojit::LIns* stack(int n);
    JS_REQUIRES_STACK void stack(int n, nanojit::LIns* i);

    JS_REQUIRES_STACK nanojit::LIns* alu(nanojit::LOpcode op, jsdouble v0, jsdouble v1,
                                         nanojit::LIns* s0, nanojit::LIns* s1);
    nanojit::LIns* f2i(nanojit::LIns* f);
    JS_REQUIRES_STACK nanojit::LIns* makeNumberInt32(nanojit::LIns* f);
    JS_REQUIRES_STACK nanojit::LIns* stringify(jsval& v);

    JS_REQUIRES_STACK JSRecordingStatus call_imacro(jsbytecode* imacro);

    JS_REQUIRES_STACK JSRecordingStatus ifop();
    JS_REQUIRES_STACK JSRecordingStatus switchop();
#ifdef NANOJIT_IA32
    JS_REQUIRES_STACK nanojit::LIns* tableswitch();
#endif
    JS_REQUIRES_STACK JSRecordingStatus inc(jsval& v, jsint incr, bool pre = true);
    JS_REQUIRES_STACK JSRecordingStatus inc(jsval& v, nanojit::LIns*& v_ins, jsint incr,
                                                   bool pre = true);
    JS_REQUIRES_STACK JSRecordingStatus incProp(jsint incr, bool pre = true);
    JS_REQUIRES_STACK JSRecordingStatus incElem(jsint incr, bool pre = true);
    JS_REQUIRES_STACK JSRecordingStatus incName(jsint incr, bool pre = true);

    JS_REQUIRES_STACK void strictEquality(bool equal, bool cmpCase);
    JS_REQUIRES_STACK JSRecordingStatus equality(bool negate, bool tryBranchAfterCond);
    JS_REQUIRES_STACK JSRecordingStatus equalityHelper(jsval l, jsval r,
                                                       nanojit::LIns* l_ins, nanojit::LIns* r_ins,
                                                       bool negate, bool tryBranchAfterCond,
                                                       jsval& rval);
    JS_REQUIRES_STACK JSRecordingStatus relational(nanojit::LOpcode op, bool tryBranchAfterCond);

    JS_REQUIRES_STACK JSRecordingStatus unary(nanojit::LOpcode op);
    JS_REQUIRES_STACK JSRecordingStatus binary(nanojit::LOpcode op);

    bool ibinary(nanojit::LOpcode op);
    bool iunary(nanojit::LOpcode op);
    bool bbinary(nanojit::LOpcode op);
    void demote(jsval& v, jsdouble result);

    inline nanojit::LIns* map(nanojit::LIns *obj_ins);
    JS_REQUIRES_STACK bool map_is_native(JSObjectMap* map, nanojit::LIns* map_ins,
                                         nanojit::LIns*& ops_ins, size_t op_offset = 0);
    JS_REQUIRES_STACK JSRecordingStatus test_property_cache(JSObject* obj, nanojit::LIns* obj_ins,
                                                            JSObject*& obj2, jsuword& pcval);
    void stobj_set_fslot(nanojit::LIns *obj_ins, unsigned slot,
                         nanojit::LIns* v_ins, const char *name);
    void stobj_set_dslot(nanojit::LIns *obj_ins, unsigned slot, nanojit::LIns*& dslots_ins,
                         nanojit::LIns* v_ins, const char *name);
    void stobj_set_slot(nanojit::LIns* obj_ins, unsigned slot, nanojit::LIns*& dslots_ins,
                        nanojit::LIns* v_ins);

    nanojit::LIns* stobj_get_fslot(nanojit::LIns* obj_ins, unsigned slot);
    nanojit::LIns* stobj_get_dslot(nanojit::LIns* obj_ins, unsigned index,
                                   nanojit::LIns*& dslots_ins);
    nanojit::LIns* stobj_get_slot(nanojit::LIns* obj_ins, unsigned slot,
                                  nanojit::LIns*& dslots_ins);
    nanojit::LIns* stobj_get_private(nanojit::LIns* obj_ins, jsval mask=JSVAL_INT) {
        return lir->ins2(nanojit::LIR_piand,
                         stobj_get_fslot(obj_ins, JSSLOT_PRIVATE),
                         lir->insImmPtr((void*) ~mask));
    }
    JSRecordingStatus native_set(nanojit::LIns* obj_ins, JSScopeProperty* sprop,
                                 nanojit::LIns*& dslots_ins, nanojit::LIns* v_ins);
    JSRecordingStatus native_get(nanojit::LIns* obj_ins, nanojit::LIns* pobj_ins,
                                 JSScopeProperty* sprop, nanojit::LIns*& dslots_ins,
                                 nanojit::LIns*& v_ins);

    nanojit::LIns* getStringLength(nanojit::LIns* str_ins);

    JS_REQUIRES_STACK JSRecordingStatus name(jsval*& vp);
    JS_REQUIRES_STACK JSRecordingStatus prop(JSObject* obj, nanojit::LIns* obj_ins, uint32& slot,
                                             nanojit::LIns*& v_ins);
    JS_REQUIRES_STACK JSRecordingStatus denseArrayElement(jsval& oval, jsval& idx, jsval*& vp,
                                                          nanojit::LIns*& v_ins,
                                                          nanojit::LIns*& addr_ins);
    JS_REQUIRES_STACK JSRecordingStatus getProp(JSObject* obj, nanojit::LIns* obj_ins);
    JS_REQUIRES_STACK JSRecordingStatus getProp(jsval& v);
    JS_REQUIRES_STACK JSRecordingStatus getThis(nanojit::LIns*& this_ins);

    JS_REQUIRES_STACK void box_jsval(jsval v, nanojit::LIns*& v_ins);
    JS_REQUIRES_STACK void unbox_jsval(jsval v, nanojit::LIns*& v_ins, VMSideExit* exit);
    JS_REQUIRES_STACK bool guardClass(JSObject* obj, nanojit::LIns* obj_ins, JSClass* clasp,
                                      VMSideExit* exit);
    JS_REQUIRES_STACK bool guardDenseArray(JSObject* obj, nanojit::LIns* obj_ins,
                                           ExitType exitType = MISMATCH_EXIT);
    JS_REQUIRES_STACK bool guardHasPrototype(JSObject* obj, nanojit::LIns* obj_ins,
                                             JSObject** pobj, nanojit::LIns** pobj_ins,
                                             VMSideExit* exit);
    JS_REQUIRES_STACK JSRecordingStatus guardPrototypeHasNoIndexedProperties(JSObject* obj,
                                                                             nanojit::LIns* obj_ins,
                                                                             ExitType exitType);
    JS_REQUIRES_STACK JSRecordingStatus guardNotGlobalObject(JSObject* obj,
                                                             nanojit::LIns* obj_ins);
    void clearFrameSlotsFromCache();
    JS_REQUIRES_STACK JSRecordingStatus guardCallee(jsval& callee);
    JS_REQUIRES_STACK JSRecordingStatus getClassPrototype(JSObject* ctor,
                                                          nanojit::LIns*& proto_ins);
    JS_REQUIRES_STACK JSRecordingStatus getClassPrototype(JSProtoKey key,
                                                          nanojit::LIns*& proto_ins);
    JS_REQUIRES_STACK JSRecordingStatus newArray(JSObject* ctor, uint32 argc, jsval* argv,
                                                 jsval* rval);
    JS_REQUIRES_STACK JSRecordingStatus newString(JSObject* ctor, uint32 argc, jsval* argv,
                                                  jsval* rval);
    JS_REQUIRES_STACK JSRecordingStatus interpretedFunctionCall(jsval& fval, JSFunction* fun,
                                                                uintN argc, bool constructing);
    JS_REQUIRES_STACK JSRecordingStatus emitNativeCall(JSTraceableNative* known, uintN argc,
                                                       nanojit::LIns* args[]);
    JS_REQUIRES_STACK JSRecordingStatus callTraceableNative(JSFunction* fun, uintN argc,
                                                            bool constructing);
    JS_REQUIRES_STACK JSRecordingStatus callNative(uintN argc, JSOp mode);
    JS_REQUIRES_STACK JSRecordingStatus functionCall(uintN argc, JSOp mode);

    JS_REQUIRES_STACK void trackCfgMerges(jsbytecode* pc);
    JS_REQUIRES_STACK void emitIf(jsbytecode* pc, bool cond, nanojit::LIns* x);
    JS_REQUIRES_STACK void fuseIf(jsbytecode* pc, bool cond, nanojit::LIns* x);
    JS_REQUIRES_STACK JSRecordingStatus checkTraceEnd(jsbytecode* pc);

    bool hasMethod(JSObject* obj, jsid id);
    JS_REQUIRES_STACK bool hasIteratorMethod(JSObject* obj);

    JS_REQUIRES_STACK jsatomid getFullIndex(ptrdiff_t pcoff = 0);

public:
    JS_REQUIRES_STACK
    TraceRecorder(JSContext* cx, VMSideExit*, nanojit::Fragment*, TreeInfo*,
                  unsigned stackSlots, unsigned ngslots, JSTraceType* typeMap,
                  VMSideExit* expectedInnerExit, jsbytecode* outerTree,
                  uint32 outerArgc);
    ~TraceRecorder();

    static JS_REQUIRES_STACK JSRecordingStatus monitorRecording(JSContext* cx, TraceRecorder* tr,
                                                                JSOp op);

    JS_REQUIRES_STACK JSTraceType determineSlotType(jsval* vp);

    /*
     * Examines current interpreter state to record information suitable for
     * returning to the interpreter through a side exit of the given type.
     */
    JS_REQUIRES_STACK VMSideExit* snapshot(ExitType exitType);

    /*
     * Creates a separate but identical copy of the given side exit, allowing
     * the guards associated with each to be entirely separate even after
     * subsequent patching.
     */
    JS_REQUIRES_STACK VMSideExit* copy(VMSideExit* exit);

    /*
     * Creates an instruction whose payload is a GuardRecord for the given exit.
     * The instruction is suitable for use as the final argument of a single
     * call to LirBuffer::insGuard; do not reuse the returned value.
     */
    JS_REQUIRES_STACK nanojit::LIns* createGuardRecord(VMSideExit* exit);

    nanojit::Fragment* getFragment() const { return fragment; }
    TreeInfo* getTreeInfo() const { return treeInfo; }
    JS_REQUIRES_STACK void compile(JSTraceMonitor* tm);
    JS_REQUIRES_STACK void closeLoop(JSTraceMonitor* tm, bool& demote);
    JS_REQUIRES_STACK void endLoop(JSTraceMonitor* tm);
    JS_REQUIRES_STACK void joinEdgesToEntry(nanojit::Fragmento* fragmento,
                                            VMFragment* peer_root);
    void blacklist() { fragment->blacklist(); }
    JS_REQUIRES_STACK void adjustCallerTypes(nanojit::Fragment* f);
    JS_REQUIRES_STACK nanojit::Fragment* findNestedCompatiblePeer(nanojit::Fragment* f);
    JS_REQUIRES_STACK void prepareTreeCall(nanojit::Fragment* inner);
    JS_REQUIRES_STACK void emitTreeCall(nanojit::Fragment* inner, VMSideExit* exit);
    unsigned getCallDepth() const;
    void pushAbortStack();
    void popAbortStack();
    void removeFragmentoReferences();
    void deepAbort();

    JS_REQUIRES_STACK JSRecordingStatus record_EnterFrame();
    JS_REQUIRES_STACK JSRecordingStatus record_LeaveFrame();
    JS_REQUIRES_STACK JSRecordingStatus record_SetPropHit(JSPropCacheEntry* entry,
                                                          JSScopeProperty* sprop);
    JS_REQUIRES_STACK JSRecordingStatus record_DefLocalFunSetSlot(uint32 slot, JSObject* obj);
    JS_REQUIRES_STACK JSRecordingStatus record_NativeCallComplete();

    bool wasDeepAborted() { return deepAborted; }
    TreeInfo* getTreeInfo() { return treeInfo; }

#define OPDEF(op,val,name,token,length,nuses,ndefs,prec,format)               \
    JS_REQUIRES_STACK JSRecordingStatus record_##op();
# include "jsopcode.tbl"
#undef OPDEF

    friend class ImportBoxedStackSlotVisitor;
    friend class ImportUnboxedStackSlotVisitor;
    friend class ImportGlobalSlotVisitor;
    friend class AdjustCallerGlobalTypesVisitor;
    friend class AdjustCallerStackTypesVisitor;
    friend class TypeCompatibilityVisitor;
    friend class SelfTypeStabilityVisitor;
    friend class PeerTypeStabilityVisitor;
    friend class UndemoteVisitor;
};
#define TRACING_ENABLED(cx)       JS_HAS_OPTION(cx, JSOPTION_JIT)
#define TRACE_RECORDER(cx)        (JS_TRACE_MONITOR(cx).recorder)
#define SET_TRACE_RECORDER(cx,tr) (JS_TRACE_MONITOR(cx).recorder = (tr))

#define JSOP_IN_RANGE(op,lo,hi)   (uintN((op) - (lo)) <= uintN((hi) - (lo)))
#define JSOP_IS_BINARY(op)        JSOP_IN_RANGE(op, JSOP_BITOR, JSOP_MOD)
#define JSOP_IS_UNARY(op)         JSOP_IN_RANGE(op, JSOP_NEG, JSOP_POS)
#define JSOP_IS_EQUALITY(op)      JSOP_IN_RANGE(op, JSOP_EQ, JSOP_NE)

#define TRACE_ARGS_(x,args)                                                   \
    JS_BEGIN_MACRO                                                            \
        TraceRecorder* tr_ = TRACE_RECORDER(cx);                              \
        if (tr_ && !tr_->wasDeepAborted()) {                                  \
            JSRecordingStatus status = tr_->record_##x args;                  \
            if (STATUS_ABORTS_RECORDING(status)) {                            \
                js_AbortRecording(cx, #x);                                    \
                if (status == JSRS_ERROR)                                     \
                    goto error;                                               \
            }                                                                 \
            JS_ASSERT(status != JSRS_IMACRO);                                 \
        }                                                                     \
    JS_END_MACRO

#define TRACE_ARGS(x,args)      TRACE_ARGS_(x, args)
#define TRACE_0(x)              TRACE_ARGS(x, ())
#define TRACE_1(x,a)            TRACE_ARGS(x, (a))
#define TRACE_2(x,a,b)          TRACE_ARGS(x, (a, b))

extern JS_REQUIRES_STACK bool
js_MonitorLoopEdge(JSContext* cx, uintN& inlineCallCount);

#ifdef DEBUG
# define js_AbortRecording(cx, reason) js_AbortRecordingImpl(cx, reason)
#else
# define js_AbortRecording(cx, reason) js_AbortRecordingImpl(cx)
#endif

extern JS_REQUIRES_STACK void
js_AbortRecording(JSContext* cx, const char* reason);

extern void
js_InitJIT(JSTraceMonitor *tm);

extern void
js_FinishJIT(JSTraceMonitor *tm);

extern void
js_PurgeScriptFragments(JSContext* cx, JSScript* script);

extern bool
js_OverfullFragmento(JSTraceMonitor* tm, nanojit::Fragmento *frago);

extern void
js_PurgeJITOracle();

extern JSObject *
js_GetBuiltinFunction(JSContext *cx, uintN index);

extern void
js_SetMaxCodeCacheBytes(JSContext* cx, uint32 bytes);

#ifdef MOZ_TRACEVIS

extern JS_FRIEND_API(bool)
JS_StartTraceVis(const char* filename);

extern JS_FRIEND_API(JSBool)
js_StartTraceVis(JSContext *cx, JSObject *obj, uintN argc, jsval *argv,
                 jsval *rval);

extern JS_FRIEND_API(bool)
JS_StopTraceVis();

extern JS_FRIEND_API(JSBool)
js_StopTraceVis(JSContext *cx, JSObject *obj, uintN argc, jsval *argv,
                jsval *rval);

/* Must contain no more than 16 items. */
enum TraceVisState {
    S_EXITLAST,
    S_INTERP,
    S_MONITOR,
    S_RECORD,
    S_COMPILE,
    S_EXECUTE,
    S_NATIVE
};

/* Reason for an exit to the interpreter. */
enum TraceVisExitReason {
    R_NONE,
    R_ABORT,
    /* Reasons in js_MonitorLoopEdge */
    R_INNER_SIDE_EXIT,
    R_DOUBLES,
    R_CALLBACK_PENDING,
    R_OOM_GETANCHOR,
    R_BACKED_OFF,
    R_COLD,
    R_FAIL_RECORD_TREE,
    R_MAX_PEERS,
    R_FAIL_EXECUTE_TREE,
    R_FAIL_STABILIZE,
    R_FAIL_EXTEND_FLUSH,
    R_FAIL_EXTEND_MAX_BRANCHES,
    R_FAIL_EXTEND_START,
    R_FAIL_EXTEND_COLD,
    R_NO_EXTEND_OUTER,
    R_MISMATCH_EXIT,
    R_OOM_EXIT,
    R_TIMEOUT_EXIT,
    R_DEEP_BAIL_EXIT,
    R_STATUS_EXIT,
    R_OTHER_EXIT
};

const unsigned long long MS64_MASK = 0xfllu << 60;
const unsigned long long MR64_MASK = 0x1fllu << 55;
const unsigned long long MT64_MASK = ~(MS64_MASK | MR64_MASK);

extern FILE* traceVisLogFile;

static inline void
js_LogTraceVisState(TraceVisState s, TraceVisExitReason r)
{
    if (traceVisLogFile) {
        unsigned long long sllu = s;
        unsigned long long rllu = r;
        unsigned long long d = (sllu << 60) | (rllu << 55) | (rdtsc() & MT64_MASK);
        fwrite(&d, sizeof(d), 1, traceVisLogFile);
    }
}

static inline void 
js_EnterTraceVisState(TraceVisState s, TraceVisExitReason r)
{
    js_LogTraceVisState(s, r);
}

static inline void 
js_ExitTraceVisState(TraceVisExitReason r)
{
    js_LogTraceVisState(S_EXITLAST, r);
}

struct TraceVisStateObj {
    TraceVisExitReason r;

    inline TraceVisStateObj(TraceVisState s) : r(R_NONE)
    {
        js_EnterTraceVisState(s, R_NONE);
    }
    inline ~TraceVisStateObj()
    {
        js_ExitTraceVisState(r);
    }
};

#endif /* MOZ_TRACEVIS */

#else  /* !JS_TRACER */

#define TRACE_0(x)              ((void)0)
#define TRACE_1(x,a)            ((void)0)
#define TRACE_2(x,a,b)          ((void)0)

#endif /* !JS_TRACER */

#endif /* jstracer_h___ */<|MERGE_RESOLUTION|>--- conflicted
+++ resolved
@@ -238,12 +238,7 @@
     }
 };
 
-
-<<<<<<< HEAD
-#if defined(_MSC_VER) || (defined(__GNUC__) && __GNUC__ >= 4)
-=======
-#if defined(_MSC_VER) && _MSC_VER >= 1400 || defined(__GNUC__)
->>>>>>> d1ebeafd
+#if defined(_MSC_VER) && _MSC_VER >= 1400 || (defined(__GNUC__) && __GNUC__ >= 4)
 #define USE_TRACE_TYPE_ENUM
 #endif
 
