--- conflicted
+++ resolved
@@ -212,13 +212,8 @@
 extern JSType
 TypeOfValue(JSContext *cx, const Value &v);
 
-<<<<<<< HEAD
-extern bool
-HasInstance(JSContext *cx, HandleObject obj, const js::Value &v, JSBool *bp);
-=======
-extern JSBool
-HasInstance(JSContext *cx, HandleObject obj, MutableHandleValue v, JSBool *bp);
->>>>>>> 4b3707c4
+extern bool
+HasInstance(JSContext *cx, HandleObject obj, HandleValue v, JSBool *bp);
 
 /*
  * A linked list of the |FrameRegs regs;| variables belonging to all
