/* -*- Mode: C++; tab-width: 4; indent-tabs-mode: nil; c-basic-offset: 4 -*-
 * vim: set ts=4 sw=4 et tw=99:
 *
 * ***** BEGIN LICENSE BLOCK *****
 * Version: MPL 1.1/GPL 2.0/LGPL 2.1
 *
 * The contents of this file are subject to the Mozilla Public License Version
 * 1.1 (the "License"); you may not use this file except in compliance with
 * the License. You may obtain a copy of the License at
 * http://www.mozilla.org/MPL/
 *
 * Software distributed under the License is distributed on an "AS IS" basis,
 * WITHOUT WARRANTY OF ANY KIND, either express or implied. See the License
 * for the specific language governing rights and limitations under the
 * License.
 *
 * The Original Code is Mozilla Communicator client code, released
 * March 31, 1998.
 *
 * The Initial Developer of the Original Code is
 * Netscape Communications Corporation.
 * Portions created by the Initial Developer are Copyright (C) 1998
 * the Initial Developer. All Rights Reserved.
 *
 * Contributor(s):
 *
 * Alternatively, the contents of this file may be used under the terms of
 * either of the GNU General Public License Version 2 or later (the "GPL"),
 * or the GNU Lesser General Public License Version 2.1 or later (the "LGPL"),
 * in which case the provisions of the GPL or the LGPL are applicable instead
 * of those above. If you wish to allow use of your version of this file only
 * under the terms of either the GPL or the LGPL, and not to allow others to
 * use your version of this file under the terms of the MPL, indicate your
 * decision by deleting the provisions above and replace them with the notice
 * and other provisions required by the GPL or the LGPL. If you do not delete
 * the provisions above, a recipient may use your version of this file under
 * the terms of any one of the MPL, the GPL or the LGPL.
 *
 * ***** END LICENSE BLOCK ***** */

/*
 * JS shell.
 */
#include <errno.h>
#include <math.h>
#include <stdio.h>
#include <stdlib.h>
#include <string.h>
#include <signal.h>
#include <locale.h>

#include "mozilla/Util.h"

#include "jstypes.h"
#include "jsutil.h"
#include "jsprf.h"
#include "jswrapper.h"
#include "jsapi.h"
#include "jsarray.h"
#include "jsatom.h"
#include "jscntxt.h"
#include "jsdate.h"
#include "jsdbgapi.h"
#include "jsfun.h"
#include "jsgc.h"
#include "jsiter.h"
#include "jslock.h"
#include "jsnum.h"
#include "jsobj.h"
#include "json.h"
#include "jsreflect.h"
#include "jsscope.h"
#include "jsscript.h"
#include "jstypedarray.h"
#include "jstypedarrayinlines.h"
#include "jsxml.h"
#include "jsperf.h"

#include "builtin/TestingFunctions.h"
#include "frontend/BytecodeEmitter.h"
#include "frontend/Parser.h"
#include "methodjit/MethodJIT.h"

#include "prmjtime.h"

#ifdef JSDEBUGGER
#include "jsdebug.h"
#ifdef JSDEBUGGER_JAVA_UI
#include "jsdjava.h"
#endif /* JSDEBUGGER_JAVA_UI */
#ifdef JSDEBUGGER_C_UI
#include "jsdb.h"
#endif /* JSDEBUGGER_C_UI */
#endif /* JSDEBUGGER */

#include "jsoptparse.h"
#include "jsworkers.h"
#include "jsheaptools.h"

#include "jsinferinlines.h"
#include "jsinterpinlines.h"
#include "jsobjinlines.h"
#include "jsscriptinlines.h"
#include "ion/Ion.h"

#ifdef XP_UNIX
#include <unistd.h>
#include <sys/types.h>
#include <sys/wait.h>
#endif

#if defined(XP_WIN) || defined(XP_OS2)
#include <io.h>     /* for isatty() */
#endif

#ifdef XP_WIN
#include "jswin.h"
#endif

using namespace mozilla;
using namespace js;
using namespace js::cli;

typedef enum JSShellExitCode {
    EXITCODE_RUNTIME_ERROR      = 3,
    EXITCODE_FILE_NOT_FOUND     = 4,
    EXITCODE_OUT_OF_MEMORY      = 5,
    EXITCODE_TIMEOUT            = 6
} JSShellExitCode;

size_t gStackChunkSize = 8192;

/* Assume that we can not use more than 5e5 bytes of C stack by default. */
#if (defined(DEBUG) && defined(__SUNPRO_CC))  || defined(JS_CPU_SPARC)
/* Sun compiler uses larger stack space for js_Interpret() with debug
   Use a bigger gMaxStackSize to make "make check" happy. */
#define DEFAULT_MAX_STACK_SIZE 5000000
#else
#define DEFAULT_MAX_STACK_SIZE 500000
#endif

size_t gMaxStackSize = DEFAULT_MAX_STACK_SIZE;


#ifdef JS_THREADSAFE
static PRUintn gStackBaseThreadIndex;
#else
static uintptr_t gStackBase;
#endif

/*
 * Limit the timeout to 30 minutes to prevent an overflow on platfoms
 * that represent the time internally in microseconds using 32-bit int.
 */
static double MAX_TIMEOUT_INTERVAL = 1800.0;
static double gTimeoutInterval = -1.0;
static volatile bool gCanceled = false;

static bool enableMethodJit = false;
static bool enableTypeInference = false;
static bool enableDisassemblyDumps = false;

static bool printTiming = false;

static JSBool
SetTimeoutValue(JSContext *cx, double t);

static bool
InitWatchdog(JSRuntime *rt);

static void
KillWatchdog();

static bool
ScheduleWatchdog(JSRuntime *rt, double t);

static void
CancelExecution(JSRuntime *rt);

/*
 * Watchdog thread state.
 */
#ifdef JS_THREADSAFE

static PRLock *gWatchdogLock = NULL;
static PRCondVar *gWatchdogWakeup = NULL;
static PRThread *gWatchdogThread = NULL;
static bool gWatchdogHasTimeout = false;
static PRIntervalTime gWatchdogTimeout = 0;

static PRCondVar *gSleepWakeup = NULL;

#else

static JSRuntime *gRuntime = NULL;

#endif

int gExitCode = 0;
JSBool gQuitting = JS_FALSE;
FILE *gErrFile = NULL;
FILE *gOutFile = NULL;
#ifdef JS_THREADSAFE
JSObject *gWorkers = NULL;
js::workers::ThreadPool *gWorkerThreadPool = NULL;
#endif

static JSBool reportWarnings = JS_TRUE;
static JSBool compileOnly = JS_FALSE;

#ifdef DEBUG
static JSBool OOM_printAllocationCount = JS_FALSE;
#endif

typedef enum JSShellErrNum {
#define MSG_DEF(name, number, count, exception, format) \
    name = number,
#include "jsshell.msg"
#undef MSG_DEF
    JSShellErr_Limit
} JSShellErrNum;

static JSContext *
NewContext(JSRuntime *rt);

static void
DestroyContext(JSContext *cx, bool withGC);

static const JSErrorFormatString *
my_GetErrorMessage(void *userRef, const char *locale, const unsigned errorNumber);

#ifdef EDITLINE
JS_BEGIN_EXTERN_C
extern JS_EXPORT_API(char *) readline(const char *prompt);
extern JS_EXPORT_API(void)   add_history(char *line);
JS_END_EXTERN_C
#endif

static void
ReportException(JSContext *cx)
{
    if (JS_IsExceptionPending(cx)) {
        if (!JS_ReportPendingException(cx))
            JS_ClearPendingException(cx);
    }
}

class ToStringHelper {
  public:
    ToStringHelper(JSContext *aCx, jsval v, JSBool aThrow = JS_FALSE)
      : cx(aCx), mThrow(aThrow)
    {
        mStr = JS_ValueToString(cx, v);
        if (!aThrow && !mStr)
            ReportException(cx);
        JS_AddNamedStringRoot(cx, &mStr, "Value ToString helper");
    }
    ~ToStringHelper() {
        JS_RemoveStringRoot(cx, &mStr);
    }
    JSBool threw() { return !mStr; }
    jsval getJSVal() { return STRING_TO_JSVAL(mStr); }
    const char *getBytes() {
        if (mStr && (mBytes.ptr() || mBytes.encode(cx, mStr)))
            return mBytes.ptr();
        return "(error converting value)";
    }
  private:
    JSContext *cx;
    JSString *mStr;
    JSBool mThrow;
    JSAutoByteString mBytes;
};

class IdStringifier : public ToStringHelper {
public:
    IdStringifier(JSContext *cx, jsid id, JSBool aThrow = JS_FALSE)
    : ToStringHelper(cx, IdToJsval(id), aThrow)
    { }
};

static char *
GetLine(FILE *file, const char * prompt)
{
    size_t size;
    char *buffer;
#ifdef EDITLINE
    /*
     * Use readline only if file is stdin, because there's no way to specify
     * another handle.  Are other filehandles interactive?
     */
    if (file == stdin) {
        char *linep = readline(prompt);
        /*
         * We set it to zero to avoid complaining about inappropriate ioctl
         * for device in the case of EOF. Looks like errno == 251 if line is
         * finished with EOF and errno == 25 (EINVAL on Mac) if there is
         * nothing left to read.
         */
        if (errno == 251 || errno == 25 || errno == EINVAL)
            errno = 0;
        if (!linep)
            return NULL;
        if (linep[0] != '\0')
            add_history(linep);
        return linep;
    }
#endif
    size_t len = 0;
    if (*prompt != '\0') {
        fprintf(gOutFile, "%s", prompt);
        fflush(gOutFile);
    }
    size = 80;
    buffer = (char *) malloc(size);
    if (!buffer)
        return NULL;
    char *current = buffer;
    while (fgets(current, size - len, file)) {
        len += strlen(current);
        char *t = buffer + len - 1;
        if (*t == '\n') {
            /* Line was read. We remove '\n' and exit. */
            *t = '\0';
            return buffer;
        }
        if (len + 1 == size) {
            size = size * 2;
            char *tmp = (char *) realloc(buffer, size);
            if (!tmp) {
                free(buffer);
                return NULL;
            }
            buffer = tmp;
        }
        current = buffer + len;
    }
    if (len && !ferror(file))
        return buffer;
    free(buffer);
    return NULL;
}

/*
 * State to store as JSContext private.
 *
 * We declare such timestamp as volatile as they are updated in the operation
 * callback without taking any locks. Any possible race can only lead to more
 * frequent callback calls. This is safe as the callback does everything based
 * on timing.
 */
struct JSShellContextData {
    volatile JSIntervalTime startTime;
};

static JSShellContextData *
NewContextData()
{
    /* Prevent creation of new contexts after we have been canceled. */
    if (gCanceled)
        return NULL;

    JSShellContextData *data = (JSShellContextData *)
                               calloc(sizeof(JSShellContextData), 1);
    if (!data)
        return NULL;
    data->startTime = js_IntervalNow();
    return data;
}

static inline JSShellContextData *
GetContextData(JSContext *cx)
{
    JSShellContextData *data = (JSShellContextData *) JS_GetContextPrivate(cx);

    JS_ASSERT(data);
    return data;
}

static JSBool
ShellOperationCallback(JSContext *cx)
{
    if (!gCanceled)
        return JS_TRUE;

    JS_ClearPendingException(cx);
    return JS_FALSE;
}

static void
SetContextOptions(JSContext *cx)
{
    JS_SetOperationCallback(cx, ShellOperationCallback);
}

/*
 * Some UTF-8 files, notably those written using Notepad, have a Unicode
 * Byte-Order-Mark (BOM) as their first character. This is useless (byte-order
 * is meaningless for UTF-8) but causes a syntax error unless we skip it.
 */
static void
SkipUTF8BOM(FILE* file)
{
    if (!js_CStringsAreUTF8)
        return;

    int ch1 = fgetc(file);
    int ch2 = fgetc(file);
    int ch3 = fgetc(file);

    // Skip the BOM
    if (ch1 == 0xEF && ch2 == 0xBB && ch3 == 0xBF)
        return;

    // No BOM - revert
    if (ch3 != EOF)
        ungetc(ch3, file);
    if (ch2 != EOF)
        ungetc(ch2, file);
    if (ch1 != EOF)
        ungetc(ch1, file);
}

static void
Process(JSContext *cx, JSObject *obj, const char *filename, bool forceTTY)
{
    JSBool ok, hitEOF;
    JSScript *script;
    jsval result;
    JSString *str;
    char *buffer;
    size_t size;
    jschar *uc_buffer;
    size_t uc_len;
    int lineno;
    int startline;
    FILE *file;
    uint32_t oldopts;

    RootObject root(cx, &obj);

    if (forceTTY || !filename || strcmp(filename, "-") == 0) {
        file = stdin;
    } else {
        file = fopen(filename, "r");
        if (!file) {
            JS_ReportErrorNumber(cx, my_GetErrorMessage, NULL,
                                 JSSMSG_CANT_OPEN, filename, strerror(errno));
            gExitCode = EXITCODE_FILE_NOT_FOUND;
            return;
        }
    }

    SetContextOptions(cx);

    if (!forceTTY && !isatty(fileno(file)))
    {
        SkipUTF8BOM(file);

        /*
         * It's not interactive - just execute it.  Support the UNIX #! shell
         * hack, and gobble the first line if it starts with '#'.
         */
        int ch = fgetc(file);
        if (ch == '#') {
            while((ch = fgetc(file)) != EOF) {
                if (ch == '\n' || ch == '\r')
                    break;
            }
        }
        ungetc(ch, file);

        int64_t t1 = PRMJ_Now();
        oldopts = JS_GetOptions(cx);
        JS_SetOptions(cx, oldopts | JSOPTION_COMPILE_N_GO | JSOPTION_NO_SCRIPT_RVAL);
        script = JS_CompileUTF8FileHandle(cx, obj, filename, file);
        JS_SetOptions(cx, oldopts);
        if (script && !compileOnly) {
            if (!JS_ExecuteScript(cx, obj, script, NULL)) {
                if (!gQuitting && !gCanceled)
                    gExitCode = EXITCODE_RUNTIME_ERROR;
            }
            int64_t t2 = PRMJ_Now() - t1;
            if (printTiming)
                printf("runtime = %.3f ms\n", double(t2) / PRMJ_USEC_PER_MSEC);
        }

        goto cleanup;
    }

    /* It's an interactive filehandle; drop into read-eval-print loop. */
    lineno = 1;
    hitEOF = JS_FALSE;
    buffer = NULL;
    size = 0;           /* assign here to avoid warnings */
    do {
        /*
         * Accumulate lines until we get a 'compilable unit' - one that either
         * generates an error (before running out of source) or that compiles
         * cleanly.  This should be whenever we get a complete statement that
         * coincides with the end of a line.
         */
        startline = lineno;
        size_t len = 0; /* initialize to avoid warnings */
        do {
            ScheduleWatchdog(cx->runtime, -1);
            gCanceled = false;
            errno = 0;

            char *line;
            {
                JSAutoSuspendRequest suspended(cx);
                line = GetLine(file, startline == lineno ? "js> " : "");
            }
            if (!line) {
                if (errno) {
                    JS_ReportError(cx, strerror(errno));
                    free(buffer);
                    goto cleanup;
                }
                hitEOF = JS_TRUE;
                break;
            }
            if (!buffer) {
                buffer = line;
                len = strlen(buffer);
                size = len + 1;
            } else {
                /*
                 * len + 1 is required to store '\n' in the end of line.
                 */
                size_t newlen = strlen(line) + (len ? len + 1 : 0);
                if (newlen + 1 > size) {
                    size = newlen + 1 > size * 2 ? newlen + 1 : size * 2;
                    char *newBuf = (char *) realloc(buffer, size);
                    if (!newBuf) {
                        free(buffer);
                        free(line);
                        JS_ReportOutOfMemory(cx);
                        goto cleanup;
                    }
                    buffer = newBuf;
                }
                char *current = buffer + len;
                if (startline != lineno)
                    *current++ = '\n';
                strcpy(current, line);
                len = newlen;
                free(line);
            }
            lineno++;
            if (!ScheduleWatchdog(cx->runtime, gTimeoutInterval)) {
                hitEOF = JS_TRUE;
                break;
            }
        } while (!JS_BufferIsCompilableUnit(cx, JS_TRUE, obj, buffer, len));

        if (hitEOF && !buffer)
            break;

        if (!JS_DecodeUTF8(cx, buffer, len, NULL, &uc_len)) {
            JS_ReportError(cx, "Invalid UTF-8 in input");
            gExitCode = EXITCODE_RUNTIME_ERROR;
            return;
        }

        uc_buffer = (jschar*)malloc(uc_len * sizeof(jschar));
        JS_DecodeUTF8(cx, buffer, len, uc_buffer, &uc_len);

        /* Clear any pending exception from previous failed compiles. */
        JS_ClearPendingException(cx);

        /* Even though we're interactive, we have a compile-n-go opportunity. */
        oldopts = JS_GetOptions(cx);
        if (!compileOnly)
            JS_SetOptions(cx, oldopts | JSOPTION_COMPILE_N_GO);
        script = JS_CompileUCScript(cx, obj, uc_buffer, uc_len, "typein", startline);
        if (!compileOnly)
            JS_SetOptions(cx, oldopts);

        if (script && !compileOnly) {
            ok = JS_ExecuteScript(cx, obj, script, &result);
            if (ok && !JSVAL_IS_VOID(result)) {
                str = JS_ValueToSource(cx, result);
                ok = !!str;
                if (ok) {
                    JSAutoByteString bytes(cx, str);
                    ok = !!bytes;
                    if (ok)
                        fprintf(gOutFile, "%s\n", bytes.ptr());
                }
            }
        }
        *buffer = '\0';
        free(uc_buffer);
    } while (!hitEOF && !gQuitting);

    free(buffer);
    fprintf(gOutFile, "\n");
cleanup:
    if (file != stdin)
        fclose(file);
    return;
}

/*
 * JSContext option name to flag map. The option names are in alphabetical
 * order for better reporting.
 */
static const struct JSOption {
    const char  *name;
    uint32_t    flag;
} js_options[] = {
    {"atline",          JSOPTION_ATLINE},
    {"methodjit",       JSOPTION_METHODJIT},
    {"methodjit_always",JSOPTION_METHODJIT_ALWAYS},
    {"relimit",         JSOPTION_RELIMIT},
    {"strict",          JSOPTION_STRICT},
    {"typeinfer",       JSOPTION_TYPE_INFERENCE},
    {"werror",          JSOPTION_WERROR},
    {"xml",             JSOPTION_XML},
};

static uint32_t
MapContextOptionNameToFlag(JSContext* cx, const char* name)
{
    for (size_t i = 0; i < ArrayLength(js_options); ++i) {
        if (strcmp(name, js_options[i].name) == 0)
            return js_options[i].flag;
    }

    char* msg = JS_sprintf_append(NULL,
                                  "unknown option name '%s'."
                                  " The valid names are ", name);
    for (size_t i = 0; i < ArrayLength(js_options); ++i) {
        if (!msg)
            break;
        msg = JS_sprintf_append(msg, "%s%s", js_options[i].name,
                                (i + 2 < ArrayLength(js_options)
                                 ? ", "
                                 : i + 2 == ArrayLength(js_options)
                                 ? " and "
                                 : "."));
    }
    if (!msg) {
        JS_ReportOutOfMemory(cx);
    } else {
        JS_ReportError(cx, msg);
        free(msg);
    }
    return 0;
}

extern JSClass global_class;

static JSBool
Version(JSContext *cx, unsigned argc, jsval *vp)
{
    jsval *argv = JS_ARGV(cx, vp);
    if (argc == 0 || JSVAL_IS_VOID(argv[0])) {
        /* Get version. */
        *vp = INT_TO_JSVAL(JS_GetVersion(cx));
    } else {
        /* Set version. */
        int32_t v = -1;
        if (JSVAL_IS_INT(argv[0])) {
            v = JSVAL_TO_INT(argv[0]);
        } else if (JSVAL_IS_DOUBLE(argv[0])) {
            double fv = JSVAL_TO_DOUBLE(argv[0]);
            if (int32_t(fv) == fv)
                v = int32_t(fv);
        }
        if (v < 0 || v > JSVERSION_LATEST) {
            JS_ReportErrorNumber(cx, my_GetErrorMessage, NULL, JSSMSG_INVALID_ARGS, "version");
            return false;
        }
        *vp = INT_TO_JSVAL(JS_SetVersion(cx, JSVersion(v)));
    }
    return true;
}

static JSBool
RevertVersion(JSContext *cx, unsigned argc, jsval *vp)
{
    js_RevertVersion(cx);
    JS_SET_RVAL(cx, vp, JSVAL_VOID);
    return JS_TRUE;
}

static JSBool
Options(JSContext *cx, unsigned argc, jsval *vp)
{
    uint32_t optset, flag;
    JSString *str;
    char *names;
    JSBool found;

    optset = 0;
    jsval *argv = JS_ARGV(cx, vp);
    for (unsigned i = 0; i < argc; i++) {
        str = JS_ValueToString(cx, argv[i]);
        if (!str)
            return JS_FALSE;
        argv[i] = STRING_TO_JSVAL(str);
        JSAutoByteString opt(cx, str);
        if (!opt)
            return JS_FALSE;
        flag = MapContextOptionNameToFlag(cx, opt.ptr());
        if (!flag)
            return JS_FALSE;
        optset |= flag;
    }
    optset = JS_ToggleOptions(cx, optset);

    names = NULL;
    found = JS_FALSE;
    for (size_t i = 0; i < ArrayLength(js_options); i++) {
        if (js_options[i].flag & optset) {
            found = JS_TRUE;
            names = JS_sprintf_append(names, "%s%s",
                                      names ? "," : "", js_options[i].name);
            if (!names)
                break;
        }
    }
    if (!found)
        names = strdup("");
    if (!names) {
        JS_ReportOutOfMemory(cx);
        return JS_FALSE;
    }
    str = JS_NewStringCopyZ(cx, names);
    free(names);
    if (!str)
        return JS_FALSE;
    *vp = STRING_TO_JSVAL(str);
    return JS_TRUE;
}

static JSBool
Load(JSContext *cx, unsigned argc, jsval *vp)
{
    JSObject *thisobj = JS_THIS_OBJECT(cx, vp);
    if (!thisobj)
        return JS_FALSE;

    jsval *argv = JS_ARGV(cx, vp);
    for (unsigned i = 0; i < argc; i++) {
        JSString *str = JS_ValueToString(cx, argv[i]);
        if (!str)
            return false;
        argv[i] = STRING_TO_JSVAL(str);
        JSAutoByteString filename(cx, str);
        if (!filename)
            return JS_FALSE;
        errno = 0;
        uint32_t oldopts = JS_GetOptions(cx);
        JS_SetOptions(cx, oldopts | JSOPTION_COMPILE_N_GO | JSOPTION_NO_SCRIPT_RVAL);
        JSScript *script = JS_CompileUTF8File(cx, thisobj, filename.ptr());
        JS_SetOptions(cx, oldopts);
        if (!script)
            return false;

        if (!compileOnly && !JS_ExecuteScript(cx, thisobj, script, NULL))
            return false;
    }

    JS_SET_RVAL(cx, vp, JSVAL_VOID);
    return true;
}

static JSBool
EvaluateWithLocation(JSContext *cx, unsigned argc, jsval *vp)
{
    if (argc != 3) {
        JS_ReportErrorNumber(cx, my_GetErrorMessage, NULL,
                             argc > 3 ? JSSMSG_TOO_MANY_ARGS : JSSMSG_NOT_ENOUGH_ARGS,
                             "evalWithLocation");
        return false;
    }

    JSString *code = JS_ValueToString(cx, JS_ARGV(cx, vp)[0]);
    if (!code)
        return false;
    JS::Anchor<JSString *> a_code(code);

    size_t codeLength;
    const jschar *codeChars = JS_GetStringCharsAndLength(cx, code, &codeLength);
    if (!codeChars)
        return false;

    JSString *filename = JS_ValueToString(cx, JS_ARGV(cx, vp)[1]);
    if (!filename)
        return false;

    uint32_t lineno;
    if (!JS_ValueToECMAUint32(cx, JS_ARGV(cx, vp)[2], &lineno))
        return false;

    JSObject *thisobj = JS_THIS_OBJECT(cx, vp);
    if (!thisobj)
        return false;

    if ((JS_GetClass(thisobj)->flags & JSCLASS_IS_GLOBAL) != JSCLASS_IS_GLOBAL) {
        JS_ReportErrorNumber(cx, js_GetErrorMessage, NULL, JSMSG_UNEXPECTED_TYPE,
                             "this-value passed to evalWithLocation()", "not a global object");
        return false;
    }

    char *filenameBytes = JS_EncodeString(cx, filename);
    if (!filenameBytes)
        return false;

    jsval rval;
    bool ok = JS_EvaluateUCScript(cx, thisobj, codeChars, codeLength, filenameBytes, lineno, &rval);
    JS_free(cx, filenameBytes);

    if (!ok)
        return false;

    JS_SET_RVAL(cx, vp, rval);
    return true;
}

static JSBool
Evaluate(JSContext *cx, unsigned argc, jsval *vp)
{
    if (argc != 1 || !JSVAL_IS_STRING(JS_ARGV(cx, vp)[0])) {
        JS_ReportErrorNumber(cx, my_GetErrorMessage, NULL,
                             (argc != 1) ? JSSMSG_NOT_ENOUGH_ARGS : JSSMSG_INVALID_ARGS,
                             "evaluate");
        return false;
    }

    JSString *code = JSVAL_TO_STRING(JS_ARGV(cx, vp)[0]);

    size_t codeLength;
    const jschar *codeChars = JS_GetStringCharsAndLength(cx, code, &codeLength);
    if (!codeChars)
        return false;

    JSObject *thisobj = JS_THIS_OBJECT(cx, vp);
    if (!thisobj)
        return false;

    if ((JS_GetClass(thisobj)->flags & JSCLASS_IS_GLOBAL) != JSCLASS_IS_GLOBAL) {
        JS_ReportErrorNumber(cx, js_GetErrorMessage, NULL, JSMSG_UNEXPECTED_TYPE,
                             "this-value passed to evaluate()", "not a global object");
        return false;
    }

    return JS_EvaluateUCScript(cx, thisobj, codeChars, codeLength, "@evaluate", 0, vp);
}

static JSString *
FileAsString(JSContext *cx, const char *pathname)
{
    FILE *file;
    JSString *str = NULL;
    size_t len, cc;
    char *buf;

    file = fopen(pathname, "rb");
    if (!file) {
        JS_ReportError(cx, "can't open %s: %s", pathname, strerror(errno));
        return NULL;
    }

    if (fseek(file, 0, SEEK_END) != 0) {
        JS_ReportError(cx, "can't seek end of %s", pathname);
    } else {
        len = ftell(file);
        if (fseek(file, 0, SEEK_SET) != 0) {
            JS_ReportError(cx, "can't seek start of %s", pathname);
        } else {
            buf = (char*) JS_malloc(cx, len + 1);
            if (buf) {
                cc = fread(buf, 1, len, file);
                if (cc != len) {
                    JS_ReportError(cx, "can't read %s: %s", pathname,
                                   (ptrdiff_t(cc) < 0) ? strerror(errno) : "short read");
                } else {
                    jschar *ucbuf;
                    size_t uclen;

                    len = (size_t)cc;

                    if (!JS_DecodeUTF8(cx, buf, len, NULL, &uclen)) {
                        JS_ReportError(cx, "Invalid UTF-8 in file '%s'", pathname);
                        gExitCode = EXITCODE_RUNTIME_ERROR;
                        return NULL;
                    }

                    ucbuf = (jschar*)malloc(uclen * sizeof(jschar));
                    JS_DecodeUTF8(cx, buf, len, ucbuf, &uclen);
                    str = JS_NewUCStringCopyN(cx, ucbuf, uclen);
                    free(ucbuf);
                }
                JS_free(cx, buf);
            }
        }
    }
    fclose(file);

    return str;
}

static JSObject *
FileAsTypedArray(JSContext *cx, const char *pathname)
{
    FILE *file = fopen(pathname, "rb");
    if (!file) {
        JS_ReportError(cx, "can't open %s: %s", pathname, strerror(errno));
        return NULL;
    }

    JSObject *obj = NULL;
    if (fseek(file, 0, SEEK_END) != 0) {
        JS_ReportError(cx, "can't seek end of %s", pathname);
    } else {
        size_t len = ftell(file);
        if (fseek(file, 0, SEEK_SET) != 0) {
            JS_ReportError(cx, "can't seek start of %s", pathname);
        } else {
            obj = js_CreateTypedArray(cx, TypedArray::TYPE_UINT8, len);
            if (!obj)
                return NULL;
            char *buf = (char *) TypedArray::getDataOffset(TypedArray::getTypedArray(obj));
            size_t cc = fread(buf, 1, len, file);
            if (cc != len) {
                JS_ReportError(cx, "can't read %s: %s", pathname,
                               (ptrdiff_t(cc) < 0) ? strerror(errno) : "short read");
                obj = NULL;
            }
        }
    }
    fclose(file);
    return obj;
}

/*
 * Function to run scripts and return compilation + execution time. Semantics
 * are closely modelled after the equivalent function in WebKit, as this is used
 * to produce benchmark timings by SunSpider.
 */
static JSBool
Run(JSContext *cx, unsigned argc, jsval *vp)
{
    if (argc != 1) {
        JS_ReportErrorNumber(cx, my_GetErrorMessage, NULL, JSSMSG_INVALID_ARGS, "run");
        return false;
    }

    JSObject *thisobj = JS_THIS_OBJECT(cx, vp);
    if (!thisobj)
        return false;

    jsval *argv = JS_ARGV(cx, vp);
    JSString *str = JS_ValueToString(cx, argv[0]);
    if (!str)
        return false;
    argv[0] = STRING_TO_JSVAL(str);
    JSAutoByteString filename(cx, str);
    if (!filename)
        return false;

    const jschar *ucbuf = NULL;
    size_t buflen;
    str = FileAsString(cx, filename.ptr());
    if (str)
        ucbuf = JS_GetStringCharsAndLength(cx, str, &buflen);
    if (!ucbuf)
        return false;

    JS::Anchor<JSString *> a_str(str);
    uint32_t oldopts = JS_GetOptions(cx);
    JS_SetOptions(cx, oldopts | JSOPTION_COMPILE_N_GO | JSOPTION_NO_SCRIPT_RVAL);

    int64_t startClock = PRMJ_Now();
    JSScript *script = JS_CompileUCScript(cx, thisobj, ucbuf, buflen, filename.ptr(), 1);
    JS_SetOptions(cx, oldopts);
    if (!script || !JS_ExecuteScript(cx, thisobj, script, NULL))
        return false;

    int64_t endClock = PRMJ_Now();
    JS_SET_RVAL(cx, vp, DOUBLE_TO_JSVAL((endClock - startClock) / double(PRMJ_USEC_PER_MSEC)));
    return true;
}

/*
 * function readline()
 * Provides a hook for scripts to read a line from stdin.
 */
static JSBool
ReadLine(JSContext *cx, unsigned argc, jsval *vp)
{
#define BUFSIZE 256
    FILE *from;
    char *buf, *tmp;
    size_t bufsize, buflength, gotlength;
    JSBool sawNewline;
    JSString *str;

    from = stdin;
    buflength = 0;
    bufsize = BUFSIZE;
    buf = (char *) JS_malloc(cx, bufsize);
    if (!buf)
        return JS_FALSE;

    sawNewline = JS_FALSE;
    while ((gotlength =
            js_fgets(buf + buflength, bufsize - buflength, from)) > 0) {
        buflength += gotlength;

        /* Are we done? */
        if (buf[buflength - 1] == '\n') {
            buf[buflength - 1] = '\0';
            sawNewline = JS_TRUE;
            break;
        } else if (buflength < bufsize - 1) {
            break;
        }

        /* Else, grow our buffer for another pass. */
        bufsize *= 2;
        if (bufsize > buflength) {
            tmp = (char *) JS_realloc(cx, buf, bufsize);
        } else {
            JS_ReportOutOfMemory(cx);
            tmp = NULL;
        }

        if (!tmp) {
            JS_free(cx, buf);
            return JS_FALSE;
        }

        buf = tmp;
    }

    /* Treat the empty string specially. */
    if (buflength == 0) {
        *vp = feof(from) ? JSVAL_NULL : JS_GetEmptyStringValue(cx);
        JS_free(cx, buf);
        return JS_TRUE;
    }

    /* Shrink the buffer to the real size. */
    tmp = (char *) JS_realloc(cx, buf, buflength);
    if (!tmp) {
        JS_free(cx, buf);
        return JS_FALSE;
    }

    buf = tmp;

    /*
     * Turn buf into a JSString. Note that buflength includes the trailing null
     * character.
     */
    str = JS_NewStringCopyN(cx, buf, sawNewline ? buflength - 1 : buflength);
    JS_free(cx, buf);
    if (!str)
        return JS_FALSE;

    *vp = STRING_TO_JSVAL(str);
    return JS_TRUE;
}

static JSBool
PutStr(JSContext *cx, unsigned argc, jsval *vp)
{
    jsval *argv;
    JSString *str;
    char *bytes;

    if (argc != 0) {
        argv = JS_ARGV(cx, vp);
        str = JS_ValueToString(cx, argv[0]);
        if (!str)
            return JS_FALSE;
        bytes = JS_EncodeString(cx, str);
        if (!bytes)
            return JS_FALSE;
        fputs(bytes, gOutFile);
        JS_free(cx, bytes);
        fflush(gOutFile);
    }

    JS_SET_RVAL(cx, vp, JSVAL_VOID);
    return JS_TRUE;
}

static JSBool
Now(JSContext *cx, unsigned argc, jsval *vp)
{
    double now = PRMJ_Now() / double(PRMJ_USEC_PER_MSEC);
    JS_SET_RVAL(cx, vp, DOUBLE_TO_JSVAL(now));
    return true;
}

static JSBool
PrintInternal(JSContext *cx, unsigned argc, jsval *vp, FILE *file)
{
    jsval *argv;
    unsigned i;
    JSString *str;
    char *bytes;

    argv = JS_ARGV(cx, vp);
    for (i = 0; i < argc; i++) {
        str = JS_ValueToString(cx, argv[i]);
        if (!str)
            return JS_FALSE;
        bytes = JS_EncodeString(cx, str);
        if (!bytes)
            return JS_FALSE;
        fprintf(file, "%s%s", i ? " " : "", bytes);
        JS_free(cx, bytes);
    }

    fputc('\n', file);
    fflush(file);

    JS_SET_RVAL(cx, vp, JSVAL_VOID);
    return JS_TRUE;
}

static JSBool
Print(JSContext *cx, unsigned argc, jsval *vp)
{
    return PrintInternal(cx, argc, vp, gOutFile);
}

static JSBool
PrintErr(JSContext *cx, unsigned argc, jsval *vp)
{
    return PrintInternal(cx, argc, vp, gErrFile);
}

static JSBool
Help(JSContext *cx, unsigned argc, jsval *vp);

static JSBool
Quit(JSContext *cx, unsigned argc, jsval *vp)
{
    JS_ConvertArguments(cx, argc, JS_ARGV(cx, vp), "/ i", &gExitCode);

    gQuitting = JS_TRUE;
#ifdef JS_THREADSAFE
    if (gWorkerThreadPool)
        js::workers::terminateAll(gWorkerThreadPool);
#endif
    return JS_FALSE;
}

static const char *
ToSource(JSContext *cx, jsval *vp, JSAutoByteString *bytes)
{
    JSString *str = JS_ValueToSource(cx, *vp);
    if (str) {
        *vp = STRING_TO_JSVAL(str);
        if (bytes->encode(cx, str))
            return bytes->ptr();
    }
    JS_ClearPendingException(cx);
    return "<<error converting value to string>>";
}

static JSBool
AssertEq(JSContext *cx, unsigned argc, jsval *vp)
{
    if (!(argc == 2 || (argc == 3 && JSVAL_IS_STRING(JS_ARGV(cx, vp)[2])))) {
        JS_ReportErrorNumber(cx, my_GetErrorMessage, NULL,
                             (argc < 2)
                             ? JSSMSG_NOT_ENOUGH_ARGS
                             : (argc == 3)
                             ? JSSMSG_INVALID_ARGS
                             : JSSMSG_TOO_MANY_ARGS,
                             "assertEq");
        return JS_FALSE;
    }

    jsval *argv = JS_ARGV(cx, vp);
    JSBool same;
    if (!JS_SameValue(cx, argv[0], argv[1], &same))
        return JS_FALSE;
    if (!same) {
        JSAutoByteString bytes0, bytes1;
        const char *actual = ToSource(cx, &argv[0], &bytes0);
        const char *expected = ToSource(cx, &argv[1], &bytes1);
        if (argc == 2) {
            JS_ReportErrorNumber(cx, my_GetErrorMessage, NULL, JSSMSG_ASSERT_EQ_FAILED,
                                 actual, expected);
        } else {
            JSAutoByteString bytes2(cx, JSVAL_TO_STRING(argv[2]));
            if (!bytes2)
                return JS_FALSE;
            JS_ReportErrorNumber(cx, my_GetErrorMessage, NULL, JSSMSG_ASSERT_EQ_FAILED_MSG,
                                 actual, expected, bytes2.ptr());
        }
        return JS_FALSE;
    }
    JS_SET_RVAL(cx, vp, JSVAL_VOID);
    return JS_TRUE;
}

static JSBool
AssertJit(JSContext *cx, unsigned argc, jsval *vp)
{
#ifdef JS_METHODJIT
    if (JS_GetOptions(cx) & JSOPTION_METHODJIT) {
        /*
         * :XXX: Ignore calls to this native when inference is enabled,
         * with METHODJIT_ALWAYS recompilation can happen and discard the
         * script's jitcode.
         */
        if (!cx->typeInferenceEnabled() &&
            !cx->fp()->script()->getJIT(cx->fp()->isConstructing())) {
            JS_ReportErrorNumber(cx, my_GetErrorMessage, NULL, JSSMSG_ASSERT_JIT_FAILED);
            return JS_FALSE;
        }
    }
#endif

    JS_SET_RVAL(cx, vp, JSVAL_VOID);
    return JS_TRUE;
}

static JSScript *
ValueToScript(JSContext *cx, jsval v, JSFunction **funp = NULL)
{
    JSScript *script = NULL;
    JSFunction *fun = NULL;

    if (!JSVAL_IS_PRIMITIVE(v)) {
        JSObject *obj = JSVAL_TO_OBJECT(v);
        JSClass *clasp = JS_GetClass(obj);

        if (clasp == Jsvalify(&GeneratorClass)) {
            if (JSGenerator *gen = (JSGenerator *) JS_GetPrivate(obj)) {
                fun = gen->floatingFrame()->fun();
                script = fun->script();
            }
        }
    }

    if (!script) {
        fun = JS_ValueToFunction(cx, v);
        if (!fun)
            return NULL;
        script = fun->maybeScript();
        if (!script) {
            JS_ReportErrorNumber(cx, my_GetErrorMessage, NULL,
                                 JSSMSG_SCRIPTS_ONLY);
        }
    }
    if (fun && funp)
        *funp = fun;

    return script;
}

static JSBool
SetDebug(JSContext *cx, unsigned argc, jsval *vp)
{
    jsval *argv = JS_ARGV(cx, vp);
    if (argc == 0 || !JSVAL_IS_BOOLEAN(argv[0])) {
        JS_ReportErrorNumber(cx, my_GetErrorMessage, NULL,
                             JSSMSG_NOT_ENOUGH_ARGS, "setDebug");
        return JS_FALSE;
    }

    /*
     * Debug mode can only be set when there is no JS code executing on the
     * stack. Unfortunately, that currently means that this call will fail
     * unless debug mode is already set to what you're trying to set it to.
     * In the future, this restriction may be lifted.
     */

    JSBool ok = JS_SetDebugMode(cx, JSVAL_TO_BOOLEAN(argv[0]));
    if (ok)
        JS_SET_RVAL(cx, vp, JSVAL_TRUE);
    return ok;
}

static JSScript *
GetTopScript(JSContext *cx)
{
    JSScript *script;
    JS_DescribeScriptedCaller(cx, &script, NULL);
    return script;
}

static JSBool
GetScriptAndPCArgs(JSContext *cx, unsigned argc, jsval *argv, JSScript **scriptp,
                   int32_t *ip)
{
    JSScript *script = GetTopScript(cx);
    *ip = 0;
    if (argc != 0) {
        jsval v = argv[0];
        unsigned intarg = 0;
        if (!JSVAL_IS_PRIMITIVE(v) &&
            JS_GetClass(JSVAL_TO_OBJECT(v)) == Jsvalify(&FunctionClass)) {
            script = ValueToScript(cx, v);
            if (!script)
                return JS_FALSE;
            intarg++;
        }
        if (argc > intarg) {
            if (!JS_ValueToInt32(cx, argv[intarg], ip))
                return JS_FALSE;
            if ((uint32_t)*ip >= script->length) {
                JS_ReportError(cx, "Invalid PC");
                return JS_FALSE;
            }
        }
    }

    *scriptp = script;

    return JS_TRUE;
}

static JSTrapStatus
TrapHandler(JSContext *cx, JSScript *, jsbytecode *pc, jsval *rval,
            jsval closure)
{
    JSString *str = JSVAL_TO_STRING(closure);

    FrameRegsIter iter(cx);
    JS_ASSERT(!iter.done());

    JSStackFrame *caller = Jsvalify(iter.fp());
    JSScript *script = iter.script();

    size_t length;
    const jschar *chars = JS_GetStringCharsAndLength(cx, str, &length);
    if (!chars)
        return JSTRAP_ERROR;

    if (!JS_EvaluateUCInStackFrame(cx, caller, chars, length,
                                   script->filename,
                                   script->lineno,
                                   rval)) {
        return JSTRAP_ERROR;
    }
    if (!JSVAL_IS_VOID(*rval))
        return JSTRAP_RETURN;
    return JSTRAP_CONTINUE;
}

static JSBool
Trap(JSContext *cx, unsigned argc, jsval *vp)
{
    JSString *str;
    JSScript *script;
    int32_t i;

    jsval *argv = JS_ARGV(cx, vp);
    if (argc == 0) {
        JS_ReportErrorNumber(cx, my_GetErrorMessage, NULL, JSSMSG_TRAP_USAGE);
        return JS_FALSE;
    }
    argc--;
    str = JS_ValueToString(cx, argv[argc]);
    if (!str)
        return JS_FALSE;
    argv[argc] = STRING_TO_JSVAL(str);
    if (!GetScriptAndPCArgs(cx, argc, argv, &script, &i))
        return JS_FALSE;
    if (uint32_t(i) >= script->length) {
        JS_ReportErrorNumber(cx, my_GetErrorMessage, NULL, JSSMSG_TRAP_USAGE);
        return JS_FALSE;
    }
    JS_SET_RVAL(cx, vp, JSVAL_VOID);
    return JS_SetTrap(cx, script, script->code + i, TrapHandler, STRING_TO_JSVAL(str));
}

static JSBool
Untrap(JSContext *cx, unsigned argc, jsval *vp)
{
    JSScript *script;
    int32_t i;

    if (!GetScriptAndPCArgs(cx, argc, JS_ARGV(cx, vp), &script, &i))
        return JS_FALSE;
    JS_ClearTrap(cx, script, script->code + i, NULL, NULL);
    JS_SET_RVAL(cx, vp, JSVAL_VOID);
    return JS_TRUE;
}

static JSTrapStatus
DebuggerAndThrowHandler(JSContext *cx, JSScript *script, jsbytecode *pc, jsval *rval,
                        void *closure)
{
    return TrapHandler(cx, script, pc, rval, STRING_TO_JSVAL((JSString *)closure));
}

static JSBool
SetDebuggerHandler(JSContext *cx, unsigned argc, jsval *vp)
{
    JSString *str;
    if (argc == 0) {
        JS_ReportErrorNumber(cx, my_GetErrorMessage, NULL,
                             JSSMSG_NOT_ENOUGH_ARGS, "setDebuggerHandler");
        return JS_FALSE;
    }

    str = JS_ValueToString(cx, JS_ARGV(cx, vp)[0]);
    if (!str)
        return JS_FALSE;

    JS_SetDebuggerHandler(cx->runtime, DebuggerAndThrowHandler, str);
    JS_SET_RVAL(cx, vp, JSVAL_VOID);
    return JS_TRUE;
}

static JSBool
SetThrowHook(JSContext *cx, unsigned argc, jsval *vp)
{
    JSString *str;
    if (argc == 0) {
        JS_ReportErrorNumber(cx, my_GetErrorMessage, NULL,
                             JSSMSG_NOT_ENOUGH_ARGS, "setThrowHook");
        return JS_FALSE;
    }

    str = JS_ValueToString(cx, JS_ARGV(cx, vp)[0]);
    if (!str)
        return JS_FALSE;

    JS_SetThrowHook(cx->runtime, DebuggerAndThrowHandler, str);
    JS_SET_RVAL(cx, vp, JSVAL_VOID);
    return JS_TRUE;
}

static JSBool
LineToPC(JSContext *cx, unsigned argc, jsval *vp)
{
    JSScript *script;
    int32_t lineArg = 0;
    uint32_t lineno;
    jsbytecode *pc;

    if (argc == 0) {
        JS_ReportErrorNumber(cx, my_GetErrorMessage, NULL, JSSMSG_LINE2PC_USAGE);
        return JS_FALSE;
    }
    script = GetTopScript(cx);
    jsval v = JS_ARGV(cx, vp)[0];
    if (!JSVAL_IS_PRIMITIVE(v) &&
        JS_GetClass(JSVAL_TO_OBJECT(v)) == Jsvalify(&FunctionClass))
    {
        script = ValueToScript(cx, v);
        if (!script)
            return JS_FALSE;
        lineArg++;
    }
    if (!JS_ValueToECMAUint32(cx, JS_ARGV(cx, vp)[lineArg], &lineno))
        return JS_FALSE;
    pc = JS_LineNumberToPC(cx, script, lineno);
    if (!pc)
        return JS_FALSE;
    *vp = INT_TO_JSVAL(pc - script->code);
    return JS_TRUE;
}

static JSBool
PCToLine(JSContext *cx, unsigned argc, jsval *vp)
{
    JSScript *script;
    int32_t i;
    unsigned lineno;

    if (!GetScriptAndPCArgs(cx, argc, JS_ARGV(cx, vp), &script, &i))
        return JS_FALSE;
    lineno = JS_PCToLineNumber(cx, script, script->code + i);
    if (!lineno)
        return JS_FALSE;
    *vp = INT_TO_JSVAL(lineno);
    return JS_TRUE;
}

#ifdef DEBUG

static void
UpdateSwitchTableBounds(JSContext *cx, JSScript *script, unsigned offset,
                        unsigned *start, unsigned *end)
{
    jsbytecode *pc;
    JSOp op;
    ptrdiff_t jmplen;
    int32_t low, high, n;

    pc = script->code + offset;
    op = JSOp(*pc);
    switch (op) {
      case JSOP_TABLESWITCH:
        jmplen = JUMP_OFFSET_LEN;
        pc += jmplen;
        low = GET_JUMP_OFFSET(pc);
        pc += JUMP_OFFSET_LEN;
        high = GET_JUMP_OFFSET(pc);
        pc += JUMP_OFFSET_LEN;
        n = high - low + 1;
        break;

      case JSOP_LOOKUPSWITCH:
        jmplen = JUMP_OFFSET_LEN;
        pc += jmplen;
        n = GET_UINT16(pc);
        pc += UINT16_LEN;
        jmplen += JUMP_OFFSET_LEN;
        break;

      default:
        /* [condswitch] switch does not have any jump or lookup tables. */
        JS_ASSERT(op == JSOP_CONDSWITCH);
        return;
    }

    *start = (unsigned)(pc - script->code);
    *end = *start + (unsigned)(n * jmplen);
}

static void
SrcNotes(JSContext *cx, JSScript *script, Sprinter *sp)
{
    Sprint(sp, "\nSource notes:\n");
    Sprint(sp, "%4s  %4s %5s %6s %-8s %s\n",
           "ofs", "line", "pc", "delta", "desc", "args");
    Sprint(sp, "---- ---- ----- ------ -------- ------\n");
    unsigned offset = 0;
    unsigned lineno = script->lineno;
    jssrcnote *notes = script->notes();
    unsigned switchTableEnd = 0, switchTableStart = 0;
    for (jssrcnote *sn = notes; !SN_IS_TERMINATOR(sn); sn = SN_NEXT(sn)) {
        unsigned delta = SN_DELTA(sn);
        offset += delta;
        SrcNoteType type = (SrcNoteType) SN_TYPE(sn);
        const char *name = js_SrcNoteSpec[type].name;
        if (type == SRC_LABEL) {
            /* Check if the source note is for a switch case. */
            if (switchTableStart <= offset && offset < switchTableEnd)
                name = "case";
        }
        Sprint(sp, "%3u: %4u %5u [%4u] %-8s", unsigned(sn - notes), lineno, offset, delta, name);
        switch (type) {
          case SRC_SETLINE:
            lineno = js_GetSrcNoteOffset(sn, 0);
            Sprint(sp, " lineno %u", lineno);
            break;
          case SRC_NEWLINE:
            ++lineno;
            break;
          case SRC_FOR:
            Sprint(sp, " cond %u update %u tail %u",
                   unsigned(js_GetSrcNoteOffset(sn, 0)),
                   unsigned(js_GetSrcNoteOffset(sn, 1)),
                   unsigned(js_GetSrcNoteOffset(sn, 2)));
            break;
          case SRC_IF_ELSE:
            Sprint(sp, " else %u elseif %u",
                   unsigned(js_GetSrcNoteOffset(sn, 0)),
                   unsigned(js_GetSrcNoteOffset(sn, 1)));
            break;
          case SRC_COND:
          case SRC_WHILE:
          case SRC_PCBASE:
          case SRC_PCDELTA:
          case SRC_DECL:
          case SRC_BRACE:
            Sprint(sp, " offset %u", unsigned(js_GetSrcNoteOffset(sn, 0)));
            break;
          case SRC_LABEL:
          case SRC_LABELBRACE:
          case SRC_BREAK2LABEL:
          case SRC_CONT2LABEL: {
            uint32_t index = js_GetSrcNoteOffset(sn, 0);
            JSAtom *atom = script->getAtom(index);
            Sprint(sp, " atom %u (", index);
            size_t len = PutEscapedString(NULL, 0, atom, '\0');
            if (char *buf = sp->reserve(len)) {
                PutEscapedString(buf, len + 1, atom, 0);
                buf[len] = 0;
            }
            Sprint(sp, ")");
            break;
          }
          case SRC_FUNCDEF: {
            uint32_t index = js_GetSrcNoteOffset(sn, 0);
            JSObject *obj = script->getObject(index);
            JSFunction *fun = obj->toFunction();
            JSString *str = JS_DecompileFunction(cx, fun, JS_DONT_PRETTY_PRINT);
            JSAutoByteString bytes;
            if (!str || !bytes.encode(cx, str))
                ReportException(cx);
            Sprint(sp, " function %u (%s)", index, !!bytes ? bytes.ptr() : "N/A");
            break;
          }
          case SRC_SWITCH: {
            JSOp op = JSOp(script->code[offset]);
            if (op == JSOP_GOTO)
                break;
            Sprint(sp, " length %u", unsigned(js_GetSrcNoteOffset(sn, 0)));
            unsigned caseOff = (unsigned) js_GetSrcNoteOffset(sn, 1);
            if (caseOff)
                Sprint(sp, " first case offset %u", caseOff);
            UpdateSwitchTableBounds(cx, script, offset,
                                    &switchTableStart, &switchTableEnd);
            break;
          }
          case SRC_CATCH:
            delta = (unsigned) js_GetSrcNoteOffset(sn, 0);
            if (delta) {
                if (script->main()[offset] == JSOP_LEAVEBLOCK)
                    Sprint(sp, " stack depth %u", delta);
                else
                    Sprint(sp, " guard delta %u", delta);
            }
            break;
          default:;
        }
        Sprint(sp, "\n");
    }
}

static JSBool
Notes(JSContext *cx, unsigned argc, jsval *vp)
{
    Sprinter sprinter(cx);
    if (!sprinter.init())
        return JS_FALSE;

    jsval *argv = JS_ARGV(cx, vp);
    for (unsigned i = 0; i < argc; i++) {
        JSScript *script = ValueToScript(cx, argv[i]);
        if (!script)
            continue;

        SrcNotes(cx, script, &sprinter);
    }

    JSString *str = JS_NewStringCopyZ(cx, sprinter.string());
    if (!str)
        return JS_FALSE;
    JS_SET_RVAL(cx, vp, STRING_TO_JSVAL(str));
    return JS_TRUE;
}

JS_STATIC_ASSERT(JSTRY_CATCH == 0);
JS_STATIC_ASSERT(JSTRY_FINALLY == 1);
JS_STATIC_ASSERT(JSTRY_ITER == 2);

static const char* const TryNoteNames[] = { "catch", "finally", "iter" };

static JSBool
TryNotes(JSContext *cx, JSScript *script, Sprinter *sp)
{
    JSTryNote *tn, *tnlimit;

    if (!JSScript::isValidOffset(script->trynotesOffset))
        return JS_TRUE;

    tn = script->trynotes()->vector;
    tnlimit = tn + script->trynotes()->length;
    Sprint(sp, "\nException table:\nkind      stack    start      end\n");
    do {
        JS_ASSERT(tn->kind < ArrayLength(TryNoteNames));
        Sprint(sp, " %-7s %6u %8u %8u\n",
               TryNoteNames[tn->kind], tn->stackDepth,
               tn->start, tn->start + tn->length);
    } while (++tn != tnlimit);
    return JS_TRUE;
}

static bool
DisassembleScript(JSContext *cx, JSScript *script, JSFunction *fun, bool lines, bool recursive,
                  Sprinter *sp)
{
    if (fun && (fun->flags & ~7U)) {
        uint16_t flags = fun->flags;
        Sprint(sp, "flags:");

#define SHOW_FLAG(flag) if (flags & JSFUN_##flag) Sprint(sp, " " #flag);

        SHOW_FLAG(LAMBDA);
        SHOW_FLAG(HEAVYWEIGHT);
        SHOW_FLAG(EXPR_CLOSURE);

#undef SHOW_FLAG

        if (fun->isNullClosure())
            Sprint(sp, " NULL_CLOSURE");

        Sprint(sp, "\n");
    }

    if (!js_Disassemble(cx, script, lines, sp))
        return false;
    SrcNotes(cx, script, sp);
    TryNotes(cx, script, sp);

    if (recursive && JSScript::isValidOffset(script->objectsOffset)) {
        JSObjectArray *objects = script->objects();
        for (unsigned i = 0; i != objects->length; ++i) {
            JSObject *obj = objects->vector[i];
            if (obj->isFunction()) {
                Sprint(sp, "\n");
                JSFunction *fun = obj->toFunction();
                JSScript *nested = fun->maybeScript();
                if (!DisassembleScript(cx, nested, fun, lines, recursive, sp))
                    return false;
            }
        }
    }
    return true;
}

namespace {

struct DisassembleOptionParser {
    unsigned   argc;
    jsval   *argv;
    bool    lines;
    bool    recursive;

    DisassembleOptionParser(unsigned argc, jsval *argv)
      : argc(argc), argv(argv), lines(false), recursive(false) {}

    bool parse(JSContext *cx) {
        /* Read options off early arguments */
        while (argc > 0 && JSVAL_IS_STRING(argv[0])) {
            JSString *str = JSVAL_TO_STRING(argv[0]);
            JSFlatString *flatStr = JS_FlattenString(cx, str);
            if (!flatStr)
                return false;
            if (JS_FlatStringEqualsAscii(flatStr, "-l"))
                lines = true;
            else if (JS_FlatStringEqualsAscii(flatStr, "-r"))
                recursive = true;
            else
                break;
            argv++, argc--;
        }
        return true;
    }
};

} /* anonymous namespace */

static JSBool
DisassembleToString(JSContext *cx, unsigned argc, jsval *vp)
{
    DisassembleOptionParser p(argc, JS_ARGV(cx, vp));
    if (!p.parse(cx))
        return false;

    Sprinter sprinter(cx);
    if (!sprinter.init())
        return false;

    bool ok = true;
    if (p.argc == 0) {
        /* Without arguments, disassemble the current script. */
        if (JSScript *script = GetTopScript(cx)) {
            if (js_Disassemble(cx, script, p.lines, &sprinter)) {
                SrcNotes(cx, script, &sprinter);
                TryNotes(cx, script, &sprinter);
            } else {
                ok = false;
            }
        }
    } else {
        for (unsigned i = 0; i < p.argc; i++) {
            JSFunction *fun;
            JSScript *script = ValueToScript(cx, p.argv[i], &fun);
            ok = ok && script && DisassembleScript(cx, script, fun, p.lines, p.recursive, &sprinter);
        }
    }

    JSString *str = ok ? JS_NewStringCopyZ(cx, sprinter.string()) : NULL;
    if (!str)
        return false;
    JS_SET_RVAL(cx, vp, STRING_TO_JSVAL(str));
    return true;
}

static JSBool
Disassemble(JSContext *cx, unsigned argc, jsval *vp)
{
    DisassembleOptionParser p(argc, JS_ARGV(cx, vp));
    if (!p.parse(cx))
        return false;

    Sprinter sprinter(cx);
    if (!sprinter.init())
        return false;

    bool ok = true;
    if (p.argc == 0) {
        /* Without arguments, disassemble the current script. */
        if (JSScript *script = GetTopScript(cx)) {
            if (js_Disassemble(cx, script, p.lines, &sprinter)) {
                SrcNotes(cx, script, &sprinter);
                TryNotes(cx, script, &sprinter);
            } else {
                ok = false;
            }
        }
    } else {
        for (unsigned i = 0; i < p.argc; i++) {
            JSFunction *fun;
            JSScript *script = ValueToScript(cx, p.argv[i], &fun);
            ok = ok && script && DisassembleScript(cx, script, fun, p.lines, p.recursive, &sprinter);
        }
    }

    if (ok)
        fprintf(stdout, "%s\n", sprinter.string());
    JS_SET_RVAL(cx, vp, JSVAL_VOID);
    return ok;
}

static JSBool
DisassFile(JSContext *cx, unsigned argc, jsval *vp)
{
    /* Support extra options at the start, just like Dissassemble. */
    DisassembleOptionParser p(argc, JS_ARGV(cx, vp));
    if (!p.parse(cx))
        return false;

    if (!p.argc) {
        JS_SET_RVAL(cx, vp, JSVAL_VOID);
        return JS_TRUE;
    }

    JSObject *thisobj = JS_THIS_OBJECT(cx, vp);
    if (!thisobj)
        return JS_FALSE;

    JSString *str = JS_ValueToString(cx, p.argv[0]);
    if (!str)
        return JS_FALSE;
    JSAutoByteString filename(cx, str);
    if (!filename)
        return JS_FALSE;

    uint32_t oldopts = JS_GetOptions(cx);
    JS_SetOptions(cx, oldopts | JSOPTION_COMPILE_N_GO | JSOPTION_NO_SCRIPT_RVAL);
    JSScript *script = JS_CompileUTF8File(cx, thisobj, filename.ptr());
    JS_SetOptions(cx, oldopts);
    if (!script)
        return false;

    Sprinter sprinter(cx);
    if (!sprinter.init())
        return false;
    bool ok = DisassembleScript(cx, script, NULL, p.lines, p.recursive, &sprinter);
    if (ok)
        fprintf(stdout, "%s\n", sprinter.string());
    if (!ok)
        return false;

    JS_SET_RVAL(cx, vp, JSVAL_VOID);
    return true;
}

static JSBool
DisassWithSrc(JSContext *cx, unsigned argc, jsval *vp)
{
#define LINE_BUF_LEN 512
    unsigned i, len, line1, line2, bupline;
    JSScript *script;
    FILE *file;
    char linebuf[LINE_BUF_LEN];
    jsbytecode *pc, *end;
    JSBool ok;
    static char sep[] = ";-------------------------";

    ok = JS_TRUE;
    jsval *argv = JS_ARGV(cx, vp);
    for (i = 0; ok && i < argc; i++) {
        script = ValueToScript(cx, argv[i]);
        if (!script)
           return JS_FALSE;

        if (!script->filename) {
            JS_ReportErrorNumber(cx, my_GetErrorMessage, NULL,
                                 JSSMSG_FILE_SCRIPTS_ONLY);
            return JS_FALSE;
        }

        file = fopen(script->filename, "r");
        if (!file) {
            JS_ReportErrorNumber(cx, my_GetErrorMessage, NULL,
                                 JSSMSG_CANT_OPEN, script->filename,
                                 strerror(errno));
            return JS_FALSE;
        }

        pc = script->code;
        end = pc + script->length;

        Sprinter sprinter(cx);
        if (!sprinter.init()) {
            ok = JS_FALSE;
            goto bail;
        }

        /* burn the leading lines */
        line2 = JS_PCToLineNumber(cx, script, pc);
        for (line1 = 0; line1 < line2 - 1; line1++) {
            char *tmp = fgets(linebuf, LINE_BUF_LEN, file);
            if (!tmp) {
                JS_ReportError(cx, "failed to read %s fully", script->filename);
                ok = JS_FALSE;
                goto bail;
            }
        }

        bupline = 0;
        while (pc < end) {
            line2 = JS_PCToLineNumber(cx, script, pc);

            if (line2 < line1) {
                if (bupline != line2) {
                    bupline = line2;
                    Sprint(&sprinter, "%s %3u: BACKUP\n", sep, line2);
                }
            } else {
                if (bupline && line1 == line2)
                    Sprint(&sprinter, "%s %3u: RESTORE\n", sep, line2);
                bupline = 0;
                while (line1 < line2) {
                    if (!fgets(linebuf, LINE_BUF_LEN, file)) {
                        JS_ReportErrorNumber(cx, my_GetErrorMessage, NULL,
                                             JSSMSG_UNEXPECTED_EOF,
                                             script->filename);
                        ok = JS_FALSE;
                        goto bail;
                    }
                    line1++;
                    Sprint(&sprinter, "%s %3u: %s", sep, line1, linebuf);
                }
            }

            len = js_Disassemble1(cx, script, pc, pc - script->code, JS_TRUE, &sprinter);
            if (!len) {
                ok = JS_FALSE;
                goto bail;
            }
            pc += len;
        }

      bail:
        fclose(file);
    }
    JS_SET_RVAL(cx, vp, JSVAL_VOID);
    return ok;
#undef LINE_BUF_LEN
}

static void
DumpScope(JSContext *cx, JSObject *obj, FILE *fp)
{
    unsigned i = 0;
    for (JSScopeProperty *sprop = NULL; JS_PropertyIterator(obj, &sprop);) {
        fprintf(fp, "%3u %p ", i++, (void *) sprop);
        ((Shape *) sprop)->dump(cx, fp);
    }
}

static JSBool
DumpStats(JSContext *cx, unsigned argc, jsval *vp)
{
    jsval *argv = JS_ARGV(cx, vp);
    for (unsigned i = 0; i < argc; i++) {
        JSString *str = JS_ValueToString(cx, argv[i]);
        if (!str)
            return JS_FALSE;
        argv[i] = STRING_TO_JSVAL(str);
        JSFlatString *flatStr = JS_FlattenString(cx, str);
        if (!flatStr)
            return JS_FALSE;
        if (JS_FlatStringEqualsAscii(flatStr, "atom")) {
            js_DumpAtoms(cx, gOutFile);
        } else if (JS_FlatStringEqualsAscii(flatStr, "global")) {
            DumpScope(cx, cx->globalObject, stdout);
        } else {
            fputs("js: invalid stats argument ", gErrFile);
            JS_FileEscapedString(gErrFile, str, 0);
            putc('\n', gErrFile);
            continue;
        }
    }
    JS_SET_RVAL(cx, vp, JSVAL_VOID);
    return JS_TRUE;
}

static JSBool
DumpHeap(JSContext *cx, unsigned argc, jsval *vp)
{
    jsval v;
    void* startThing;
    JSGCTraceKind startTraceKind;
    const char *badTraceArg;
    void *thingToFind;
    size_t maxDepth;
    void *thingToIgnore;
    FILE *dumpFile;
    JSBool ok;

    const char *fileName = NULL;
    JSAutoByteString fileNameBytes;
    if (argc > 0) {
        v = JS_ARGV(cx, vp)[0];
        if (!JSVAL_IS_NULL(v)) {
            JSString *str;

            str = JS_ValueToString(cx, v);
            if (!str)
                return JS_FALSE;
            JS_ARGV(cx, vp)[0] = STRING_TO_JSVAL(str);
            if (!fileNameBytes.encode(cx, str))
                return JS_FALSE;
            fileName = fileNameBytes.ptr();
        }
    }

    startThing = NULL;
    startTraceKind = JSTRACE_OBJECT;
    if (argc > 1) {
        v = JS_ARGV(cx, vp)[1];
        if (JSVAL_IS_TRACEABLE(v)) {
            startThing = JSVAL_TO_TRACEABLE(v);
            startTraceKind = JSVAL_TRACE_KIND(v);
        } else if (!JSVAL_IS_NULL(v)) {
            badTraceArg = "start";
            goto not_traceable_arg;
        }
    }

    thingToFind = NULL;
    if (argc > 2) {
        v = JS_ARGV(cx, vp)[2];
        if (JSVAL_IS_TRACEABLE(v)) {
            thingToFind = JSVAL_TO_TRACEABLE(v);
        } else if (!JSVAL_IS_NULL(v)) {
            badTraceArg = "toFind";
            goto not_traceable_arg;
        }
    }

    maxDepth = (size_t)-1;
    if (argc > 3) {
        v = JS_ARGV(cx, vp)[3];
        if (!JSVAL_IS_NULL(v)) {
            uint32_t depth;

            if (!JS_ValueToECMAUint32(cx, v, &depth))
                return JS_FALSE;
            maxDepth = depth;
        }
    }

    thingToIgnore = NULL;
    if (argc > 4) {
        v = JS_ARGV(cx, vp)[4];
        if (JSVAL_IS_TRACEABLE(v)) {
            thingToIgnore = JSVAL_TO_TRACEABLE(v);
        } else if (!JSVAL_IS_NULL(v)) {
            badTraceArg = "toIgnore";
            goto not_traceable_arg;
        }
    }

    if (!fileName) {
        dumpFile = stdout;
    } else {
        dumpFile = fopen(fileName, "w");
        if (!dumpFile) {
            JS_ReportError(cx, "can't open %s: %s", fileName, strerror(errno));
            return JS_FALSE;
        }
    }

    ok = JS_DumpHeap(JS_GetRuntime(cx), dumpFile, startThing, startTraceKind, thingToFind,
                     maxDepth, thingToIgnore);
    if (dumpFile != stdout)
        fclose(dumpFile);
    if (!ok) {
        JS_ReportOutOfMemory(cx);
        return false;
    }
    JS_SET_RVAL(cx, vp, JSVAL_VOID);
    return true;

  not_traceable_arg:
    JS_ReportError(cx, "argument '%s' is not null or a heap-allocated thing",
                   badTraceArg);
    return JS_FALSE;
}

JSBool
DumpObject(JSContext *cx, unsigned argc, jsval *vp)
{
    JSObject *arg0 = NULL;
    if (!JS_ConvertArguments(cx, argc, JS_ARGV(cx, vp), "o", &arg0))
        return JS_FALSE;

    js_DumpObject(arg0);

    JS_SET_RVAL(cx, vp, JSVAL_VOID);
    return JS_TRUE;
}

#endif /* DEBUG */

/*
 * This shell function is temporary (used by testStackIter.js) and should be
 * removed once JSD2 lands wholly subsumes the functionality here.
 */
JSBool
DumpStack(JSContext *cx, unsigned argc, Value *vp)
{
    JSObject *arr = JS_NewArrayObject(cx, 0, NULL);
    if (!arr)
        return false;

    JSString *evalStr = JS_NewStringCopyZ(cx, "eval-code");
    if (!evalStr)
        return false;

    JSString *globalStr = JS_NewStringCopyZ(cx, "global-code");
    if (!globalStr)
        return false;

    StackIter iter(cx);
<<<<<<< HEAD
    JS_ASSERT((iter.isScripted() && !iter.isScript()) ||
              iter.nativeArgs().callee().toFunction()->native() == DumpStack);
=======
    JS_ASSERT(iter.isNativeCall() && iter.callee().toFunction()->native() == DumpStack);
>>>>>>> c0abbc39
    ++iter;

    uint32_t index = 0;
    for (; !iter.done(); ++index, ++iter) {
        Value v;
<<<<<<< HEAD
        if (iter.isNonEvalFunctionFrame()) {
            v = ObjectValue(iter.callee());
=======
        if (iter.isNonEvalFunctionFrame() || iter.isNativeCall()) {
            v = iter.calleev();
>>>>>>> c0abbc39
        } else if (iter.isEvalFrame()) {
            v = StringValue(evalStr);
        } else {
            v = StringValue(globalStr);
        }
        if (v.isNull())
            return false;
        if (!JS_SetElement(cx, arr, index, &v))
            return false;
    }

    JS_SET_RVAL(cx, vp, ObjectValue(*arr));
    return true;
}

#ifdef TEST_CVTARGS
#include <ctype.h>

static const char *
EscapeWideString(jschar *w)
{
    static char enuf[80];
    static char hex[] = "0123456789abcdef";
    jschar u;
    unsigned char b, c;
    int i, j;

    if (!w)
        return "";
    for (i = j = 0; i < sizeof enuf - 1; i++, j++) {
        u = w[j];
        if (u == 0)
            break;
        b = (unsigned char)(u >> 8);
        c = (unsigned char)(u);
        if (b) {
            if (i >= sizeof enuf - 6)
                break;
            enuf[i++] = '\\';
            enuf[i++] = 'u';
            enuf[i++] = hex[b >> 4];
            enuf[i++] = hex[b & 15];
            enuf[i++] = hex[c >> 4];
            enuf[i] = hex[c & 15];
        } else if (!isprint(c)) {
            if (i >= sizeof enuf - 4)
                break;
            enuf[i++] = '\\';
            enuf[i++] = 'x';
            enuf[i++] = hex[c >> 4];
            enuf[i] = hex[c & 15];
        } else {
            enuf[i] = (char)c;
        }
    }
    enuf[i] = 0;
    return enuf;
}

#include <stdarg.h>

static JSBool
ZZ_formatter(JSContext *cx, const char *format, JSBool fromJS, jsval **vpp,
             va_list *app)
{
    jsval *vp;
    va_list ap;
    double re, im;

    printf("entering ZZ_formatter");
    vp = *vpp;
    ap = *app;
    if (fromJS) {
        if (!JS_ValueToNumber(cx, vp[0], &re))
            return JS_FALSE;
        if (!JS_ValueToNumber(cx, vp[1], &im))
            return JS_FALSE;
        *va_arg(ap, double *) = re;
        *va_arg(ap, double *) = im;
    } else {
        re = va_arg(ap, double);
        im = va_arg(ap, double);
        if (!JS_NewNumberValue(cx, re, &vp[0]))
            return JS_FALSE;
        if (!JS_NewNumberValue(cx, im, &vp[1]))
            return JS_FALSE;
    }
    *vpp = vp + 2;
    *app = ap;
    printf("leaving ZZ_formatter");
    return JS_TRUE;
}

static JSBool
ConvertArgs(JSContext *cx, unsigned argc, jsval *vp)
{
    JSBool b = JS_FALSE;
    jschar c = 0;
    int32_t i = 0, j = 0;
    uint32_t u = 0;
    double d = 0, I = 0, re = 0, im = 0;
    JSString *str = NULL;
    jschar *w = NULL;
    JSObject *obj2 = NULL;
    JSFunction *fun = NULL;
    jsval v = JSVAL_VOID;
    JSBool ok;

    if (!JS_AddArgumentFormatter(cx, "ZZ", ZZ_formatter))
        return JS_FALSE;
    ok = JS_ConvertArguments(cx, argc, JS_ARGV(cx, vp), "b/ciujdISWofvZZ*",
                             &b, &c, &i, &u, &j, &d, &I, &str, &w, &obj2,
                             &fun, &v, &re, &im);
    JS_RemoveArgumentFormatter(cx, "ZZ");
    if (!ok)
        return JS_FALSE;
    fprintf(gOutFile,
            "b %u, c %x (%c), i %ld, u %lu, j %ld\n",
            b, c, (char)c, i, u, j);
    ToStringHelper obj2string(cx, obj2);
    ToStringHelper valueString(cx, v);
    JSAutoByteString strBytes;
    if (str)
        strBytes.encode(cx, str);
    JSString *tmpstr = JS_DecompileFunction(cx, fun, 4);
    JSAutoByteString func;
    if (!tmpstr || !func.encode(cx, tmpstr))
        ReportException(cx);
    fprintf(gOutFile,
            "d %g, I %g, S %s, W %s, obj %s, fun %s\n"
            "v %s, re %g, im %g\n",
            d, I, !!strBytes ? strBytes.ptr() : "", EscapeWideString(w),
            obj2string.getBytes(),
            fun ? (!!func ? func.ptr() : "error decompiling fun") : "",
            valueString.getBytes(), re, im);
    JS_SET_RVAL(cx, vp, JSVAL_VOID);
    return JS_TRUE;
}
#endif

static JSBool
BuildDate(JSContext *cx, unsigned argc, jsval *vp)
{
    char version[20] = "\n";
#if JS_VERSION < 150
    sprintf(version, " for version %d\n", JS_VERSION);
#endif
    fprintf(gOutFile, "built on %s at %s%s", __DATE__, __TIME__, version);
    *vp = JSVAL_VOID;
    return JS_TRUE;
}

static JSBool
Clear(JSContext *cx, unsigned argc, jsval *vp)
{
    JSObject *obj;
    if (argc == 0) {
        obj = JS_GetGlobalForScopeChain(cx);
        if (!obj)
            return false;
    } else if (!JS_ValueToObject(cx, JS_ARGV(cx, vp)[0], &obj)) {
        return false;
    }
    JS_ClearScope(cx, obj);
    JS_SET_RVAL(cx, vp, JSVAL_VOID);
    return true;
}

static JSBool
Intern(JSContext *cx, unsigned argc, jsval *vp)
{
    JSString *str = JS_ValueToString(cx, argc == 0 ? JSVAL_VOID : vp[2]);
    if (!str)
        return false;

    size_t length;
    const jschar *chars = JS_GetStringCharsAndLength(cx, str, &length);
    if (!chars)
        return false;

    if (!JS_InternUCStringN(cx, chars, length))
        return false;

    JS_SET_RVAL(cx, vp, JSVAL_VOID);
    return true;
}

static JSBool
Clone(JSContext *cx, unsigned argc, jsval *vp)
{
    JSObject *funobj, *parent, *clone;

    if (!argc) {
        JS_ReportError(cx, "Invalid arguments to clone");
        return JS_FALSE;
    }

    jsval *argv = JS_ARGV(cx, vp);
    {
        JSAutoEnterCompartment ac;
        if (!JSVAL_IS_PRIMITIVE(argv[0]) &&
            IsCrossCompartmentWrapper(JSVAL_TO_OBJECT(argv[0])))
        {
            JSObject *obj = UnwrapObject(JSVAL_TO_OBJECT(argv[0]));
            if (!ac.enter(cx, obj))
                return JS_FALSE;
            argv[0] = OBJECT_TO_JSVAL(obj);
        }
        if (!JSVAL_IS_PRIMITIVE(argv[0]) && JSVAL_TO_OBJECT(argv[0])->isFunction()) {
            funobj = JSVAL_TO_OBJECT(argv[0]);
        } else {
            JSFunction *fun = JS_ValueToFunction(cx, argv[0]);
            if (!fun)
                return JS_FALSE;
            funobj = JS_GetFunctionObject(fun);
        }
    }
    if (funobj->compartment() != cx->compartment) {
        JSFunction *fun = funobj->toFunction();
        if (fun->isInterpreted() && fun->script()->compileAndGo) {
            JS_ReportErrorNumber(cx, js_GetErrorMessage, NULL, JSMSG_UNEXPECTED_TYPE,
                                 "function", "compile-and-go");
            return JS_FALSE;
        }
    }

    if (argc > 1) {
        if (!JS_ValueToObject(cx, argv[1], &parent))
            return JS_FALSE;
    } else {
        parent = JS_GetParent(JSVAL_TO_OBJECT(JS_CALLEE(cx, vp)));
    }

    clone = JS_CloneFunctionObject(cx, funobj, parent);
    if (!clone)
        return JS_FALSE;
    *vp = OBJECT_TO_JSVAL(clone);
    return JS_TRUE;
}

static JSBool
GetPDA(JSContext *cx, unsigned argc, jsval *vp)
{
    JSObject *vobj, *aobj, *pdobj;
    JSBool ok;
    JSPropertyDescArray pda;
    JSPropertyDesc *pd;
    jsval v;

    if (!JS_ValueToObject(cx, argc == 0 ? JSVAL_VOID : vp[2], &vobj))
        return JS_FALSE;
    if (!vobj) {
        *vp = JSVAL_VOID;
        return JS_TRUE;
    }

    aobj = JS_NewArrayObject(cx, 0, NULL);
    if (!aobj)
        return JS_FALSE;
    *vp = OBJECT_TO_JSVAL(aobj);

    ok = JS_GetPropertyDescArray(cx, vobj, &pda);
    if (!ok)
        return JS_FALSE;
    pd = pda.array;
    for (uint32_t i = 0; i < pda.length; i++, pd++) {
        pdobj = JS_NewObject(cx, NULL, NULL, NULL);
        if (!pdobj) {
            ok = JS_FALSE;
            break;
        }

        /* Protect pdobj from GC by setting it as an element of aobj now */
        v = OBJECT_TO_JSVAL(pdobj);
        ok = JS_SetElement(cx, aobj, i, &v);
        if (!ok)
            break;

        ok = JS_SetProperty(cx, pdobj, "id", &pd->id) &&
             JS_SetProperty(cx, pdobj, "value", &pd->value) &&
             (v = INT_TO_JSVAL(pd->flags),
              JS_SetProperty(cx, pdobj, "flags", &v)) &&
             (v = INT_TO_JSVAL(pd->slot),
              JS_SetProperty(cx, pdobj, "slot", &v)) &&
             JS_SetProperty(cx, pdobj, "alias", &pd->alias);
        if (!ok)
            break;
    }
    JS_PutPropertyDescArray(cx, &pda);
    return ok;
}

static JSBool
GetSLX(JSContext *cx, unsigned argc, jsval *vp)
{
    JSScript *script;

    script = ValueToScript(cx, argc == 0 ? JSVAL_VOID : vp[2]);
    if (!script)
        return JS_FALSE;
    *vp = INT_TO_JSVAL(js_GetScriptLineExtent(script));
    return JS_TRUE;
}

static JSBool
ToInt32(JSContext *cx, unsigned argc, jsval *vp)
{
    int32_t i;

    if (!JS_ValueToInt32(cx, argc == 0 ? JSVAL_VOID : vp[2], &i))
        return JS_FALSE;
    return JS_NewNumberValue(cx, i, vp);
}

static JSBool
StringsAreUTF8(JSContext *cx, unsigned argc, jsval *vp)
{
    *vp = JS_CStringsAreUTF8() ? JSVAL_TRUE : JSVAL_FALSE;
    return JS_TRUE;
}

static const char* badUTF8 = "...\xC0...";
static const char* bigUTF8 = "...\xFB\xBF\xBF\xBF\xBF...";
static const jschar badSurrogate[] = { 'A', 'B', 'C', 0xDEEE, 'D', 'E', 0 };

static JSBool
TestUTF8(JSContext *cx, unsigned argc, jsval *vp)
{
    int32_t mode = 1;
    jschar chars[20];
    size_t charsLength = 5;
    char bytes[20];
    size_t bytesLength = 20;
    if (argc && !JS_ValueToInt32(cx, *JS_ARGV(cx, vp), &mode))
        return JS_FALSE;

    /* The following throw errors if compiled with UTF-8. */
    switch (mode) {
      /* mode 1: malformed UTF-8 string. */
      case 1:
        JS_NewStringCopyZ(cx, badUTF8);
        break;
      /* mode 2: big UTF-8 character. */
      case 2:
        JS_NewStringCopyZ(cx, bigUTF8);
        break;
      /* mode 3: bad surrogate character. */
      case 3:
        JS_EncodeCharacters(cx, badSurrogate, 6, bytes, &bytesLength);
        break;
      /* mode 4: use a too small buffer. */
      case 4:
        JS_DecodeBytes(cx, "1234567890", 10, chars, &charsLength);
        break;
      default:
        JS_ReportError(cx, "invalid mode parameter");
        return JS_FALSE;
    }
    JS_SET_RVAL(cx, vp, JSVAL_VOID);
    return !JS_IsExceptionPending (cx);
}

static JSBool
ThrowError(JSContext *cx, unsigned argc, jsval *vp)
{
    JS_ReportError(cx, "This is an error");
    return JS_FALSE;
}

#define LAZY_STANDARD_CLASSES

/* A class for easily testing the inner/outer object callbacks. */
typedef struct ComplexObject {
    JSBool isInner;
    JSBool frozen;
    JSObject *inner;
    JSObject *outer;
} ComplexObject;

static JSBool
sandbox_enumerate(JSContext *cx, JSObject *obj)
{
    jsval v;
    JSBool b;

    if (!JS_GetProperty(cx, obj, "lazy", &v))
        return JS_FALSE;

    JS_ValueToBoolean(cx, v, &b);
    return !b || JS_EnumerateStandardClasses(cx, obj);
}

static JSBool
sandbox_resolve(JSContext *cx, JSObject *obj, jsid id, unsigned flags,
                JSObject **objp)
{
    jsval v;
    JSBool b, resolved;

    if (!JS_GetProperty(cx, obj, "lazy", &v))
        return JS_FALSE;

    JS_ValueToBoolean(cx, v, &b);
    if (b && (flags & JSRESOLVE_ASSIGNING) == 0) {
        if (!JS_ResolveStandardClass(cx, obj, id, &resolved))
            return JS_FALSE;
        if (resolved) {
            *objp = obj;
            return JS_TRUE;
        }
    }
    *objp = NULL;
    return JS_TRUE;
}

static JSClass sandbox_class = {
    "sandbox",
    JSCLASS_NEW_RESOLVE | JSCLASS_GLOBAL_FLAGS,
    JS_PropertyStub,   JS_PropertyStub,
    JS_PropertyStub,   JS_StrictPropertyStub,
    sandbox_enumerate, (JSResolveOp)sandbox_resolve,
    JS_ConvertStub
};

static JSObject *
NewSandbox(JSContext *cx, bool lazy)
{
    JSObject *obj = JS_NewCompartmentAndGlobalObject(cx, &sandbox_class, NULL);
    if (!obj)
        return NULL;

    {
        JSAutoEnterCompartment ac;
        if (!ac.enter(cx, obj))
            return NULL;

        if (!lazy && !JS_InitStandardClasses(cx, obj))
            return NULL;

        AutoValueRooter root(cx, BooleanValue(lazy));
        if (!JS_SetProperty(cx, obj, "lazy", root.jsval_addr()))
            return NULL;
    }

    if (!cx->compartment->wrap(cx, &obj))
        return NULL;
    return obj;
}

static JSBool
EvalInContext(JSContext *cx, unsigned argc, jsval *vp)
{
    JSString *str;
    JSObject *sobj = NULL;
    if (!JS_ConvertArguments(cx, argc, JS_ARGV(cx, vp), "S / o", &str, &sobj))
        return false;

    size_t srclen;
    const jschar *src = JS_GetStringCharsAndLength(cx, str, &srclen);
    if (!src)
        return false;

    bool lazy = false;
    if (srclen == 4) {
        if (src[0] == 'l' && src[1] == 'a' && src[2] == 'z' && src[3] == 'y') {
            lazy = true;
            srclen = 0;
        }
    }

    if (!sobj) {
        sobj = NewSandbox(cx, lazy);
        if (!sobj)
            return false;
    }

    if (srclen == 0) {
        JS_SET_RVAL(cx, vp, OBJECT_TO_JSVAL(sobj));
        return true;
    }

    JSScript *script;
    unsigned lineno;

    JS_DescribeScriptedCaller(cx, &script, &lineno);
    jsval rval;
    {
        JSAutoEnterCompartment ac;
        unsigned flags;
        JSObject *unwrapped = UnwrapObject(sobj, true, &flags);
        if (flags & Wrapper::CROSS_COMPARTMENT) {
            sobj = unwrapped;
            if (!ac.enter(cx, sobj))
                return false;
        }

        OBJ_TO_INNER_OBJECT(cx, sobj);
        if (!sobj)
            return false;
        if (!(sobj->getClass()->flags & JSCLASS_IS_GLOBAL)) {
            JS_ReportError(cx, "Invalid scope argument to evalcx");
            return false;
        }
        if (!JS_EvaluateUCScript(cx, sobj, src, srclen,
                                 script->filename,
                                 lineno,
                                 &rval)) {
            return false;
        }
    }

    if (!cx->compartment->wrap(cx, &rval))
        return false;

    JS_SET_RVAL(cx, vp, rval);
    return true;
}

static JSBool
EvalInFrame(JSContext *cx, unsigned argc, jsval *vp)
{
    jsval *argv = JS_ARGV(cx, vp);
    if (argc < 2 ||
        !JSVAL_IS_INT(argv[0]) ||
        !JSVAL_IS_STRING(argv[1])) {
        JS_ReportError(cx, "Invalid arguments to evalInFrame");
        return JS_FALSE;
    }

    uint32_t upCount = JSVAL_TO_INT(argv[0]);
    JSString *str = JSVAL_TO_STRING(argv[1]);

    bool saveCurrent = (argc >= 3 && JSVAL_IS_BOOLEAN(argv[2]))
                        ? !!(JSVAL_TO_BOOLEAN(argv[2]))
                        : false;

    JS_ASSERT(cx->hasfp());

    FrameRegsIter fi(cx);
    for (uint32_t i = 0; i < upCount; ++i, ++fi) {
        if (!fi.fp()->prev())
            break;
    }

    StackFrame *const fp = fi.fp();
    if (!fp->isScriptFrame()) {
        JS_ReportError(cx, "cannot eval in non-script frame");
        return JS_FALSE;
    }

    JSBool saved = JS_FALSE;;
    if (saveCurrent)
        saved = JS_SaveFrameChain(cx);

    size_t length;
    const jschar *chars = JS_GetStringCharsAndLength(cx, str, &length);
    if (!chars)
        return JS_FALSE;

    JSBool ok = JS_EvaluateUCInStackFrame(cx, Jsvalify(fp), chars, length,
                                          fp->script()->filename,
                                          JS_PCToLineNumber(cx, fp->script(),
                                                            fi.pc()),
                                          vp);

    if (saved)
        JS_RestoreFrameChain(cx);

    return ok;
}

static JSBool
ShapeOf(JSContext *cx, unsigned argc, jsval *vp)
{
    jsval v;
    if (argc < 1 || !JSVAL_IS_OBJECT(v = JS_ARGV(cx, vp)[0])) {
        JS_ReportError(cx, "shapeOf: object expected");
        return JS_FALSE;
    }
    JSObject *obj = JSVAL_TO_OBJECT(v);
    if (!obj) {
        *vp = JSVAL_ZERO;
        return JS_TRUE;
    }
    return JS_NewNumberValue(cx, (double) ((uintptr_t)obj->lastProperty() >> 3), vp);
}

/*
 * If referent has an own property named id, copy that property to obj[id].
 * Since obj is native, this isn't totally transparent; properties of a
 * non-native referent may be simplified to data properties.
 */
static JSBool
CopyProperty(JSContext *cx, JSObject *obj_, JSObject *referent, jsid id,
             unsigned lookupFlags, JSObject **objp)
{
    JSProperty *prop;
    PropertyDescriptor desc;
    unsigned propFlags = 0;
    JSObject *obj2;

    RootedVarObject obj(cx, obj_);

    *objp = NULL;
    if (referent->isNative()) {
        if (!LookupPropertyWithFlags(cx, referent, id, lookupFlags, &obj2, &prop))
            return false;
        if (obj2 != referent)
            return true;

        const Shape *shape = (Shape *) prop;
        if (shape->hasSlot()) {
            desc.value = referent->nativeGetSlot(shape->slot());
        } else {
            desc.value.setUndefined();
        }

        desc.attrs = shape->attributes();
        desc.getter = shape->getter();
        if (!desc.getter && !(desc.attrs & JSPROP_GETTER))
            desc.getter = JS_PropertyStub;
        desc.setter = shape->setter();
        if (!desc.setter && !(desc.attrs & JSPROP_SETTER))
            desc.setter = JS_StrictPropertyStub;
        desc.shortid = shape->shortid();
        propFlags = shape->getFlags();
   } else if (IsProxy(referent)) {
        PropertyDescriptor desc;
        if (!Proxy::getOwnPropertyDescriptor(cx, referent, id, false, &desc))
            return false;
        if (!desc.obj)
            return true;
    } else {
        if (!referent->lookupGeneric(cx, id, objp, &prop))
            return false;
        if (*objp != referent)
            return true;
        if (!referent->getGeneric(cx, id, &desc.value) ||
            !referent->getGenericAttributes(cx, id, &desc.attrs)) {
            return false;
        }
        desc.attrs &= JSPROP_ENUMERATE | JSPROP_READONLY | JSPROP_PERMANENT;
        desc.getter = JS_PropertyStub;
        desc.setter = JS_StrictPropertyStub;
        desc.shortid = 0;
    }

    *objp = obj;
    return !!DefineNativeProperty(cx, obj, id, desc.value, desc.getter, desc.setter,
                                  desc.attrs, propFlags, desc.shortid);
}

static JSBool
resolver_resolve(JSContext *cx, JSObject *obj, jsid id, unsigned flags, JSObject **objp)
{
    jsval v = JS_GetReservedSlot(obj, 0);
    return CopyProperty(cx, obj, JSVAL_TO_OBJECT(v), id, flags, objp);
}

static JSBool
resolver_enumerate(JSContext *cx, JSObject *obj)
{
    jsval v = JS_GetReservedSlot(obj, 0);
    JSObject *referent = JSVAL_TO_OBJECT(v);

    AutoIdArray ida(cx, JS_Enumerate(cx, referent));
    bool ok = !!ida;
    JSObject *ignore;
    for (size_t i = 0; ok && i < ida.length(); i++)
        ok = CopyProperty(cx, obj, referent, ida[i], JSRESOLVE_QUALIFIED, &ignore);
    return ok;
}

static JSClass resolver_class = {
    "resolver",
    JSCLASS_NEW_RESOLVE | JSCLASS_HAS_RESERVED_SLOTS(1),
    JS_PropertyStub,   JS_PropertyStub,
    JS_PropertyStub,   JS_StrictPropertyStub,
    resolver_enumerate, (JSResolveOp)resolver_resolve,
    JS_ConvertStub
};


static JSBool
Resolver(JSContext *cx, unsigned argc, jsval *vp)
{
    JSObject *referent, *proto = NULL;
    if (!JS_ConvertArguments(cx, argc, JS_ARGV(cx, vp), "o/o", &referent, &proto))
        return false;

    JSObject *result = (argc > 1
                        ? JS_NewObjectWithGivenProto
                        : JS_NewObject)(cx, &resolver_class, proto, JS_GetParent(referent));
    if (!result)
        return false;

    JS_SetReservedSlot(result, 0, OBJECT_TO_JSVAL(referent));
    JS_SET_RVAL(cx, vp, OBJECT_TO_JSVAL(result));
    return true;
}

#ifdef JS_THREADSAFE

/*
 * Check that t1 comes strictly before t2. The function correctly deals with
 * PRIntervalTime wrap-around between t2 and t1 assuming that t2 and t1 stays
 * within INT32_MAX from each other. We use MAX_TIMEOUT_INTERVAL to enforce
 * this restriction.
 */
static bool
IsBefore(PRIntervalTime t1, PRIntervalTime t2)
{
    return int32_t(t1 - t2) < 0;
}

static JSBool
Sleep_fn(JSContext *cx, unsigned argc, jsval *vp)
{
    PRIntervalTime t_ticks;

    if (argc == 0) {
        t_ticks = 0;
    } else {
        double t_secs;

        if (!JS_ValueToNumber(cx, argc == 0 ? JSVAL_VOID : vp[2], &t_secs))
            return JS_FALSE;

        /* NB: The next condition also filter out NaNs. */
        if (!(t_secs <= MAX_TIMEOUT_INTERVAL)) {
            JS_ReportError(cx, "Excessive sleep interval");
            return JS_FALSE;
        }
        t_ticks = (t_secs <= 0.0)
                  ? 0
                  : PRIntervalTime(PR_TicksPerSecond() * t_secs);
    }
    if (t_ticks == 0) {
        JS_YieldRequest(cx);
    } else {
        JSAutoSuspendRequest suspended(cx);
        PR_Lock(gWatchdogLock);
        PRIntervalTime to_wakeup = PR_IntervalNow() + t_ticks;
        for (;;) {
            PR_WaitCondVar(gSleepWakeup, t_ticks);
            if (gCanceled)
                break;
            PRIntervalTime now = PR_IntervalNow();
            if (!IsBefore(now, to_wakeup))
                break;
            t_ticks = to_wakeup - now;
        }
        PR_Unlock(gWatchdogLock);
    }
    return !gCanceled;
}

static bool
InitWatchdog(JSRuntime *rt)
{
    JS_ASSERT(!gWatchdogThread);
    gWatchdogLock = PR_NewLock();
    if (gWatchdogLock) {
        gWatchdogWakeup = PR_NewCondVar(gWatchdogLock);
        if (gWatchdogWakeup) {
            gSleepWakeup = PR_NewCondVar(gWatchdogLock);
            if (gSleepWakeup)
                return true;
            PR_DestroyCondVar(gWatchdogWakeup);
        }
        PR_DestroyLock(gWatchdogLock);
    }
    return false;
}

static void
KillWatchdog()
{
    PRThread *thread;

    PR_Lock(gWatchdogLock);
    thread = gWatchdogThread;
    if (thread) {
        /*
         * The watchdog thread is running, tell it to terminate waking it up
         * if necessary.
         */
        gWatchdogThread = NULL;
        PR_NotifyCondVar(gWatchdogWakeup);
    }
    PR_Unlock(gWatchdogLock);
    if (thread)
        PR_JoinThread(thread);
    PR_DestroyCondVar(gSleepWakeup);
    PR_DestroyCondVar(gWatchdogWakeup);
    PR_DestroyLock(gWatchdogLock);
}

static void
WatchdogMain(void *arg)
{
    JSRuntime *rt = (JSRuntime *) arg;

    PR_Lock(gWatchdogLock);
    while (gWatchdogThread) {
        PRIntervalTime now = PR_IntervalNow();
         if (gWatchdogHasTimeout && !IsBefore(now, gWatchdogTimeout)) {
            /*
             * The timeout has just expired. Trigger the operation callback
             * outside the lock.
             */
            gWatchdogHasTimeout = false;
            PR_Unlock(gWatchdogLock);
            CancelExecution(rt);
            PR_Lock(gWatchdogLock);

            /* Wake up any threads doing sleep. */
            PR_NotifyAllCondVar(gSleepWakeup);
        } else {
            PRIntervalTime sleepDuration = gWatchdogHasTimeout
                                           ? gWatchdogTimeout - now
                                           : PR_INTERVAL_NO_TIMEOUT;
            DebugOnly<PRStatus> status =
                PR_WaitCondVar(gWatchdogWakeup, sleepDuration);
            JS_ASSERT(status == PR_SUCCESS);
        }
    }
    PR_Unlock(gWatchdogLock);
}

static bool
ScheduleWatchdog(JSRuntime *rt, double t)
{
    if (t <= 0) {
        PR_Lock(gWatchdogLock);
        gWatchdogHasTimeout = false;
        PR_Unlock(gWatchdogLock);
        return true;
    }

    PRIntervalTime interval = PRIntervalTime(ceil(t * PR_TicksPerSecond()));
    PRIntervalTime timeout = PR_IntervalNow() + interval;
    PR_Lock(gWatchdogLock);
    if (!gWatchdogThread) {
        JS_ASSERT(!gWatchdogHasTimeout);
        gWatchdogThread = PR_CreateThread(PR_USER_THREAD,
                                          WatchdogMain,
                                          rt,
                                          PR_PRIORITY_NORMAL,
                                          PR_LOCAL_THREAD,
                                          PR_JOINABLE_THREAD,
                                          0);
        if (!gWatchdogThread) {
            PR_Unlock(gWatchdogLock);
            return false;
        }
    } else if (!gWatchdogHasTimeout || IsBefore(timeout, gWatchdogTimeout)) {
         PR_NotifyCondVar(gWatchdogWakeup);
    }
    gWatchdogHasTimeout = true;
    gWatchdogTimeout = timeout;
    PR_Unlock(gWatchdogLock);
    return true;
}

#else /* !JS_THREADSAFE */

#ifdef XP_WIN
static HANDLE gTimerHandle = 0;

VOID CALLBACK
TimerCallback(PVOID lpParameter, BOOLEAN TimerOrWaitFired)
{
    CancelExecution((JSRuntime *) lpParameter);
}

#else

static void
AlarmHandler(int sig)
{
    CancelExecution(gRuntime);
}

#endif

static bool
InitWatchdog(JSRuntime *rt)
{
    gRuntime = rt;
    return true;
}

static void
KillWatchdog()
{
    ScheduleWatchdog(gRuntime, -1);
}

static bool
ScheduleWatchdog(JSRuntime *rt, double t)
{
#ifdef XP_WIN
    if (gTimerHandle) {
        DeleteTimerQueueTimer(NULL, gTimerHandle, NULL);
        gTimerHandle = 0;
    }
    if (t > 0 &&
        !CreateTimerQueueTimer(&gTimerHandle,
                               NULL,
                               (WAITORTIMERCALLBACK)TimerCallback,
                               rt,
                               DWORD(ceil(t * 1000.0)),
                               0,
                               WT_EXECUTEINTIMERTHREAD | WT_EXECUTEONLYONCE)) {
        gTimerHandle = 0;
        return false;
    }
#else
    /* FIXME: use setitimer when available for sub-second resolution. */
    if (t <= 0) {
        alarm(0);
        signal(SIGALRM, NULL);
    } else {
        signal(SIGALRM, AlarmHandler); /* set the Alarm signal capture */
        alarm(ceil(t));
    }
#endif
    return true;
}

#endif /* !JS_THREADSAFE */

static void
CancelExecution(JSRuntime *rt)
{
    gCanceled = true;
    if (gExitCode == 0)
        gExitCode = EXITCODE_TIMEOUT;
#ifdef JS_THREADSAFE
    if (gWorkerThreadPool)
        js::workers::terminateAll(gWorkerThreadPool);
#endif
    JS_TriggerOperationCallback(rt);

    static const char msg[] = "Script runs for too long, terminating.\n";
#if defined(XP_UNIX) && !defined(JS_THREADSAFE)
    /* It is not safe to call fputs from signals. */
    /* Dummy assignment avoids GCC warning on "attribute warn_unused_result" */
    ssize_t dummy = write(2, msg, sizeof(msg) - 1);
    (void)dummy;
#else
    fputs(msg, stderr);
#endif
}

static JSBool
SetTimeoutValue(JSContext *cx, double t)
{
    /* NB: The next condition also filter out NaNs. */
    if (!(t <= MAX_TIMEOUT_INTERVAL)) {
        JS_ReportError(cx, "Excessive timeout value");
        return JS_FALSE;
    }
    gTimeoutInterval = t;
    if (!ScheduleWatchdog(cx->runtime, t)) {
        JS_ReportError(cx, "Failed to create the watchdog");
        return JS_FALSE;
    }
    return JS_TRUE;
}

static JSBool
Timeout(JSContext *cx, unsigned argc, jsval *vp)
{
    if (argc == 0)
        return JS_NewNumberValue(cx, gTimeoutInterval, vp);

    if (argc > 1) {
        JS_ReportError(cx, "Wrong number of arguments");
        return JS_FALSE;
    }

    double t;
    if (!JS_ValueToNumber(cx, JS_ARGV(cx, vp)[0], &t))
        return JS_FALSE;

    *vp = JSVAL_VOID;
    return SetTimeoutValue(cx, t);
}

static JSBool
Elapsed(JSContext *cx, unsigned argc, jsval *vp)
{
    if (argc == 0) {
        double d = 0.0;
        JSShellContextData *data = GetContextData(cx);
        if (data)
            d = js_IntervalNow() - data->startTime;
        return JS_NewNumberValue(cx, d, vp);
    }
    JS_ReportError(cx, "Wrong number of arguments");
    return JS_FALSE;
}

static JSBool
Parent(JSContext *cx, unsigned argc, jsval *vp)
{
    if (argc != 1) {
        JS_ReportError(cx, "Wrong number of arguments");
        return JS_FALSE;
    }

    jsval v = JS_ARGV(cx, vp)[0];
    if (JSVAL_IS_PRIMITIVE(v)) {
        JS_ReportError(cx, "Only objects have parents!");
        return JS_FALSE;
    }

    JSObject *parent = JS_GetParent(JSVAL_TO_OBJECT(v));
    *vp = OBJECT_TO_JSVAL(parent);

    /* Outerize if necessary.  Embrace the ugliness! */
    if (parent) {
        if (JSObjectOp op = parent->getClass()->ext.outerObject)
            *vp = OBJECT_TO_JSVAL(op(cx, parent));
    }

    return JS_TRUE;
}

#ifdef XP_UNIX

#include <fcntl.h>
#include <sys/stat.h>

/*
 * Returns a JS_malloc'd string (that the caller needs to JS_free)
 * containing the directory (non-leaf) part of |from| prepended to |leaf|.
 * If |from| is empty or a leaf, MakeAbsolutePathname returns a copy of leaf.
 * Returns NULL to indicate an error.
 */
static char *
MakeAbsolutePathname(JSContext *cx, const char *from, const char *leaf)
{
    size_t dirlen;
    char *dir;
    const char *slash = NULL, *cp;

    if (*leaf == '/') {
        /* We were given an absolute pathname. */
        return JS_strdup(cx, leaf);
    }

    cp = from;
    while (*cp) {
        if (*cp == '/') {
            slash = cp;
        }

        ++cp;
    }

    if (!slash) {
        /* We were given a leaf or |from| was empty. */
        return JS_strdup(cx, leaf);
    }

    /* Else, we were given a real pathname, return that + the leaf. */
    dirlen = slash - from + 1;
    dir = (char*) JS_malloc(cx, dirlen + strlen(leaf) + 1);
    if (!dir)
        return NULL;

    strncpy(dir, from, dirlen);
    strcpy(dir + dirlen, leaf); /* Note: we can't use strcat here. */

    return dir;
}

#endif // XP_UNIX

static JSBool
Compile(JSContext *cx, unsigned argc, jsval *vp)
{
    if (argc < 1) {
        JS_ReportErrorNumber(cx, js_GetErrorMessage, NULL, JSMSG_MORE_ARGS_NEEDED,
                             "compile", "0", "s");
        return JS_FALSE;
    }
    jsval arg0 = JS_ARGV(cx, vp)[0];
    if (!JSVAL_IS_STRING(arg0)) {
        const char *typeName = JS_GetTypeName(cx, JS_TypeOfValue(cx, arg0));
        JS_ReportError(cx, "expected string to compile, got %s", typeName);
        return JS_FALSE;
    }

    static JSClass dummy_class = {
        "jdummy",
        JSCLASS_GLOBAL_FLAGS,
        JS_PropertyStub,  JS_PropertyStub,
        JS_PropertyStub,  JS_StrictPropertyStub,
        JS_EnumerateStub, JS_ResolveStub,
        JS_ConvertStub
    };

    JSObject *fakeGlobal = JS_NewGlobalObject(cx, &dummy_class);
    if (!fakeGlobal)
        return JS_FALSE;

    JSString *scriptContents = JSVAL_TO_STRING(arg0);

    unsigned oldopts = JS_GetOptions(cx);
    JS_SetOptions(cx, oldopts | JSOPTION_COMPILE_N_GO | JSOPTION_NO_SCRIPT_RVAL);
    bool ok = JS_CompileUCScript(cx, fakeGlobal, JS_GetStringCharsZ(cx, scriptContents),
                                 JS_GetStringLength(scriptContents), "<string>", 0);
    JS_SetOptions(cx, oldopts);

    JS_SET_RVAL(cx, vp, JSVAL_VOID);
    return ok;
}

static JSBool
Parse(JSContext *cx, unsigned argc, jsval *vp)
{
    if (argc < 1) {
        JS_ReportErrorNumber(cx, js_GetErrorMessage, NULL, JSMSG_MORE_ARGS_NEEDED,
                             "compile", "0", "s");
        return JS_FALSE;
    }
    jsval arg0 = JS_ARGV(cx, vp)[0];
    if (!JSVAL_IS_STRING(arg0)) {
        const char *typeName = JS_GetTypeName(cx, JS_TypeOfValue(cx, arg0));
        JS_ReportError(cx, "expected string to parse, got %s", typeName);
        return JS_FALSE;
    }

    JSString *scriptContents = JSVAL_TO_STRING(arg0);
    js::Parser parser(cx);
    parser.init(JS_GetStringCharsZ(cx, scriptContents), JS_GetStringLength(scriptContents),
                "<string>", 0, cx->findVersion());
    ParseNode *pn = parser.parse(NULL);
    if (!pn)
        return JS_FALSE;
#ifdef DEBUG
    DumpParseTree(pn);
#endif
    JS_SET_RVAL(cx, vp, JSVAL_VOID);
    return JS_TRUE;
}

struct FreeOnReturn {
    JSContext *cx;
    const char *ptr;
    JS_DECL_USE_GUARD_OBJECT_NOTIFIER

    FreeOnReturn(JSContext *cx, const char *ptr = NULL JS_GUARD_OBJECT_NOTIFIER_PARAM)
      : cx(cx), ptr(ptr) {
        JS_GUARD_OBJECT_NOTIFIER_INIT;
    }

    void init(const char *ptr) {
        JS_ASSERT(!this->ptr);
        this->ptr = ptr;
    }

    ~FreeOnReturn() {
        JS_free(cx, (void*)ptr);
    }
};

static JSBool
Snarf(JSContext *cx, unsigned argc, jsval *vp)
{
    JSString *str;

    if (!argc)
        return JS_FALSE;

    str = JS_ValueToString(cx, JS_ARGV(cx, vp)[0]);
    if (!str)
        return JS_FALSE;
    JSAutoByteString filename(cx, str);
    if (!filename)
        return JS_FALSE;

    /* Get the currently executing script's name. */
    JSScript *script = GetTopScript(cx);
    JS_ASSERT(script->filename);
    const char *pathname = filename.ptr();
#ifdef XP_UNIX
    FreeOnReturn pnGuard(cx);
    if (pathname[0] != '/') {
        pathname = MakeAbsolutePathname(cx, script->filename, pathname);
        if (!pathname)
            return JS_FALSE;
        pnGuard.init(pathname);
    }
#endif

    if (argc > 1) {
        JSString *opt = JS_ValueToString(cx, JS_ARGV(cx, vp)[1]);
        if (!opt)
            return JS_FALSE;
        JSBool match;
        if (!JS_StringEqualsAscii(cx, opt, "binary", &match))
            return JS_FALSE;
        if (match) {
            JSObject *obj;
            if (!(obj = FileAsTypedArray(cx, pathname)))
                return JS_FALSE;
            *vp = OBJECT_TO_JSVAL(obj);
            return JS_TRUE;
        }
    }

    if (!(str = FileAsString(cx, pathname)))
        return JS_FALSE;
    *vp = STRING_TO_JSVAL(str);
    return JS_TRUE;
}

JSBool
Wrap(JSContext *cx, unsigned argc, jsval *vp)
{
    jsval v = argc > 0 ? JS_ARGV(cx, vp)[0] : JSVAL_VOID;
    if (JSVAL_IS_PRIMITIVE(v)) {
        JS_SET_RVAL(cx, vp, v);
        return true;
    }

    JSObject *obj = JSVAL_TO_OBJECT(v);
    JSObject *wrapped = Wrapper::New(cx, obj, obj->getProto(), &obj->global(),
                                     &Wrapper::singleton);
    if (!wrapped)
        return false;

    JS_SET_RVAL(cx, vp, OBJECT_TO_JSVAL(wrapped));
    return true;
}

JSBool
Serialize(JSContext *cx, unsigned argc, jsval *vp)
{
    jsval v = argc > 0 ? JS_ARGV(cx, vp)[0] : JSVAL_VOID;
    uint64_t *datap;
    size_t nbytes;
    if (!JS_WriteStructuredClone(cx, v, &datap, &nbytes, NULL, NULL))
        return false;

    JSObject *arrayobj = js_CreateTypedArray(cx, TypedArray::TYPE_UINT8, nbytes);
    if (!arrayobj) {
        JS_free(cx, datap);
        return false;
    }
    JSObject *array = TypedArray::getTypedArray(arrayobj);
    JS_ASSERT((uintptr_t(TypedArray::getDataOffset(array)) & 7) == 0);
    js_memcpy(TypedArray::getDataOffset(array), datap, nbytes);
    JS_free(cx, datap);
    JS_SET_RVAL(cx, vp, OBJECT_TO_JSVAL(arrayobj));
    return true;
}

JSBool
Deserialize(JSContext *cx, unsigned argc, jsval *vp)
{
    jsval v = argc > 0 ? JS_ARGV(cx, vp)[0] : JSVAL_VOID;
    JSObject *obj;
    if (JSVAL_IS_PRIMITIVE(v) || !js_IsTypedArray((obj = JSVAL_TO_OBJECT(v)))) {
        JS_ReportErrorNumber(cx, my_GetErrorMessage, NULL, JSSMSG_INVALID_ARGS, "deserialize");
        return false;
    }
    JSObject *array = TypedArray::getTypedArray(obj);
    if ((TypedArray::getByteLength(array) & 7) != 0) {
        JS_ReportErrorNumber(cx, my_GetErrorMessage, NULL, JSSMSG_INVALID_ARGS, "deserialize");
        return false;
    }
    if ((uintptr_t(TypedArray::getDataOffset(array)) & 7) != 0) {
        JS_ReportErrorNumber(cx, my_GetErrorMessage, NULL, JSSMSG_BAD_ALIGNMENT);
        return false;
    }

    if (!JS_ReadStructuredClone(cx, (uint64_t *) TypedArray::getDataOffset(array), TypedArray::getByteLength(array),
                                JS_STRUCTURED_CLONE_VERSION, &v, NULL, NULL)) {
        return false;
    }
    JS_SET_RVAL(cx, vp, v);
    return true;
}

enum CompartmentKind { SAME_COMPARTMENT, NEW_COMPARTMENT };

static JSObject *
NewGlobalObject(JSContext *cx, CompartmentKind compartment);

JSBool
NewGlobal(JSContext *cx, unsigned argc, jsval *vp)
{
    if (argc != 1 || !JSVAL_IS_STRING(JS_ARGV(cx, vp)[0])) {
        JS_ReportErrorNumber(cx, my_GetErrorMessage, NULL, JSSMSG_INVALID_ARGS, "newGlobal");
        return false;
    }

    JSString *str = JSVAL_TO_STRING(JS_ARGV(cx, vp)[0]);

    JSBool equalSame = JS_FALSE, equalNew = JS_FALSE;
    if (!JS_StringEqualsAscii(cx, str, "same-compartment", &equalSame) ||
        !JS_StringEqualsAscii(cx, str, "new-compartment", &equalNew)) {
        return false;
    }

    if (!equalSame && !equalNew) {
        JS_ReportErrorNumber(cx, my_GetErrorMessage, NULL, JSSMSG_INVALID_ARGS, "newGlobal");
        return false;
    }

    JSObject *global = NewGlobalObject(cx, equalSame ? SAME_COMPARTMENT : NEW_COMPARTMENT);
    if (!global)
        return false;

    JS_SET_RVAL(cx, vp, OBJECT_TO_JSVAL(global));
    return true;
}

static JSBool
ParseLegacyJSON(JSContext *cx, unsigned argc, jsval *vp)
{
    if (argc != 1 || !JSVAL_IS_STRING(JS_ARGV(cx, vp)[0])) {
        JS_ReportErrorNumber(cx, my_GetErrorMessage, NULL, JSSMSG_INVALID_ARGS, "parseLegacyJSON");
        return false;
    }

    JSString *str = JSVAL_TO_STRING(JS_ARGV(cx, vp)[0]);

    size_t length;
    const jschar *chars = JS_GetStringCharsAndLength(cx, str, &length);
    if (!chars)
        return false;
    return js::ParseJSONWithReviver(cx, chars, length, js::NullValue(), vp, LEGACY);
}

static JSBool
EnableStackWalkingAssertion(JSContext *cx, unsigned argc, jsval *vp)
{
    if (argc == 0 || !JSVAL_IS_BOOLEAN(JS_ARGV(cx, vp)[0])) {
        JS_ReportErrorNumber(cx, my_GetErrorMessage, NULL, JSSMSG_INVALID_ARGS,
                             "enableStackWalkingAssertion");
        return false;
    }

#ifdef DEBUG
    cx->stackIterAssertionEnabled = JSVAL_TO_BOOLEAN(JS_ARGV(cx, vp)[0]);
#endif

    JS_SET_RVAL(cx, vp, JSVAL_VOID);
    return true;
}

static JSBool
GetMaxArgs(JSContext *cx, unsigned arg, jsval *vp)
{
    JS_SET_RVAL(cx, vp, INT_TO_JSVAL(StackSpace::ARGS_LENGTH_MAX));
    return JS_TRUE;
}

static JSFunctionSpecWithHelp shell_functions[] = {
    JS_FN_HELP("version", Version, 0, 0,
"version([number])",
"  Get or force a script compilation version number."),

    JS_FN_HELP("revertVersion", RevertVersion, 0, 0,
"revertVersion()",
"  Revert previously set version number."),

    JS_FN_HELP("options", Options, 0, 0,
"options([option ...])",
"  Get or toggle JavaScript options."),

    JS_FN_HELP("load", Load, 1, 0,
"load(['foo.js' ...])",
"  Load files named by string arguments."),

    JS_FN_HELP("evaluate", Evaluate, 1, 0,
"evaluate(code)",
"  Evaluate code as though it were the contents of a file."),

    JS_FN_HELP("evalWithLocation", EvaluateWithLocation, 3, 0,
"evalWithLocation(code, filename, lineno)",
"  Eval code as if loaded from the given filename and line number."),

    JS_FN_HELP("run", Run, 1, 0,
"run('foo.js')",
"  Run the file named by the first argument, returning the number of\n"
"  of milliseconds spent compiling and executing it."),

    JS_FN_HELP("readline", ReadLine, 0, 0,
"readline()",
"  Read a single line from stdin."),

    JS_FN_HELP("print", Print, 0, 0,
"print([exp ...])",
"  Evaluate and print expressions to stdout."),

    JS_FN_HELP("printErr", PrintErr, 0, 0,
"printErr([exp ...])",
"  Evaluate and print expressions to stderr."),

    JS_FN_HELP("putstr", PutStr, 0, 0,
"putstr([exp])",
"  Evaluate and print expression without newline."),

    JS_FN_HELP("dateNow", Now, 0, 0,
"dateNow()",
"  Return the current time with sub-ms precision."),

    JS_FN_HELP("help", Help, 0, 0,
"help([name ...])",
"  Display usage and help messages."),

    JS_FN_HELP("quit", Quit, 0, 0,
"quit()",
"  Quit the shell."),

    JS_FN_HELP("assertEq", AssertEq, 2, 0,
"assertEq(actual, expected[, msg])",
"  Throw if the first two arguments are not the same (both +0 or both -0,\n"
"  both NaN, or non-zero and ===)."),

    JS_FN_HELP("assertJit", AssertJit, 0, 0,
"assertJit()",
"  Throw if the calling function failed to JIT."),

    JS_FN_HELP("setDebug", SetDebug, 1, 0,
"setDebug(debug)",
"  Set debug mode."),

    JS_FN_HELP("setDebuggerHandler", SetDebuggerHandler, 1, 0,
"setDebuggerHandler(f)",
"  Set handler for debugger keyword to f."),

    JS_FN_HELP("setThrowHook", SetThrowHook, 1, 0,
"setThrowHook(f)",
"  Set throw hook to f."),

    JS_FN_HELP("trap", Trap, 3, 0,
"trap([fun, [pc,]] exp)",
"  Trap bytecode execution."),

    JS_FN_HELP("untrap", Untrap, 2, 0,
"untrap(fun[, pc])",
"  Remove a trap."),

    JS_FN_HELP("line2pc", LineToPC, 0, 0,
"line2pc([fun,] line)",
"  Map line number to PC."),

    JS_FN_HELP("pc2line", PCToLine, 0, 0,
"pc2line(fun[, pc])",
"  Map PC to line number."),

    JS_FN_HELP("stringsAreUTF8", StringsAreUTF8, 0, 0,
"stringsAreUTF8()",
"  Check if strings are UTF-8 encoded."),

    JS_FN_HELP("testUTF8", TestUTF8, 1, 0,
"testUTF8(mode)",
"  Perform UTF-8 tests (modes are 1 to 4)."),

    JS_FN_HELP("throwError", ThrowError, 0, 0,
"throwError()",
"  Throw an error from JS_ReportError."),

#ifdef DEBUG
    JS_FN_HELP("disassemble", DisassembleToString, 1, 0,
"disassemble([fun])",
"  Return the disassembly for the given function."),

    JS_FN_HELP("dis", Disassemble, 1, 0,
"dis([fun])",
"  Disassemble functions into bytecodes."),

    JS_FN_HELP("disfile", DisassFile, 1, 0,
"disfile('foo.js')",
"  Disassemble script file into bytecodes.\n"
"  dis and disfile take these options as preceeding string arguments:\n"
"    \"-r\" (disassemble recursively)\n"
"    \"-l\" (show line numbers)"),

    JS_FN_HELP("dissrc", DisassWithSrc, 1, 0,
"dissrc([fun])",
"  Disassemble functions with source lines."),

    JS_FN_HELP("dumpHeap", DumpHeap, 0, 0,
"dumpHeap([fileName[, start[, toFind[, maxDepth[, toIgnore]]]]])",
"  Interface to JS_DumpHeap with output sent to file."),

    JS_FN_HELP("dumpObject", DumpObject, 1, 0,
"dumpObject()",
"  Dump an internal representation of an object."),

    JS_FN_HELP("notes", Notes, 1, 0,
"notes([fun])",
"  Show source notes for functions."),

    JS_FN_HELP("stats", DumpStats, 1, 0,
"stats([string ...])",
"  Dump 'atom' or 'global' stats."),

    JS_FN_HELP("findReferences", FindReferences, 1, 0,
"findReferences(target)",
"  Walk the entire heap, looking for references to |target|, and return a\n"
"  \"references object\" describing what we found.\n"
"\n"
"  Each property of the references object describes one kind of reference. The\n"
"  property's name is the label supplied to MarkObject, JS_CALL_TRACER, or what\n"
"  have you, prefixed with \"edge: \" to avoid collisions with system properties\n"
"  (like \"toString\" and \"__proto__\"). The property's value is an array of things\n"
"  that refer to |thing| via that kind of reference. Ordinary references from\n"
"  one object to another are named after the property name (with the \"edge: \"\n"
"  prefix).\n"
"\n"
"  Garbage collection roots appear as references from 'null'. We use the name\n"
"  given to the root (with the \"edge: \" prefix) as the name of the reference.\n"
"\n"
"  Note that the references object does record references from objects that are\n"
"  only reachable via |thing| itself, not just the references reachable\n"
"  themselves from roots that keep |thing| from being collected. (We could make\n"
"  this distinction if it is useful.)\n"
"\n"
"  If any references are found by the conservative scanner, the references\n"
"  object will have a property named \"edge: machine stack\"; the referrers will\n"
"  be 'null', because they are roots."),

#endif
    JS_FN_HELP("dumpStack", DumpStack, 1, 0,
"dumpStack()",
"  Dump the stack as an array of callees (youngest first)."),

#ifdef TEST_CVTARGS
    JS_FN_HELP("cvtargs", ConvertArgs, 0, 0,
"cvtargs(arg1..., arg12)",
"  Test argument formatter."),

#endif
    JS_FN_HELP("build", BuildDate, 0, 0,
"build()",
"  Show build date and time."),

    JS_FN_HELP("clear", Clear, 0, 0,
"clear([obj])",
"  Clear properties of object."),

    JS_FN_HELP("intern", Intern, 1, 0,
"intern(str)",
"  Internalize str in the atom table."),

    JS_FN_HELP("clone", Clone, 1, 0,
"clone(fun[, scope])",
"  Clone function object."),

    JS_FN_HELP("getpda", GetPDA, 1, 0,
"getpda(obj)",
"  Get the property descriptors for obj."),

    JS_FN_HELP("getslx", GetSLX, 1, 0,
"getslx(obj)",
"  Get script line extent."),

    JS_FN_HELP("toint32", ToInt32, 1, 0,
"toint32(n)",
"  Testing hook for JS_ValueToInt32."),

    JS_FN_HELP("evalcx", EvalInContext, 1, 0,
"evalcx(s[, o])",
"  Evaluate s in optional sandbox object o.\n"
"  if (s == '' && !o) return new o with eager standard classes\n"
"  if (s == 'lazy' && !o) return new o with lazy standard classes"),

    JS_FN_HELP("evalInFrame", EvalInFrame, 2, 0,
"evalInFrame(n,str,save)",
"  Evaluate 'str' in the nth up frame.\n"
"  If 'save' (default false), save the frame chain."),

    JS_FN_HELP("shapeOf", ShapeOf, 1, 0,
"shapeOf(obj)",
"  Get the shape of obj (an implementation detail)."),

    JS_FN_HELP("resolver", Resolver, 1, 0,
"resolver(src[, proto])",
"  Create object with resolve hook that copies properties\n"
"  from src. If proto is omitted, use Object.prototype."),

#ifdef DEBUG
    JS_FN_HELP("arrayInfo", js_ArrayInfo, 1, 0,
"arrayInfo(a1, a2, ...)",
"  Report statistics about arrays."),

#endif
#ifdef JS_THREADSAFE
    JS_FN_HELP("sleep", Sleep_fn, 1, 0,
"sleep(dt)",
"  Sleep for dt seconds."),

#endif
    JS_FN_HELP("snarf", Snarf, 0, 0,
"snarf(filename)",
"  Read filename into returned string."),

    JS_FN_HELP("read", Snarf, 0, 0,
"read(filename)",
"  Synonym for snarf."),

    JS_FN_HELP("compile", Compile, 1, 0,
"compile(code)",
"  Compiles a string to bytecode, potentially throwing."),

    JS_FN_HELP("parse", Parse, 1, 0,
"parse(code)",
"  Parses a string, potentially throwing."),

    JS_FN_HELP("timeout", Timeout, 1, 0,
"timeout([seconds])",
"  Get/Set the limit in seconds for the execution time for the current context.\n"
"  A negative value (default) means that the execution time is unlimited."),

    JS_FN_HELP("elapsed", Elapsed, 0, 0,
"elapsed()",
"  Execution time elapsed for the current context."),

    JS_FN_HELP("parent", Parent, 1, 0,
"parent(obj)",
"  Returns the parent of obj."),

    JS_FN_HELP("wrap", Wrap, 1, 0,
"wrap(obj)",
"  Wrap an object into a noop wrapper."),

    JS_FN_HELP("serialize", Serialize, 1, 0,
"serialize(sd)",
"  Serialize sd using JS_WriteStructuredClone. Returns a TypedArray."),

    JS_FN_HELP("deserialize", Deserialize, 1, 0,
"deserialize(a)",
"  Deserialize data generated by serialize."),

    JS_FN_HELP("newGlobal", NewGlobal, 1, 0,
"newGlobal(kind)",
"  Return a new global object, in the current\n"
"  compartment if kind === 'same-compartment' or in a\n"
"  new compartment if kind === 'new-compartment'."),

    JS_FN_HELP("parseLegacyJSON", ParseLegacyJSON, 1, 0,
"parseLegacyJSON(str)",
"  Parse str as legacy JSON, returning the result if the\n"
"  parse succeeded and throwing a SyntaxError if not."),

    JS_FN_HELP("enableStackWalkingAssertion", EnableStackWalkingAssertion, 1, 0,
"enableStackWalkingAssertion(enabled)",
"  Enables or disables a particularly expensive assertion in stack-walking\n"
"  code.  If your test isn't ridiculously thorough, such that performing this\n"
"  assertion increases test duration by an order of magnitude, you shouldn't\n"
"  use this."),

    JS_FN_HELP("getMaxArgs", GetMaxArgs, 0, 0,
"getMaxArgs()",
"  Return the maximum number of supported args for a call."),

    JS_FS_END
};
#ifdef MOZ_PROFILING
# define PROFILING_FUNCTION_COUNT 5
# ifdef MOZ_CALLGRIND
#  define CALLGRIND_FUNCTION_COUNT 3
# else
#  define CALLGRIND_FUNCTION_COUNT 0
# endif
# ifdef MOZ_VTUNE
#  define VTUNE_FUNCTION_COUNT 4
# else
#  define VTUNE_FUNCTION_COUNT 0
# endif
# define EXTERNAL_FUNCTION_COUNT (PROFILING_FUNCTION_COUNT + CALLGRIND_FUNCTION_COUNT + VTUNE_FUNCTION_COUNT)
#else
# define EXTERNAL_FUNCTION_COUNT 0
#endif

#undef PROFILING_FUNCTION_COUNT
#undef CALLGRIND_FUNCTION_COUNT
#undef VTUNE_FUNCTION_COUNT
#undef EXTERNAL_FUNCTION_COUNT

static bool
PrintHelpString(JSContext *cx, jsval v)
{
    JSString *str = JSVAL_TO_STRING(v);
    JS::Anchor<JSString *> a_str(str);
    const jschar *chars = JS_GetStringCharsZ(cx, str);
    if (!chars)
        return false;

    for (const jschar *p = chars; *p; p++)
        fprintf(gOutFile, "%c", char(*p));

    fprintf(gOutFile, "\n");

    return true;
}

static bool
PrintHelp(JSContext *cx, JSObject *obj)
{
    jsval usage, help;
    if (!JS_LookupProperty(cx, obj, "usage", &usage))
        return false;
    if (!JS_LookupProperty(cx, obj, "help", &help))
        return false;

    if (JSVAL_IS_VOID(usage) || JSVAL_IS_VOID(help))
        return true;

    return PrintHelpString(cx, usage) && PrintHelpString(cx, help);
}

static JSBool
Help(JSContext *cx, unsigned argc, jsval *vp)
{
    fprintf(gOutFile, "%s\n", JS_GetImplementationVersion());

    if (argc == 0) {
        JSObject *global = JS_GetGlobalObject(cx);
        AutoIdArray ida(cx, JS_Enumerate(cx, global));
        if (!ida)
            return false;

        for (size_t i = 0; i < ida.length(); i++) {
            jsval v;
            if (!JS_LookupPropertyById(cx, global, ida[i], &v))
                return false;
            if (JSVAL_IS_OBJECT(v) && !PrintHelp(cx, JSVAL_TO_OBJECT(v)))
                return false;
        }
    } else {
        jsval *argv = JS_ARGV(cx, vp);
        for (unsigned i = 0; i < argc; i++) {
            if (JSVAL_IS_OBJECT(argv[i]) && !PrintHelp(cx, JSVAL_TO_OBJECT(argv[i])))
                return false;
        }
    }

    JS_SET_RVAL(cx, vp, JSVAL_VOID);
    return true;
}

/*
 * Define a JS object called "it".  Give it class operations that printf why
 * they're being called for tutorial purposes.
 */
enum its_tinyid {
    ITS_COLOR, ITS_HEIGHT, ITS_WIDTH, ITS_FUNNY, ITS_ARRAY, ITS_RDONLY,
    ITS_CUSTOM, ITS_CUSTOMRDONLY
};

static JSBool
its_getter(JSContext *cx, JSObject *obj, jsid id, jsval *vp);

static JSBool
its_setter(JSContext *cx, JSObject *obj, jsid id, JSBool strict, jsval *vp);

static JSPropertySpec its_props[] = {
    {"color",           ITS_COLOR,      JSPROP_ENUMERATE,       NULL, NULL},
    {"height",          ITS_HEIGHT,     JSPROP_ENUMERATE,       NULL, NULL},
    {"width",           ITS_WIDTH,      JSPROP_ENUMERATE,       NULL, NULL},
    {"funny",           ITS_FUNNY,      JSPROP_ENUMERATE,       NULL, NULL},
    {"array",           ITS_ARRAY,      JSPROP_ENUMERATE,       NULL, NULL},
    {"rdonly",          ITS_RDONLY,     JSPROP_READONLY,        NULL, NULL},
    {"custom",          ITS_CUSTOM,     JSPROP_ENUMERATE,
                        its_getter,     its_setter},
    {"customRdOnly",    ITS_CUSTOMRDONLY, JSPROP_ENUMERATE | JSPROP_READONLY,
                        its_getter,     its_setter},
    {NULL,0,0,NULL,NULL}
};

static JSBool its_noisy;    /* whether to be noisy when finalizing it */
static JSBool its_enum_fail;/* whether to fail when enumerating it */

static JSBool
its_addProperty(JSContext *cx, JSObject *obj, jsid id, jsval *vp)
{
    if (!its_noisy)
        return JS_TRUE;

    IdStringifier idString(cx, id);
    fprintf(gOutFile, "adding its property %s,", idString.getBytes());
    ToStringHelper valueString(cx, *vp);
    fprintf(gOutFile, " initial value %s\n", valueString.getBytes());
    return JS_TRUE;
}

static JSBool
its_delProperty(JSContext *cx, JSObject *obj, jsid id, jsval *vp)
{
    if (!its_noisy)
        return JS_TRUE;

    IdStringifier idString(cx, id);
    fprintf(gOutFile, "deleting its property %s,", idString.getBytes());
    ToStringHelper valueString(cx, *vp);
    fprintf(gOutFile, " initial value %s\n", valueString.getBytes());
    return JS_TRUE;
}

static JSBool
its_getProperty(JSContext *cx, JSObject *obj, jsid id, jsval *vp)
{
    if (!its_noisy)
        return JS_TRUE;

    IdStringifier idString(cx, id);
    fprintf(gOutFile, "getting its property %s,", idString.getBytes());
    ToStringHelper valueString(cx, *vp);
    fprintf(gOutFile, " initial value %s\n", valueString.getBytes());
    return JS_TRUE;
}

static JSBool
its_setProperty(JSContext *cx, JSObject *obj, jsid id, JSBool strict, jsval *vp)
{
    IdStringifier idString(cx, id);
    if (its_noisy) {
        fprintf(gOutFile, "setting its property %s,", idString.getBytes());
        ToStringHelper valueString(cx, *vp);
        fprintf(gOutFile, " new value %s\n", valueString.getBytes());
    }

    if (!JSID_IS_ATOM(id))
        return JS_TRUE;

    if (!strcmp(idString.getBytes(), "noisy"))
        JS_ValueToBoolean(cx, *vp, &its_noisy);
    else if (!strcmp(idString.getBytes(), "enum_fail"))
        JS_ValueToBoolean(cx, *vp, &its_enum_fail);

    return JS_TRUE;
}

/*
 * Its enumerator, implemented using the "new" enumerate API,
 * see class flags.
 */
static JSBool
its_enumerate(JSContext *cx, JSObject *obj, JSIterateOp enum_op,
              jsval *statep, jsid *idp)
{
    JSObject *iterator;

    switch (enum_op) {
      case JSENUMERATE_INIT:
      case JSENUMERATE_INIT_ALL:
        if (its_noisy)
            fprintf(gOutFile, "enumerate its properties\n");

        iterator = JS_NewPropertyIterator(cx, obj);
        if (!iterator)
            return JS_FALSE;

        *statep = OBJECT_TO_JSVAL(iterator);
        if (idp)
            *idp = INT_TO_JSID(0);
        break;

      case JSENUMERATE_NEXT:
        if (its_enum_fail) {
            JS_ReportError(cx, "its enumeration failed");
            return JS_FALSE;
        }

        iterator = (JSObject *) JSVAL_TO_OBJECT(*statep);
        if (!JS_NextProperty(cx, iterator, idp))
            return JS_FALSE;

        if (!JSID_IS_VOID(*idp))
            break;
        /* Fall through. */

      case JSENUMERATE_DESTROY:
        /* Allow our iterator object to be GC'd. */
        *statep = JSVAL_NULL;
        break;
    }

    return JS_TRUE;
}

static JSBool
its_resolve(JSContext *cx, JSObject *obj, jsid id, unsigned flags,
            JSObject **objp)
{
    if (its_noisy) {
        IdStringifier idString(cx, id);
        fprintf(gOutFile, "resolving its property %s, flags {%s,%s,%s}\n",
               idString.getBytes(),
               (flags & JSRESOLVE_QUALIFIED) ? "qualified" : "",
               (flags & JSRESOLVE_ASSIGNING) ? "assigning" : "",
               (flags & JSRESOLVE_DETECTING) ? "detecting" : "");
    }
    return JS_TRUE;
}

static JSBool
its_convert(JSContext *cx, JSObject *obj, JSType type, jsval *vp)
{
    if (its_noisy)
        fprintf(gOutFile, "converting it to %s type\n", JS_GetTypeName(cx, type));
    return JS_ConvertStub(cx, obj, type, vp);
}

static void
its_finalize(JSFreeOp *fop, JSObject *obj)
{
    jsval *rootedVal;
    if (its_noisy)
        fprintf(gOutFile, "finalizing it\n");
    rootedVal = (jsval *) JS_GetPrivate(obj);
    if (rootedVal) {
        JS_RemoveValueRootRT(fop->runtime(), rootedVal);
        JS_SetPrivate(obj, NULL);
        delete rootedVal;
    }
}

static JSClass its_class = {
    "It", JSCLASS_NEW_RESOLVE | JSCLASS_NEW_ENUMERATE | JSCLASS_HAS_PRIVATE,
    its_addProperty,  its_delProperty,  its_getProperty,  its_setProperty,
    (JSEnumerateOp)its_enumerate, (JSResolveOp)its_resolve,
    its_convert,      its_finalize
};

static JSBool
its_getter(JSContext *cx, JSObject *obj, jsid id, jsval *vp)
{
    if (JS_GetClass(obj) == &its_class) {
        jsval *val = (jsval *) JS_GetPrivate(obj);
        *vp = val ? *val : JSVAL_VOID;
    } else {
        *vp = JSVAL_VOID;
    }

    return JS_TRUE;
}

static JSBool
its_setter(JSContext *cx, JSObject *obj, jsid id, JSBool strict, jsval *vp)
{
    if (JS_GetClass(obj) != &its_class)
        return JS_TRUE;

    jsval *val = (jsval *) JS_GetPrivate(obj);
    if (val) {
        *val = *vp;
        return JS_TRUE;
    }

    val = new jsval;
    if (!val) {
        JS_ReportOutOfMemory(cx);
        return JS_FALSE;
    }

    if (!JS_AddValueRoot(cx, val)) {
        delete val;
        return JS_FALSE;
    }

    JS_SetPrivate(obj, (void*)val);

    *val = *vp;
    return JS_TRUE;
}

JSErrorFormatString jsShell_ErrorFormatString[JSShellErr_Limit] = {
#define MSG_DEF(name, number, count, exception, format) \
    { format, count, JSEXN_ERR } ,
#include "jsshell.msg"
#undef MSG_DEF
};

static const JSErrorFormatString *
my_GetErrorMessage(void *userRef, const char *locale, const unsigned errorNumber)
{
    if (errorNumber == 0 || errorNumber >= JSShellErr_Limit)
        return NULL;

    return &jsShell_ErrorFormatString[errorNumber];
}

static void
my_ErrorReporter(JSContext *cx, const char *message, JSErrorReport *report)
{
    int i, j, k, n;
    char *prefix, *tmp;
    const char *ctmp;

    if (!report) {
        fprintf(gErrFile, "%s\n", message);
        fflush(gErrFile);
        return;
    }

    /* Conditionally ignore reported warnings. */
    if (JSREPORT_IS_WARNING(report->flags) && !reportWarnings)
        return;

    prefix = NULL;
    if (report->filename)
        prefix = JS_smprintf("%s:", report->filename);
    if (report->lineno) {
        tmp = prefix;
        prefix = JS_smprintf("%s%u: ", tmp ? tmp : "", report->lineno);
        JS_free(cx, tmp);
    }
    if (JSREPORT_IS_WARNING(report->flags)) {
        tmp = prefix;
        prefix = JS_smprintf("%s%swarning: ",
                             tmp ? tmp : "",
                             JSREPORT_IS_STRICT(report->flags) ? "strict " : "");
        JS_free(cx, tmp);
    }

    /* embedded newlines -- argh! */
    while ((ctmp = strchr(message, '\n')) != 0) {
        ctmp++;
        if (prefix)
            fputs(prefix, gErrFile);
        fwrite(message, 1, ctmp - message, gErrFile);
        message = ctmp;
    }

    /* If there were no filename or lineno, the prefix might be empty */
    if (prefix)
        fputs(prefix, gErrFile);
    fputs(message, gErrFile);

    if (!report->linebuf) {
        fputc('\n', gErrFile);
        goto out;
    }

    /* report->linebuf usually ends with a newline. */
    n = strlen(report->linebuf);
    fprintf(gErrFile, ":\n%s%s%s%s",
            prefix,
            report->linebuf,
            (n > 0 && report->linebuf[n-1] == '\n') ? "" : "\n",
            prefix);
    n = report->tokenptr - report->linebuf;
    for (i = j = 0; i < n; i++) {
        if (report->linebuf[i] == '\t') {
            for (k = (j + 8) & ~7; j < k; j++) {
                fputc('.', gErrFile);
            }
            continue;
        }
        fputc('.', gErrFile);
        j++;
    }
    fputs("^\n", gErrFile);
 out:
    fflush(gErrFile);
    if (!JSREPORT_IS_WARNING(report->flags)) {
        if (report->errorNumber == JSMSG_OUT_OF_MEMORY) {
            gExitCode = EXITCODE_OUT_OF_MEMORY;
        } else {
            gExitCode = EXITCODE_RUNTIME_ERROR;
        }
    }
    JS_free(cx, prefix);
}

#if defined(SHELL_HACK) && defined(DEBUG) && defined(XP_UNIX)
static JSBool
Exec(JSContext *cx, unsigned argc, jsval *vp)
{
    JSFunction *fun;
    const char *name, **nargv;
    unsigned i, nargc;
    JSString *str;
    bool ok;
    pid_t pid;
    int status;

    JS_SET_RVAL(cx, vp, JSVAL_VOID);

    fun = JS_ValueToFunction(cx, vp[0]);
    if (!fun)
        return JS_FALSE;
    if (!fun->atom)
        return JS_TRUE;

    nargc = 1 + argc;

    /* nargc + 1 accounts for the terminating NULL. */
    nargv = new (char *)[nargc + 1];
    if (!nargv)
        return JS_FALSE;
    memset(nargv, 0, sizeof(nargv[0]) * (nargc + 1));
    nargv[0] = name;
    jsval *argv = JS_ARGV(cx, vp);
    for (i = 0; i < nargc; i++) {
        str = (i == 0) ? fun->atom : JS_ValueToString(cx, argv[i-1]);
        if (!str) {
            ok = false;
            goto done;
        }
        nargv[i] = JS_EncodeString(cx, str);
        if (!nargv[i]) {
            ok = false;
            goto done;
        }
    }
    pid = fork();
    switch (pid) {
      case -1:
        perror("js");
        break;
      case 0:
        (void) execvp(name, (char **)nargv);
        perror("js");
        exit(127);
      default:
        while (waitpid(pid, &status, 0) < 0 && errno == EINTR)
            continue;
        break;
    }
    ok = true;

  done:
    for (i = 0; i < nargc; i++)
        JS_free(cx, nargv[i]);
    delete[] nargv;
    return ok;
}
#endif

static JSBool
global_enumerate(JSContext *cx, JSObject *obj)
{
#ifdef LAZY_STANDARD_CLASSES
    return JS_EnumerateStandardClasses(cx, obj);
#else
    return JS_TRUE;
#endif
}

static JSBool
global_resolve(JSContext *cx, JSObject *obj_, jsid id, unsigned flags,
               JSObject **objp)
{
    RootedVarObject obj(cx, obj_);

#ifdef LAZY_STANDARD_CLASSES
    JSBool resolved;

    if (!JS_ResolveStandardClass(cx, obj, id, &resolved))
        return JS_FALSE;
    if (resolved) {
        *objp = obj;
        return JS_TRUE;
    }
#endif

#if defined(SHELL_HACK) && defined(DEBUG) && defined(XP_UNIX)
    if (!(flags & JSRESOLVE_QUALIFIED)) {
        /*
         * Do this expensive hack only for unoptimized Unix builds, which are
         * not used for benchmarking.
         */
        char *path, *comp, *full;
        const char *name;
        JSBool ok, found;
        JSFunction *fun;

        if (!JSVAL_IS_STRING(id))
            return JS_TRUE;
        path = getenv("PATH");
        if (!path)
            return JS_TRUE;
        path = JS_strdup(cx, path);
        if (!path)
            return JS_FALSE;
        JSAutoByteString name(cx, JSVAL_TO_STRING(id));
        if (!name)
            return JS_FALSE;
        ok = JS_TRUE;
        for (comp = strtok(path, ":"); comp; comp = strtok(NULL, ":")) {
            if (*comp != '\0') {
                full = JS_smprintf("%s/%s", comp, name.ptr());
                if (!full) {
                    JS_ReportOutOfMemory(cx);
                    ok = JS_FALSE;
                    break;
                }
            } else {
                full = (char *)name;
            }
            found = (access(full, X_OK) == 0);
            if (*comp != '\0')
                free(full);
            if (found) {
                fun = JS_DefineFunction(cx, obj, name, Exec, 0,
                                        JSPROP_ENUMERATE);
                ok = (fun != NULL);
                if (ok)
                    *objp = obj;
                break;
            }
        }
        JS_free(cx, path);
        return ok;
    }
#else
    return JS_TRUE;
#endif
}

JSClass global_class = {
    "global", JSCLASS_NEW_RESOLVE | JSCLASS_GLOBAL_FLAGS | JSCLASS_HAS_PRIVATE,
    JS_PropertyStub,  JS_PropertyStub,
    JS_PropertyStub,  JS_StrictPropertyStub,
    global_enumerate, (JSResolveOp) global_resolve,
    JS_ConvertStub,   its_finalize
};

static JSBool
env_setProperty(JSContext *cx, JSObject *obj, jsid id, JSBool strict, jsval *vp)
{
/* XXX porting may be easy, but these don't seem to supply setenv by default */
#if !defined XP_OS2 && !defined SOLARIS
    int rv;

    IdStringifier idstr(cx, id, JS_TRUE);
    if (idstr.threw())
        return JS_FALSE;
    ToStringHelper valstr(cx, *vp, JS_TRUE);
    if (valstr.threw())
        return JS_FALSE;
#if defined XP_WIN || defined HPUX || defined OSF1
    {
        char *waste = JS_smprintf("%s=%s", idstr.getBytes(), valstr.getBytes());
        if (!waste) {
            JS_ReportOutOfMemory(cx);
            return JS_FALSE;
        }
        rv = putenv(waste);
#ifdef XP_WIN
        /*
         * HPUX9 at least still has the bad old non-copying putenv.
         *
         * Per mail from <s.shanmuganathan@digital.com>, OSF1 also has a putenv
         * that will crash if you pass it an auto char array (so it must place
         * its argument directly in the char *environ[] array).
         */
        JS_smprintf_free(waste);
#endif
    }
#else
    rv = setenv(idstr.getBytes(), valstr.getBytes(), 1);
#endif
    if (rv < 0) {
        JS_ReportError(cx, "can't set env variable %s to %s", idstr.getBytes(), valstr.getBytes());
        return JS_FALSE;
    }
    *vp = valstr.getJSVal();
#endif /* !defined XP_OS2 && !defined SOLARIS */
    return JS_TRUE;
}

static JSBool
env_enumerate(JSContext *cx, JSObject *obj)
{
    static JSBool reflected;
    char **evp, *name, *value;
    JSString *valstr;
    JSBool ok;

    if (reflected)
        return JS_TRUE;

    for (evp = (char **)JS_GetPrivate(obj); (name = *evp) != NULL; evp++) {
        value = strchr(name, '=');
        if (!value)
            continue;
        *value++ = '\0';
        valstr = JS_NewStringCopyZ(cx, value);
        if (!valstr) {
            ok = JS_FALSE;
        } else {
            ok = JS_DefineProperty(cx, obj, name, STRING_TO_JSVAL(valstr),
                                   NULL, NULL, JSPROP_ENUMERATE);
        }
        value[-1] = '=';
        if (!ok)
            return JS_FALSE;
    }

    reflected = JS_TRUE;
    return JS_TRUE;
}

static JSBool
env_resolve(JSContext *cx, JSObject *obj, jsid id, unsigned flags,
            JSObject **objp)
{
    JSString *valstr;
    const char *name, *value;

    if (flags & JSRESOLVE_ASSIGNING)
        return JS_TRUE;

    IdStringifier idstr(cx, id, JS_TRUE);
    if (idstr.threw())
        return JS_FALSE;

    name = idstr.getBytes();
    value = getenv(name);
    if (value) {
        valstr = JS_NewStringCopyZ(cx, value);
        if (!valstr)
            return JS_FALSE;
        if (!JS_DefineProperty(cx, obj, name, STRING_TO_JSVAL(valstr),
                               NULL, NULL, JSPROP_ENUMERATE)) {
            return JS_FALSE;
        }
        *objp = obj;
    }
    return JS_TRUE;
}

static JSClass env_class = {
    "environment", JSCLASS_HAS_PRIVATE | JSCLASS_NEW_RESOLVE,
    JS_PropertyStub,  JS_PropertyStub,
    JS_PropertyStub,  env_setProperty,
    env_enumerate, (JSResolveOp) env_resolve,
    JS_ConvertStub
};

/*
 * Avoid a reentrancy hazard.
 *
 * The non-JS_THREADSAFE shell uses a signal handler to implement timeout().
 * The JS engine is not really reentrant, but JS_TriggerAllOperationCallbacks
 * is mostly safe--the only danger is that we might interrupt JS_NewContext or
 * JS_DestroyContext while the context list is being modified. Therefore we
 * disable the signal handler around calls to those functions.
 */
#ifdef JS_THREADSAFE
# define WITH_SIGNALS_DISABLED(x)  x
#else
# define WITH_SIGNALS_DISABLED(x)                                               \
    JS_BEGIN_MACRO                                                              \
        ScheduleWatchdog(gRuntime, -1);                                         \
        x;                                                                      \
        ScheduleWatchdog(gRuntime, gTimeoutInterval);                           \
    JS_END_MACRO
#endif

static JSContext *
NewContext(JSRuntime *rt)
{
    JSContext *cx;
    WITH_SIGNALS_DISABLED(cx = JS_NewContext(rt, gStackChunkSize));
    if (!cx)
        return NULL;

    JSShellContextData *data = NewContextData();
    if (!data) {
        DestroyContext(cx, false);
        return NULL;
    }

    JS_SetContextPrivate(cx, data);
    JS_SetErrorReporter(cx, my_ErrorReporter);
    JS_SetVersion(cx, JSVERSION_LATEST);
    SetContextOptions(cx);
    if (enableMethodJit)
        JS_ToggleOptions(cx, JSOPTION_METHODJIT);
    if (enableTypeInference)
        JS_ToggleOptions(cx, JSOPTION_TYPE_INFERENCE);
    return cx;
}

static void
DestroyContext(JSContext *cx, bool withGC)
{
    JSShellContextData *data = GetContextData(cx);
    JS_SetContextPrivate(cx, NULL);
    free(data);
    WITH_SIGNALS_DISABLED(withGC ? JS_DestroyContext(cx) : JS_DestroyContextNoGC(cx));
}

static JSObject *
NewGlobalObject(JSContext *cx, CompartmentKind compartment)
{
    RootedVarObject glob(cx);

    glob = (compartment == NEW_COMPARTMENT)
           ? JS_NewCompartmentAndGlobalObject(cx, &global_class, NULL)
           : JS_NewGlobalObject(cx, &global_class);
    if (!glob)
        return NULL;

    {
        JSAutoEnterCompartment ac;
        if (!ac.enter(cx, glob))
            return NULL;

#ifndef LAZY_STANDARD_CLASSES
        if (!JS_InitStandardClasses(cx, glob))
            return NULL;
#endif

#ifdef JS_HAS_CTYPES
        if (!JS_InitCTypesClass(cx, glob))
            return NULL;
#endif
        if (!JS_InitReflect(cx, glob))
            return NULL;
        if (!JS_DefineDebuggerObject(cx, glob))
            return NULL;
        if (!JS::RegisterPerfMeasurement(cx, glob))
            return NULL;
        if (!JS_DefineFunctionsWithHelp(cx, glob, shell_functions) ||
            !JS_DefineProfilingFunctions(cx, glob)) {
            return NULL;
        }
        if (!js::DefineTestingFunctions(cx, glob))
            return NULL;

        JSObject *it = JS_DefineObject(cx, glob, "it", &its_class, NULL, 0);
        if (!it)
            return NULL;
        if (!JS_DefineProperties(cx, it, its_props))
            return NULL;

        if (!JS_DefineProperty(cx, glob, "custom", JSVAL_VOID, its_getter,
                               its_setter, 0))
            return NULL;
        if (!JS_DefineProperty(cx, glob, "customRdOnly", JSVAL_VOID, its_getter,
                               its_setter, JSPROP_READONLY))
            return NULL;
    }

    if (compartment == NEW_COMPARTMENT && !JS_WrapObject(cx, glob.address()))
        return NULL;

    return glob;
}

static bool
BindScriptArgs(JSContext *cx, JSObject *obj, OptionParser *op)
{
    RootObject root(cx, &obj);

    MultiStringRange msr = op->getMultiStringArg("scriptArgs");
    RootedVarObject scriptArgs(cx);
    scriptArgs = JS_NewArrayObject(cx, 0, NULL);
    if (!scriptArgs)
        return false;

    /*
     * Script arguments are bound as a normal |arguments| property on the
     * global object. It has no special significance, like |arguments| in
     * function scope does -- this identifier is used de-facto across shell
     * implementations, see bug 675269.
     */
    if (!JS_DefineProperty(cx, obj, "arguments", OBJECT_TO_JSVAL(scriptArgs), NULL, NULL, 0))
        return false;

    for (size_t i = 0; !msr.empty(); msr.popFront(), ++i) {
        const char *scriptArg = msr.front();
        JSString *str = JS_NewStringCopyZ(cx, scriptArg);
        if (!str ||
            !JS_DefineElement(cx, scriptArgs, i, STRING_TO_JSVAL(str), NULL, NULL,
                              JSPROP_ENUMERATE)) {
            return false;
        }
    }

    return true;
}

static int
OptionFailure(const char *option, const char *str)
{
    fprintf(stderr, "Unrecognized option for %s: %s\n", option, str);
    return EXIT_FAILURE;
}

static int
ProcessArgs(JSContext *cx, JSObject *obj, OptionParser *op)
{
    RootObject root(cx, &obj);

    if (op->getBoolOption('a'))
        JS_ToggleOptions(cx, JSOPTION_METHODJIT_ALWAYS);

    if (op->getBoolOption('c'))
        compileOnly = true;

    if (op->getBoolOption('m')) {
        enableMethodJit = true;
        JS_ToggleOptions(cx, JSOPTION_METHODJIT);
    }

    if (op->getBoolOption('d')) {
        JS_SetRuntimeDebugMode(JS_GetRuntime(cx), true);
        JS_SetDebugMode(cx, true);
    }

    if (op->getBoolOption('b'))
        printTiming = true;

    if (op->getBoolOption('D'))
        enableDisassemblyDumps = true;

#if defined(JS_ION)
    if (op->getBoolOption("ion"))
        ion::js_IonOptions.enabled = true;

    if (const char *str = op->getStringOption("ion-gvn")) {
        if (strcmp(str, "off") == 0)
            ion::js_IonOptions.gvn = false;
        else if (strcmp(str, "pessimistic") == 0)
            ion::js_IonOptions.gvnIsOptimistic = false;
        else if (strcmp(str, "optimistic") == 0)
            ion::js_IonOptions.gvnIsOptimistic = true;
        else
            return OptionFailure("ion-gvn", str);
    }

    if (const char *str = op->getStringOption("ion-licm")) {
        if (strcmp(str, "on") == 0)
            ion::js_IonOptions.licm = true;
        else if (strcmp(str, "off") == 0)
            ion::js_IonOptions.licm = false;
        else
            return OptionFailure("ion-licm", str);
    }

    if (const char *str = op->getStringOption("ion-range-analysis")) {
        if (strcmp(str, "on") == 0)
            ion::js_IonOptions.rangeAnalysis = true;
        else if (strcmp(str, "off") == 0)
            ion::js_IonOptions.rangeAnalysis = false;
        else
            return OptionFailure("ion-range-analysis", str);
    }

    if (const char *str = op->getStringOption("ion-inlining")) {
        if (strcmp(str, "on") == 0)
            ion::js_IonOptions.inlining = true;
        else if (strcmp(str, "off") == 0)
            ion::js_IonOptions.inlining = false;
        else
            return OptionFailure("ion-inlining", str);
    }

    if (const char *str = op->getStringOption("ion-osr")) {
        if (strcmp(str, "on") == 0)
            ion::js_IonOptions.osr = true;
        else if (strcmp(str, "off") == 0)
            ion::js_IonOptions.osr = false;
        else
            return OptionFailure("ion-osr", str);
    }

    if (const char *str = op->getStringOption("ion-regalloc")) {
        if (strcmp(str, "lsra") == 0)
            ion::js_IonOptions.lsra = true;
        else if (strcmp(str, "greedy") == 0)
            ion::js_IonOptions.lsra = false;
        else
            return OptionFailure("ion-regalloc", str);
    }

    if (op->getBoolOption("ion-eager")) {
        ion::js_IonOptions.enabled = true;
        ion::js_IonOptions.setEagerCompilation();
    }
#endif

    /* |scriptArgs| gets bound on the global before any code is run. */
    if (!BindScriptArgs(cx, obj, op))
        return EXIT_FAILURE;

    MultiStringRange filePaths = op->getMultiStringOption('f');
    MultiStringRange codeChunks = op->getMultiStringOption('e');

    if (filePaths.empty() && codeChunks.empty() && !op->getStringArg("script")) {
        Process(cx, obj, NULL, true); /* Interactive. */
        return gExitCode;
    }

    while (!filePaths.empty() || !codeChunks.empty()) {
        size_t fpArgno = filePaths.empty() ? -1 : filePaths.argno();
        size_t ccArgno = codeChunks.empty() ? -1 : codeChunks.argno();
        if (fpArgno < ccArgno) {
            char *path = filePaths.front();
            Process(cx, obj, path, false);
            if (gExitCode)
                return gExitCode;
            filePaths.popFront();
        } else {
            const char *code = codeChunks.front();
            jsval rval;
            if (!JS_EvaluateScript(cx, obj, code, strlen(code), "-e", 1, &rval))
                return EXIT_FAILURE;
            codeChunks.popFront();
        }
    }

    /* The |script| argument is processed after all options. */
    if (const char *path = op->getStringArg("script")) {
        Process(cx, obj, path, false);
        if (gExitCode)
            return gExitCode;
    }

    if (op->getBoolOption('i'))
        Process(cx, obj, NULL, true);

    return gExitCode ? gExitCode : EXIT_SUCCESS;
}

int
Shell(JSContext *cx, OptionParser *op, char **envp)
{
    JSAutoRequest ar(cx);

    /*
     * First check to see if type inference is enabled. This flag must be set
     * on the compartment when it is constructed.
     */
    if (op->getBoolOption('n')) {
        enableTypeInference = !enableTypeInference;
        JS_ToggleOptions(cx, JSOPTION_TYPE_INFERENCE);
    }

    RootedVarObject glob(cx);
    glob = NewGlobalObject(cx, NEW_COMPARTMENT);
    if (!glob)
        return 1;

    JSAutoEnterCompartment ac;
    if (!ac.enter(cx, glob))
        return 1;

    JS_SetGlobalObject(cx, glob);

    JSObject *envobj = JS_DefineObject(cx, glob, "environment", &env_class, NULL, 0);
    if (!envobj)
        return 1;
    JS_SetPrivate(envobj, envp);

#ifdef JSDEBUGGER
    /*
    * XXX A command line option to enable debugging (or not) would be good
    */
    jsdc = JSD_DebuggerOnForUser(rt, NULL, NULL);
    if (!jsdc)
        return 1;
    JSD_JSContextInUse(jsdc, cx);
#ifdef JSD_LOWLEVEL_SOURCE
    JS_SetSourceHandler(rt, SendSourceToJSDebugger, jsdc);
#endif /* JSD_LOWLEVEL_SOURCE */
#ifdef JSDEBUGGER_JAVA_UI
    jsdjc = JSDJ_CreateContext();
    if (! jsdjc)
        return 1;
    JSDJ_SetJSDContext(jsdjc, jsdc);
    java_env = JSDJ_CreateJavaVMAndStartDebugger(jsdjc);
    /*
    * XXX This would be the place to wait for the debugger to start.
    * Waiting would be nice in general, but especially when a js file
    * is passed on the cmd line.
    */
#endif /* JSDEBUGGER_JAVA_UI */
#ifdef JSDEBUGGER_C_UI
    jsdbc = JSDB_InitDebugger(rt, jsdc, 0);
#endif /* JSDEBUGGER_C_UI */
#endif /* JSDEBUGGER */

#ifdef JS_THREADSAFE
    class ShellWorkerHooks : public js::workers::WorkerHooks {
    public:
        JSObject *newGlobalObject(JSContext *cx) {
            return NewGlobalObject(cx, NEW_COMPARTMENT);
        }
    };
    ShellWorkerHooks hooks;
    if (!JS_AddNamedObjectRoot(cx, &gWorkers, "Workers") ||
        (gWorkerThreadPool = js::workers::init(cx, &hooks, glob, &gWorkers)) == NULL) {
        return 1;
    }
#endif

    int result = ProcessArgs(cx, glob, op);

#ifdef JS_THREADSAFE
    js::workers::finish(cx, gWorkerThreadPool);
    JS_RemoveObjectRoot(cx, &gWorkers);
    if (result == 0)
        result = gExitCode;
#endif

#ifdef JSDEBUGGER
    if (jsdc) {
#ifdef JSDEBUGGER_C_UI
        if (jsdbc)
            JSDB_TermDebugger(jsdc);
#endif /* JSDEBUGGER_C_UI */
        JSD_DebuggerOff(jsdc);
    }
#endif  /* JSDEBUGGER */

    if (enableDisassemblyDumps)
        JS_DumpCompartmentPCCounts(cx);

    return result;
}

static void
MaybeOverrideOutFileFromEnv(const char* const envVar,
                            FILE* defaultOut,
                            FILE** outFile)
{
    const char* outPath = getenv(envVar);
    if (!outPath || !*outPath || !(*outFile = fopen(outPath, "w"))) {
        *outFile = defaultOut;
    }
}

/* Set the initial counter to 1 so the principal will never be destroyed. */
JSPrincipals shellTrustedPrincipals = { 1 };

JSBool
CheckObjectAccess(JSContext *cx, JSObject *obj, jsid id, JSAccessMode mode, jsval *vp)
{
    return true;
}

JSSecurityCallbacks securityCallbacks = {
    CheckObjectAccess,
    NULL,
    NULL,
    NULL
};

int
main(int argc, char **argv, char **envp)
{
    int stackDummy;
    JSRuntime *rt;
    JSContext *cx;
    int result;
#ifdef JSDEBUGGER
    JSDContext *jsdc;
#ifdef JSDEBUGGER_JAVA_UI
    JNIEnv *java_env;
    JSDJContext *jsdjc;
#endif
#ifdef JSDEBUGGER_C_UI
    JSBool jsdbc;
#endif /* JSDEBUGGER_C_UI */
#endif /* JSDEBUGGER */
#ifdef XP_WIN
    {
        const char *crash_option = getenv("XRE_NO_WINDOWS_CRASH_DIALOG");
        if (crash_option && strncmp(crash_option, "1", 1)) {
            DWORD oldmode = SetErrorMode(SEM_NOGPFAULTERRORBOX);
            SetErrorMode(oldmode | SEM_NOGPFAULTERRORBOX);
        }
    }
#endif

#ifdef HAVE_SETLOCALE
    setlocale(LC_ALL, "");
#endif

#ifdef JS_THREADSAFE
    if (PR_FAILURE == PR_NewThreadPrivateIndex(&gStackBaseThreadIndex, NULL) ||
        PR_FAILURE == PR_SetThreadPrivate(gStackBaseThreadIndex, &stackDummy)) {
        return 1;
    }
#else
    gStackBase = (uintptr_t) &stackDummy;
#endif

#ifdef XP_OS2
   /* these streams are normally line buffered on OS/2 and need a \n, *
    * so we need to unbuffer then to get a reasonable prompt          */
    setbuf(stdout,0);
    setbuf(stderr,0);
#endif

    MaybeOverrideOutFileFromEnv("JS_STDERR", stderr, &gErrFile);
    MaybeOverrideOutFileFromEnv("JS_STDOUT", stdout, &gOutFile);

    OptionParser op("Usage: {progname} [options] [[script] scriptArgs*]");

    op.setDescription("The SpiderMonkey shell provides a command line interface to the "
        "JavaScript engine. Code and file options provided via the command line are "
        "run left to right. If provided, the optional script argument is run after "
        "all options have been processed. Just-In-Time compilation modes may be enabled via "
        "command line options.");
    op.setDescriptionWidth(72);
    op.setHelpWidth(80);
    op.setVersion(JS_GetImplementationVersion());

    if (!op.addMultiStringOption('f', "file", "PATH", "File path to run")
        || !op.addMultiStringOption('e', "execute", "CODE", "Inline code to run")
        || !op.addBoolOption('i', "shell", "Enter prompt after running code")
        || !op.addBoolOption('m', "methodjit", "Enable the JaegerMonkey method JIT")
        || !op.addBoolOption('n', "typeinfer", "Enable type inference")
        || !op.addBoolOption('c', "compileonly", "Only compile, don't run (syntax checking mode)")
        || !op.addBoolOption('d', "debugjit", "Enable runtime debug mode for method JIT code")
        || !op.addBoolOption('a', "always-mjit",
                             "Do not try to run in the interpreter before method jitting.")
        || !op.addBoolOption('D', "dump-bytecode", "Dump bytecode with exec count for all scripts")
        || !op.addBoolOption('b', "print-timing", "Print sub-ms runtime for each file that's run")
#ifdef DEBUG
        || !op.addIntOption('A', "oom-after", "COUNT", "Trigger OOM after COUNT allocations", -1)
        || !op.addBoolOption('O', "print-alloc", "Print the number of allocations at exit")
#endif
        || !op.addBoolOption('U', "utf8", "C strings passed to the JSAPI are UTF-8 encoded")
#ifdef JS_GC_ZEAL
        || !op.addStringOption('Z', "gc-zeal", "N[,F[,C]]",
                               "N indicates \"zealousness\":\n"
                               "  0: no additional GCs\n"
                               "  1: additional GCs at common danger points\n"
                               "  2: GC every F allocations (default: 100)\n"
                               "If C is 1, compartmental GCs are performed; otherwise, full")
#endif
        || !op.addOptionalStringArg("script", "A script to execute (after all options)")
        || !op.addOptionalMultiStringArg("scriptArgs",
                                         "String arguments to bind as |arguments| in the "
                                         "shell's global")
        || !op.addBoolOption('\0', "ion", "Enable IonMonkey")
        || !op.addStringOption('\0', "ion-gvn", "[mode]",
                               "Specify Ion global value numbering:\n"
                               "  off: disable GVN\n"
                               "  pessimistic: (default) use pessimistic GVN\n"
                               "  optimistic: use optimistic GVN")
        || !op.addStringOption('\0', "ion-licm", "on/off",
                               "Loop invariant code motion (default: on, off to disable)")
        || !op.addStringOption('\0', "ion-range-analysis", "on/off",
                               "Range Analysis (default: on, off to disable)")
        || !op.addStringOption('\0', "ion-inlining", "on/off",
                               "Inline methods where possible (default: on, off to disable)")
        || !op.addStringOption('\0', "ion-osr", "on/off",
                               "On-Stack Replacement (default: on, off to disable)")
        || !op.addStringOption('\0', "ion-regalloc", "[mode]",
                               "Specify Ion register allocation:\n"
                               "  greedy: Greedy register allocation\n"
                               "  lsra: Linear Scan register allocation (default)")
        || !op.addBoolOption('\0', "ion-eager", "Always compile methods")
    )
    {
        return EXIT_FAILURE;
    }

    op.setArgTerminatesOptions("script", true);

    switch (op.parseArgs(argc, argv)) {
      case OptionParser::ParseHelp:
        return EXIT_SUCCESS;
      case OptionParser::ParseError:
        op.printHelp(argv[0]);
        return EXIT_FAILURE;
      case OptionParser::Fail:
        return EXIT_FAILURE;
      case OptionParser::Okay:
        break;
    }

    if (op.getHelpOption())
        return EXIT_SUCCESS;

#ifdef DEBUG
    /*
     * Process OOM options as early as possible so that we can observe as many
     * allocations as possible.
     */
    if (op.getIntOption('A') >= 0)
        OOM_maxAllocations = op.getIntOption('A');
    if (op.getBoolOption('O'))
        OOM_printAllocationCount = true;
#endif

    /* Must be done before we create the JSRuntime. */
    if (op.getBoolOption('U'))
        JS_SetCStringsAreUTF8();

#ifdef XP_WIN
    // Set the timer calibration delay count to 0 so we get high
    // resolution right away, which we need for precise benchmarking.
    extern int CALIBRATION_DELAY_COUNT;
    CALIBRATION_DELAY_COUNT = 0;
#endif

    /* Use the same parameters as the browser in xpcjsruntime.cpp. */
    rt = JS_NewRuntime(32L * 1024L * 1024L);
    if (!rt)
        return 1;

    JS_SetGCParameter(rt, JSGC_MAX_BYTES, 0xffffffff);

    JS_SetTrustedPrincipals(rt, &shellTrustedPrincipals);
    JS_SetSecurityCallbacks(rt, &securityCallbacks);

    JS_SetNativeStackQuota(rt, gMaxStackSize);

    if (!InitWatchdog(rt))
        return 1;

    cx = NewContext(rt);
    if (!cx)
        return 1;

    JS_SetGCParameter(rt, JSGC_MODE, JSGC_MODE_INCREMENTAL);
    JS_SetGCParameterForThread(cx, JSGC_MAX_CODE_CACHE_BYTES, 16 * 1024 * 1024);

    /* Must be done before creating the global object */
    if (op.getBoolOption('D'))
        JS_ToggleOptions(cx, JSOPTION_PCCOUNT);

    result = Shell(cx, &op, envp);

#ifdef DEBUG
    if (OOM_printAllocationCount)
        printf("OOM max count: %u\n", OOM_counter);
#endif

    DestroyContext(cx, true);

    KillWatchdog();

    JS_DestroyRuntime(rt);
    JS_ShutDown();
    return result;
}<|MERGE_RESOLUTION|>--- conflicted
+++ resolved
@@ -2140,31 +2140,22 @@
         return false;
 
     StackIter iter(cx);
-<<<<<<< HEAD
-    JS_ASSERT((iter.isScripted() && !iter.isScript()) ||
-              iter.nativeArgs().callee().toFunction()->native() == DumpStack);
-=======
+
+    // This assert does not yet work with IonMonkey.
     JS_ASSERT(iter.isNativeCall() && iter.callee().toFunction()->native() == DumpStack);
->>>>>>> c0abbc39
+
     ++iter;
 
     uint32_t index = 0;
     for (; !iter.done(); ++index, ++iter) {
         Value v;
-<<<<<<< HEAD
-        if (iter.isNonEvalFunctionFrame()) {
-            v = ObjectValue(iter.callee());
-=======
         if (iter.isNonEvalFunctionFrame() || iter.isNativeCall()) {
             v = iter.calleev();
->>>>>>> c0abbc39
         } else if (iter.isEvalFrame()) {
             v = StringValue(evalStr);
         } else {
             v = StringValue(globalStr);
         }
-        if (v.isNull())
-            return false;
         if (!JS_SetElement(cx, arr, index, &v))
             return false;
     }
