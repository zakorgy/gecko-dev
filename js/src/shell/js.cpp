--- conflicted
+++ resolved
@@ -4816,12 +4816,8 @@
     JS_FN_TYPE("serialize",      Serialize,      1,0, JS_TypeHandlerDynamic),
     JS_FN_TYPE("deserialize",    Deserialize,    1,0, JS_TypeHandlerDynamic),
 #ifdef JS_METHODJIT
-<<<<<<< HEAD
-    JS_FN_TYPE("mjitstats",      MJitStats,      0,0, JS_TypeHandlerDynamic),
-=======
-    JS_FN("mjitcodestats",  MJitCodeStats,  0,0),
-    JS_FN("mjitdatastats",  MJitDataStats,  0,0),
->>>>>>> 45ec0606
+    JS_FN_TYPE("mjitcodestats",  MJitCodeStats,  0,0, JS_TypeHandlerDynamic),
+    JS_FN_TYPE("mjitdatastats",  MJitDataStats,  0,0, JS_TypeHandlerDynamic),
 #endif
     JS_FN_TYPE("stringstats",    StringStats,    0,0, JS_TypeHandlerDynamic),
     JS_FN_TYPE("newGlobal",      NewGlobal,      1,0, JS_TypeHandlerDynamic),
