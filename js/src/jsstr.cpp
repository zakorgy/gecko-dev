/* -*- Mode: C++; tab-width: 8; indent-tabs-mode: nil; c-basic-offset: 4 -*-
 * vim: set ts=8 sw=4 et tw=99:
 *
 * ***** BEGIN LICENSE BLOCK *****
 * Version: MPL 1.1/GPL 2.0/LGPL 2.1
 *
 * The contents of this file are subject to the Mozilla Public License Version
 * 1.1 (the "License"); you may not use this file except in compliance with
 * the License. You may obtain a copy of the License at
 * http://www.mozilla.org/MPL/
 *
 * Software distributed under the License is distributed on an "AS IS" basis,
 * WITHOUT WARRANTY OF ANY KIND, either express or implied. See the License
 * for the specific language governing rights and limitations under the
 * License.
 *
 * The Original Code is Mozilla Communicator client code, released
 * March 31, 1998.
 *
 * The Initial Developer of the Original Code is
 * Netscape Communications Corporation.
 * Portions created by the Initial Developer are Copyright (C) 1998
 * the Initial Developer. All Rights Reserved.
 *
 * Contributor(s):
 *
 * Alternatively, the contents of this file may be used under the terms of
 * either of the GNU General Public License Version 2 or later (the "GPL"),
 * or the GNU Lesser General Public License Version 2.1 or later (the "LGPL"),
 * in which case the provisions of the GPL or the LGPL are applicable instead
 * of those above. If you wish to allow use of your version of this file only
 * under the terms of either the GPL or the LGPL, and not to allow others to
 * use your version of this file under the terms of the MPL, indicate your
 * decision by deleting the provisions above and replace them with the notice
 * and other provisions required by the GPL or the LGPL. If you do not delete
 * the provisions above, a recipient may use your version of this file under
 * the terms of any one of the MPL, the GPL or the LGPL.
 *
 * ***** END LICENSE BLOCK ***** */

/*
 * JS string type implementation.
 *
 * In order to avoid unnecessary js_LockGCThing/js_UnlockGCThing calls, these
 * native methods store strings (possibly newborn) converted from their 'this'
 * parameter and arguments on the stack: 'this' conversions at argv[-1], arg
 * conversions at their index (argv[0], argv[1]).  This is a legitimate method
 * of rooting things that might lose their newborn root due to subsequent GC
 * allocations in the same native method.
 */
#include <stdlib.h>
#include <string.h>
#include "jstypes.h"
#include "jsstdint.h"
#include "jsutil.h"
#include "jshash.h"
#include "jsprf.h"
#include "jsapi.h"
#include "jsarray.h"
#include "jsatom.h"
#include "jsbool.h"
#include "jsbuiltins.h"
#include "jscntxt.h"
#include "jsfun.h"      /* for JS_ARGS_LENGTH_MAX */
#include "jsgc.h"
#include "jsinterp.h"
#include "jslock.h"
#include "jsnum.h"
#include "jsobj.h"
#include "jsopcode.h"
#include "jsregexp.h"
#include "jsscope.h"
#include "jsstaticcheck.h"
#include "jsstr.h"
#include "jsbit.h"
#include "jsvector.h"
#include "jsversion.h"

#include "jscntxtinlines.h"
#include "jsinterpinlines.h"
#include "jsobjinlines.h"
#include "jsregexpinlines.h"
#include "jsstrinlines.h"
#include "jsautooplen.h"        // generated headers last

using namespace js;
using namespace js::gc;

JS_STATIC_ASSERT(size_t(JSString::MAX_LENGTH) <= size_t(JSVAL_INT_MAX));
JS_STATIC_ASSERT(JSString::MAX_LENGTH <= JSVAL_INT_MAX);

const jschar *
js_GetStringChars(JSContext *cx, JSString *str)
{
    if (!js_MakeStringImmutable(cx, str))
        return NULL;
    return str->flatChars();
}

static JS_ALWAYS_INLINE size_t
RopeCapacityFor(size_t length)
{
    static const size_t ROPE_DOUBLING_MAX = 1024 * 1024;

    /*
     * Grow by 12.5% if the buffer is very large. Otherwise, round up to the
     * next power of 2. This is similar to what we do with arrays; see
     * JSObject::ensureDenseArrayElements.
     */
    if (length > ROPE_DOUBLING_MAX)
        return length + (length / 8);
    return RoundUpPow2(length);
}

static JS_ALWAYS_INLINE jschar *
AllocChars(JSContext *maybecx, size_t wholeCapacity)
{
    /* +1 for the null char at the end. */
    JS_STATIC_ASSERT(JSString::MAX_LENGTH * sizeof(jschar) < UINT32_MAX);
    size_t bytes = (wholeCapacity + 1) * sizeof(jschar);
    if (maybecx)
        return (jschar *)maybecx->malloc(bytes);
    return (jschar *)js_malloc(bytes);
}

const jschar *
JSString::flatten(JSContext *maybecx)
{
    JS_ASSERT(isRope());

    /*
     * Perform a depth-first dag traversal, splatting each node's characters
     * into a contiguous buffer. Visit each rope node three times:
     *  1. record position in the buffer and recurse into left child;
     *  2. recurse into the right child;
     *  3. transform the node into a dependent string.
     * To avoid maintaining a stack, tree nodes are mutated to indicate how
     * many times they have been visited. Since ropes can be dags, a node may
     * be encountered multiple times during traversal. However, step 3 above
     * leaves a valid dependent string, so everythings works out.  This
     * algorithm is homomorphic to TypedMarker(JSTracer *, JSString *).
     *
     * While ropes avoid all sorts of quadratic cases with string
     * concatenation, they can't help when ropes are immediately flattened.
     * One idiomatic case that we'd like to keep linear (and has traditionally
     * been linear in SM and other JS engines) is:
     *
     *   while (...) {
     *     s += ...
     *     s.flatten
     *   }
     *
     * To do this, when the buffer for a to-be-flattened rope is allocated, the
     * allocation size is rounded up. Then, if the resulting flat string is the
     * left-hand side of a new rope that gets flattened and there is enough
     * capacity, the rope is flattened into the same buffer, thereby avoiding
     * copying the left-hand side. Clearing the 'extensible' bit turns off this
     * optimization. This is necessary, e.g., when the JSAPI hands out the raw
     * null-terminated char array of a flat string.
     */
    const size_t wholeLength = length();
    size_t wholeCapacity;
    jschar *wholeChars;
    JSString *str = this;
    jschar *pos;

    if (u.left->isExtensible() && u.left->s.capacity >= wholeLength) {
        wholeCapacity = u.left->s.capacity;
        wholeChars = const_cast<jschar *>(u.left->u.chars);
        pos = wholeChars + u.left->length();
        u.left->finishTraversalConversion(this, wholeChars, pos);
        goto visit_right_child;
    }

    wholeCapacity = RopeCapacityFor(wholeLength);
    wholeChars = AllocChars(maybecx, wholeCapacity);
    if (!wholeChars)
        return NULL;
    pos = wholeChars;
    first_visit_node: {
        JSString *left = str->u.left;           /* Read before clobbered. */
        str->u.chars = pos;
        if (left->isRope()) {
            left->s.parent = str;               /* Return to this when 'left' done, */
            left->lengthAndFlags = 0x200;       /* but goto visit_right_child. */
            str = left;
            goto first_visit_node;
        }
        size_t len = left->length();
        PodCopy(pos, left->u.chars, len);
        pos += len;
    }
    visit_right_child: {
        JSString *right = str->s.right;
        if (right->isRope()) {
            right->s.parent = str;              /* Return to this node when 'right' done, */
            right->lengthAndFlags = 0x300;      /* but goto finish_node. */
            str = right;
            goto first_visit_node;
        }
        size_t len = right->length();
        PodCopy(pos, right->u.chars, len);
        pos += len;
    }
    finish_node: {
        if (str == this) {
            JS_ASSERT(pos == wholeChars + wholeLength);
            *pos = '\0';
            initFlatExtensible(wholeChars, wholeLength, wholeCapacity);
            return wholeChars;
        }
        size_t progress = str->lengthAndFlags;  /* Read before clobbered. */
        JSString *parent = str->s.parent;
        str->finishTraversalConversion(this, wholeChars, pos);
        str = parent;
        if (progress == 0x200)
            goto visit_right_child;
        goto finish_node;
    }
}

JS_STATIC_ASSERT(JSExternalString::TYPE_LIMIT == 8);
JSStringFinalizeOp JSExternalString::str_finalizers[JSExternalString::TYPE_LIMIT] = {
    NULL, NULL, NULL, NULL, NULL, NULL, NULL, NULL
};

#ifdef JS_TRACER

JSBool JS_FASTCALL
js_Flatten(JSContext *cx, JSString* str)
{
    return !!str->flatten(cx);
}
JS_DEFINE_CALLINFO_2(extern, BOOL, js_Flatten, CONTEXT, STRING, 0, nanojit::ACCSET_STORE_ANY)

#endif /* !JS_TRACER */

JSString * JS_FASTCALL
js_ConcatStrings(JSContext *cx, JSString *left, JSString *right)
{
    size_t leftLen = left->length();
    if (leftLen == 0)
        return right;

    size_t rightLen = right->length();
    if (rightLen == 0)
        return left;

    size_t wholeLength = leftLen + rightLen;

    if (JSShortString::fitsIntoShortString(wholeLength)) {
        JSShortString *shortStr = js_NewGCShortString(cx);
        if (!shortStr)
            return NULL;
        const jschar *leftChars = left->getChars(cx);
        if (!leftChars)
            return NULL;
        const jschar *rightChars = right->getChars(cx);
        if (!rightChars)
            return NULL;

        jschar *buf = shortStr->init(wholeLength);
        js_short_strncpy(buf, leftChars, leftLen);
        js_short_strncpy(buf + leftLen, rightChars, rightLen);
        buf[wholeLength] = 0;
        return shortStr->header();
    }

    if (wholeLength > JSString::MAX_LENGTH) {
        if (JS_ON_TRACE(cx)) {
            if (!CanLeaveTrace(cx))
                return NULL;
            LeaveTrace(cx);
        }
        js_ReportAllocationOverflow(cx);
        return NULL;
    }

    JSString *newRoot = js_NewGCString(cx);
    if (!newRoot)
        return NULL;

    newRoot->initRopeNode(left, right, wholeLength);
    return newRoot;
}

const jschar *
JSString::undepend(JSContext *cx)
{
    size_t n, size;
    jschar *s;

    if (!ensureLinear(cx))
        return NULL;

    if (isDependent()) {
        n = dependentLength();
        size = (n + 1) * sizeof(jschar);
        s = (jschar *) cx->malloc(size);
        if (!s)
            return NULL;

        js_strncpy(s, dependentChars(), n);
        s[n] = 0;
        initFlat(s, n);

#ifdef DEBUG
        {
            JSRuntime *rt = cx->runtime;
            JS_RUNTIME_UNMETER(rt, liveDependentStrings);
            JS_RUNTIME_UNMETER(rt, totalDependentStrings);
            JS_LOCK_RUNTIME_VOID(rt,
                (rt->strdepLengthSum -= (double)n,
                 rt->strdepLengthSquaredSum -= (double)n * (double)n));
        }
#endif
    }

    return flatChars();
}

JSBool
js_MakeStringImmutable(JSContext *cx, JSString *str)
{
    /*
     * Flattening a rope may result in a dependent string, so we need to flatten
     * before undepending the string.
     */
    if (!str->isFlat() && !str->undepend(cx)) {
        JS_RUNTIME_METER(cx->runtime, badUndependStrings);
        return JS_FALSE;
    }
    str->flatClearExtensible();
    return JS_TRUE;
}

static JSLinearString *
ArgToRootedString(JSContext *cx, uintN argc, Value *vp, uintN arg)
{
    if (arg >= argc)
        return ATOM_TO_STRING(cx->runtime->atomState.typeAtoms[JSTYPE_VOID]);
    vp += 2 + arg;

    if (vp->isObject() && !DefaultValue(cx, &vp->toObject(), JSTYPE_STRING, vp))
        return NULL;

    JSLinearString *str;
    if (vp->isString()) {
        str = vp->toString()->ensureLinear(cx);
    } else if (vp->isBoolean()) {
        str = ATOM_TO_STRING(cx->runtime->atomState.booleanAtoms[
                                  (int)vp->toBoolean()]);
    } else if (vp->isNull()) {
        str = ATOM_TO_STRING(cx->runtime->atomState.nullAtom);
    } else if (vp->isUndefined()) {
        str = ATOM_TO_STRING(cx->runtime->atomState.typeAtoms[JSTYPE_VOID]);
    }
    else {
        str = NumberToString(cx, vp->toNumber());
        if (!str)
            return NULL;
        vp->setString(str);
    }
    return str;
}

/*
 * Forward declarations for URI encode/decode and helper routines
 */
static JSBool
str_decodeURI(JSContext *cx, uintN argc, Value *vp);

static JSBool
str_decodeURI_Component(JSContext *cx, uintN argc, Value *vp);

static JSBool
str_encodeURI(JSContext *cx, uintN argc, Value *vp);

static JSBool
str_encodeURI_Component(JSContext *cx, uintN argc, Value *vp);

static const uint32 OVERLONG_UTF8 = UINT32_MAX;

static uint32
Utf8ToOneUcs4Char(const uint8 *utf8Buffer, int utf8Length);

/*
 * Contributions from the String class to the set of methods defined for the
 * global object.  escape and unescape used to be defined in the Mocha library,
 * but as ECMA decided to spec them, they've been moved to the core engine
 * and made ECMA-compliant.  (Incomplete escapes are interpreted as literal
 * characters by unescape.)
 */

/*
 * Stuff to emulate the old libmocha escape, which took a second argument
 * giving the type of escape to perform.  Retained for compatibility, and
 * copied here to avoid reliance on net.h, mkparse.c/NET_EscapeBytes.
 */

#define URL_XALPHAS     ((uint8) 1)
#define URL_XPALPHAS    ((uint8) 2)
#define URL_PATH        ((uint8) 4)

static const uint8 urlCharType[256] =
/*      Bit 0           xalpha          -- the alphas
 *      Bit 1           xpalpha         -- as xalpha but
 *                             converts spaces to plus and plus to %20
 *      Bit 2 ...       path            -- as xalphas but doesn't escape '/'
 */
    /*   0 1 2 3 4 5 6 7 8 9 A B C D E F */
    {    0,0,0,0,0,0,0,0,0,0,0,0,0,0,0,0,       /* 0x */
         0,0,0,0,0,0,0,0,0,0,0,0,0,0,0,0,       /* 1x */
         0,0,0,0,0,0,0,0,0,0,7,4,0,7,7,4,       /* 2x   !"#$%&'()*+,-./  */
         7,7,7,7,7,7,7,7,7,7,0,0,0,0,0,0,       /* 3x  0123456789:;<=>?  */
         7,7,7,7,7,7,7,7,7,7,7,7,7,7,7,7,       /* 4x  @ABCDEFGHIJKLMNO  */
         7,7,7,7,7,7,7,7,7,7,7,0,0,0,0,7,       /* 5X  PQRSTUVWXYZ[\]^_  */
         0,7,7,7,7,7,7,7,7,7,7,7,7,7,7,7,       /* 6x  `abcdefghijklmno  */
         7,7,7,7,7,7,7,7,7,7,7,0,0,0,0,0,       /* 7X  pqrstuvwxyz{\}~  DEL */
         0, };

/* This matches the ECMA escape set when mask is 7 (default.) */

#define IS_OK(C, mask) (urlCharType[((uint8) (C))] & (mask))

/* See ECMA-262 Edition 3 B.2.1 */
JSBool
js_str_escape(JSContext *cx, JSObject *obj, uintN argc, Value *argv, Value *rval)
{
    const char digits[] = {'0', '1', '2', '3', '4', '5', '6', '7',
                           '8', '9', 'A', 'B', 'C', 'D', 'E', 'F' };

    jsint mask = URL_XALPHAS | URL_XPALPHAS | URL_PATH;
    if (argc > 1) {
        double d;
        if (!ValueToNumber(cx, argv[1], &d))
            return JS_FALSE;
        if (!JSDOUBLE_IS_FINITE(d) ||
            (mask = (jsint)d) != d ||
            mask & ~(URL_XALPHAS | URL_XPALPHAS | URL_PATH))
        {
            char numBuf[12];
            JS_snprintf(numBuf, sizeof numBuf, "%lx", (unsigned long) mask);
            JS_ReportErrorNumber(cx, js_GetErrorMessage, NULL,
                                 JSMSG_BAD_STRING_MASK, numBuf);
            return JS_FALSE;
        }
    }

    JSLinearString *str = ArgToRootedString(cx, argc, argv - 2, 0);
    if (!str)
        return JS_FALSE;

    size_t length = str->length();
    const jschar *chars = str->chars();

    /* Take a first pass and see how big the result string will need to be. */
    size_t newlength = length;
    for (size_t i = 0; i < length; i++) {
        jschar ch;
        if ((ch = chars[i]) < 128 && IS_OK(ch, mask))
            continue;
        if (ch < 256) {
            if (mask == URL_XPALPHAS && ch == ' ')
                continue;   /* The character will be encoded as '+' */
            newlength += 2; /* The character will be encoded as %XX */
        } else {
            newlength += 5; /* The character will be encoded as %uXXXX */
        }

        /*
         * This overflow test works because newlength is incremented by at
         * most 5 on each iteration.
         */
        if (newlength < length) {
            js_ReportAllocationOverflow(cx);
            return JS_FALSE;
        }
    }

    if (newlength >= ~(size_t)0 / sizeof(jschar)) {
        js_ReportAllocationOverflow(cx);
        return JS_FALSE;
    }

    jschar *newchars = (jschar *) cx->malloc((newlength + 1) * sizeof(jschar));
    if (!newchars)
        return JS_FALSE;
    size_t i, ni;
    for (i = 0, ni = 0; i < length; i++) {
        jschar ch;
        if ((ch = chars[i]) < 128 && IS_OK(ch, mask)) {
            newchars[ni++] = ch;
        } else if (ch < 256) {
            if (mask == URL_XPALPHAS && ch == ' ') {
                newchars[ni++] = '+'; /* convert spaces to pluses */
            } else {
                newchars[ni++] = '%';
                newchars[ni++] = digits[ch >> 4];
                newchars[ni++] = digits[ch & 0xF];
            }
        } else {
            newchars[ni++] = '%';
            newchars[ni++] = 'u';
            newchars[ni++] = digits[ch >> 12];
            newchars[ni++] = digits[(ch & 0xF00) >> 8];
            newchars[ni++] = digits[(ch & 0xF0) >> 4];
            newchars[ni++] = digits[ch & 0xF];
        }
    }
    JS_ASSERT(ni == newlength);
    newchars[newlength] = 0;

    JSString *retstr = js_NewString(cx, newchars, newlength);
    if (!retstr) {
        cx->free(newchars);
        return JS_FALSE;
    }
    rval->setString(retstr);
    return JS_TRUE;
}
#undef IS_OK

static JSBool
str_escape(JSContext *cx, uintN argc, Value *vp)
{
    JSObject *obj = ComputeThisFromVp(cx, vp);
    return obj && js_str_escape(cx, obj, argc, vp + 2, vp);
}

/* See ECMA-262 Edition 3 B.2.2 */
static JSBool
str_unescape(JSContext *cx, uintN argc, Value *vp)
{
    JSLinearString *str = ArgToRootedString(cx, argc, vp, 0);
    if (!str)
        return false;

    size_t length = str->length();
    const jschar *chars = str->chars();

    /* Don't bother allocating less space for the new string. */
    jschar *newchars = (jschar *) cx->malloc((length + 1) * sizeof(jschar));
    if (!newchars)
        return false;
    size_t ni = 0, i = 0;
    while (i < length) {
        jschar ch = chars[i++];
        if (ch == '%') {
            if (i + 1 < length &&
                JS7_ISHEX(chars[i]) && JS7_ISHEX(chars[i + 1]))
            {
                ch = JS7_UNHEX(chars[i]) * 16 + JS7_UNHEX(chars[i + 1]);
                i += 2;
            } else if (i + 4 < length && chars[i] == 'u' &&
                       JS7_ISHEX(chars[i + 1]) && JS7_ISHEX(chars[i + 2]) &&
                       JS7_ISHEX(chars[i + 3]) && JS7_ISHEX(chars[i + 4]))
            {
                ch = (((((JS7_UNHEX(chars[i + 1]) << 4)
                        + JS7_UNHEX(chars[i + 2])) << 4)
                      + JS7_UNHEX(chars[i + 3])) << 4)
                    + JS7_UNHEX(chars[i + 4]);
                i += 5;
            }
        }
        newchars[ni++] = ch;
    }
    newchars[ni] = 0;

    JSString *retstr = js_NewString(cx, newchars, ni);
    if (!retstr) {
        cx->free(newchars);
        return JS_FALSE;
    }
    vp->setString(retstr);
    return JS_TRUE;
}

#if JS_HAS_UNEVAL
static JSBool
str_uneval(JSContext *cx, uintN argc, Value *vp)
{
    JSString *str;

    str = js_ValueToSource(cx, argc != 0 ? vp[2] : UndefinedValue());
    if (!str)
        return JS_FALSE;
    vp->setString(str);
    return JS_TRUE;
}
#endif

const char js_escape_str[] = "escape";
const char js_unescape_str[] = "unescape";
#if JS_HAS_UNEVAL
const char js_uneval_str[] = "uneval";
#endif
const char js_decodeURI_str[] = "decodeURI";
const char js_encodeURI_str[] = "encodeURI";
const char js_decodeURIComponent_str[] = "decodeURIComponent";
const char js_encodeURIComponent_str[] = "encodeURIComponent";

static JSFunctionSpec string_functions[] = {
    JS_FN(js_escape_str,             str_escape,                1,0),
    JS_FN(js_unescape_str,           str_unescape,              1,0),
#if JS_HAS_UNEVAL
    JS_FN(js_uneval_str,             str_uneval,                1,0),
#endif
    JS_FN(js_decodeURI_str,          str_decodeURI,             1,0),
    JS_FN(js_encodeURI_str,          str_encodeURI,             1,0),
    JS_FN(js_decodeURIComponent_str, str_decodeURI_Component,   1,0),
    JS_FN(js_encodeURIComponent_str, str_encodeURI_Component,   1,0),

    JS_FS_END
};

jschar      js_empty_ucstr[]  = {0};
JSSubString js_EmptySubString = {0, js_empty_ucstr};

static JSBool
str_getProperty(JSContext *cx, JSObject *obj, jsid id, Value *vp)
{
    JSString *str;

    if (JSID_IS_ATOM(id, cx->runtime->atomState.lengthAtom)) {
        if (obj->getClass() == &js_StringClass) {
            /* Follow ECMA-262 by fetching intrinsic length of our string. */
            str = obj->getPrimitiveThis().toString();
        } else {
            /* Preserve compatibility: convert obj to a string primitive. */
            str = js_ValueToString(cx, ObjectValue(*obj));
            if (!str)
                return JS_FALSE;
        }

        vp->setInt32(str->length());
    }

    return JS_TRUE;
}

#define STRING_ELEMENT_ATTRS (JSPROP_ENUMERATE|JSPROP_READONLY|JSPROP_PERMANENT)

static JSBool
str_enumerate(JSContext *cx, JSObject *obj)
{
    JSString *str, *str1;
    size_t i, length;

    str = obj->getPrimitiveThis().toString();

    length = str->length();
    for (i = 0; i < length; i++) {
        str1 = js_NewDependentString(cx, str, i, 1);
        if (!str1)
            return JS_FALSE;
        if (!obj->defineProperty(cx, INT_TO_JSID(i), StringValue(str1),
                                 PropertyStub, PropertyStub,
                                 STRING_ELEMENT_ATTRS)) {
            return JS_FALSE;
        }
    }

    return obj->defineProperty(cx, ATOM_TO_JSID(cx->runtime->atomState.lengthAtom),
                               UndefinedValue(), NULL, NULL,
                               JSPROP_PERMANENT | JSPROP_READONLY | JSPROP_SHARED);
}

static JSBool
str_resolve(JSContext *cx, JSObject *obj, jsid id, uintN flags,
            JSObject **objp)
{
    if (!JSID_IS_INT(id))
        return JS_TRUE;

    JSString *str = obj->getPrimitiveThis().toString();

    jsint slot = JSID_TO_INT(id);
    if ((size_t)slot < str->length()) {
        JSString *str1 = JSString::getUnitString(cx, str, size_t(slot));
        if (!str1)
            return JS_FALSE;
        if (!obj->defineProperty(cx, id, StringValue(str1), NULL, NULL,
                                 STRING_ELEMENT_ATTRS)) {
            return JS_FALSE;
        }
        *objp = obj;
    }
    return JS_TRUE;
}

Class js_StringClass = {
    js_String_str,
    JSCLASS_HAS_RESERVED_SLOTS(1) | JSCLASS_NEW_RESOLVE |
    JSCLASS_HAS_CACHED_PROTO(JSProto_String),
    PropertyStub,   /* addProperty */
    PropertyStub,   /* delProperty */
    str_getProperty,
    PropertyStub,   /* setProperty */
    str_enumerate,
    (JSResolveOp)str_resolve,
    ConvertStub
};

#define NORMALIZE_THIS(cx,vp,str)                                             \
    JS_BEGIN_MACRO                                                            \
        if (vp[1].isString()) {                                               \
            str = vp[1].toString();                                           \
        } else {                                                              \
            str = NormalizeThis(cx, vp);                                      \
            if (!str)                                                         \
                return JS_FALSE;                                              \
        }                                                                     \
    JS_END_MACRO

static JSString *
NormalizeThis(JSContext *cx, Value *vp)
{
    if (vp[1].isNullOrUndefined() && !ComputeThisFromVp(cx, vp))
        return NULL;

    /*
     * String.prototype.{toString,toSource,valueOf} throw a TypeError if the
     * this-argument is not a string or a String object. So those methods use
     * js::GetPrimitiveThis which provides that behavior.
     *
     * By standard, the rest of the String methods must ToString the
     * this-argument rather than throw a TypeError. So those methods use
     * NORMALIZE_THIS (and thus NormalizeThis) instead.
     */
    if (vp[1].isObject()) {
        JSObject *obj = &vp[1].toObject();
        if (obj->getClass() == &js_StringClass) {
            vp[1] = obj->getPrimitiveThis();
            return vp[1].toString();
        }
    }

    JSString *str = js_ValueToString(cx, vp[1]);
    if (!str)
        return NULL;
    vp[1].setString(str);
    return str;
}

#if JS_HAS_TOSOURCE

/*
 * String.prototype.quote is generic (as are most string methods), unlike
 * toSource, toString, and valueOf.
 */
static JSBool
str_quote(JSContext *cx, uintN argc, Value *vp)
{
    JSString *str;

    NORMALIZE_THIS(cx, vp, str);
    str = js_QuoteString(cx, str, '"');
    if (!str)
        return JS_FALSE;
    vp->setString(str);
    return JS_TRUE;
}

static JSBool
str_toSource(JSContext *cx, uintN argc, Value *vp)
{
    JSString *str;
    if (!GetPrimitiveThis(cx, vp, &str))
        return false;

    str = js_QuoteString(cx, str, '"');
    if (!str)
        return false;

    char buf[16];
    size_t j = JS_snprintf(buf, sizeof buf, "(new String(");

    size_t k = str->length();
    const jschar *s = str->getChars(cx);
    if (!s)
        return false;

    size_t n = j + k + 2;
    jschar *t = (jschar *) cx->malloc((n + 1) * sizeof(jschar));
    if (!t)
        return false;

    size_t i;
    for (i = 0; i < j; i++)
        t[i] = buf[i];
    for (j = 0; j < k; i++, j++)
        t[i] = s[j];
    t[i++] = ')';
    t[i++] = ')';
    t[i] = 0;

    str = js_NewString(cx, t, n);
    if (!str) {
        cx->free(t);
        return false;
    }
    vp->setString(str);
    return true;
}

#endif /* JS_HAS_TOSOURCE */

JSBool
js_str_toString(JSContext *cx, uintN argc, Value *vp)
{
    JSString *str;
    if (!GetPrimitiveThis(cx, vp, &str))
        return false;
    vp->setString(str);
    return true;
}

/*
 * Java-like string native methods.
 */
 
JS_ALWAYS_INLINE bool
ValueToIntegerRange(JSContext *cx, const Value &v, int32 *out)
{
    if (v.isInt32()) {
        *out = v.toInt32();
    } else {
        double d;

        if (!ValueToNumber(cx, v, &d))
            return false;

        d = js_DoubleToInteger(d);
        if (d > INT32_MAX)
            *out = INT32_MAX;
        else if (d < INT32_MIN)
            *out = INT32_MIN;
        else 
            *out = int32(d);
    }

    return true;
}

static JSBool
str_substring(JSContext *cx, uintN argc, Value *vp)
{
    JSString *str;
    int32 length, begin, end;

    NORMALIZE_THIS(cx, vp, str);

    if (argc > 0) {
        end = length = int32(str->length());

        if (!ValueToIntegerRange(cx, vp[2], &begin))
            return false;

        if (begin < 0)
            begin = 0;
        else if (begin > length)
            begin = length;

        if (argc > 1 && !vp[3].isUndefined()) {
            if (!ValueToIntegerRange(cx, vp[3], &end))
                return false;

            if (end > length) {
                end = length;
            } else {
                if (end < 0)
                    end = 0;
                if (end < begin) {
                    int32_t tmp = begin;
                    begin = end;
                    end = tmp;
                }
            }
        }

        str = js_NewDependentString(cx, str, size_t(begin), size_t(end - begin));
        if (!str)
            return false;
    }

    vp->setString(str);
    return true;
}

JSString* JS_FASTCALL
js_toLowerCase(JSContext *cx, JSString *str)
{
    size_t n = str->length();
    const jschar *s = str->getChars(cx);
    if (!s)
        return NULL;

    jschar *news = (jschar *) cx->malloc((n + 1) * sizeof(jschar));
    if (!news)
        return NULL;
    for (size_t i = 0; i < n; i++)
        news[i] = JS_TOLOWER(s[i]);
    news[n] = 0;
    str = js_NewString(cx, news, n);
    if (!str) {
        cx->free(news);
        return NULL;
    }
    return str;
}

static JSBool
str_toLowerCase(JSContext *cx, uintN argc, Value *vp)
{
    JSString *str;

    NORMALIZE_THIS(cx, vp, str);
    str = js_toLowerCase(cx, str);
    if (!str)
        return JS_FALSE;
    vp->setString(str);
    return JS_TRUE;
}

static JSBool
str_toLocaleLowerCase(JSContext *cx, uintN argc, Value *vp)
{
    JSString *str;

    /*
     * Forcefully ignore the first (or any) argument and return toLowerCase(),
     * ECMA has reserved that argument, presumably for defining the locale.
     */
    if (cx->localeCallbacks && cx->localeCallbacks->localeToLowerCase) {
        NORMALIZE_THIS(cx, vp, str);
        return cx->localeCallbacks->localeToLowerCase(cx, str, Jsvalify(vp));
    }
    return str_toLowerCase(cx, 0, vp);
}

JSString* JS_FASTCALL
js_toUpperCase(JSContext *cx, JSString *str)
{
    size_t n = str->length();
    const jschar *s = str->getChars(cx);
    if (!s)
        return NULL;
    jschar *news = (jschar *) cx->malloc((n + 1) * sizeof(jschar));
    if (!news)
        return NULL;
    for (size_t i = 0; i < n; i++)
        news[i] = JS_TOUPPER(s[i]);
    news[n] = 0;
    str = js_NewString(cx, news, n);
    if (!str) {
        cx->free(news);
        return NULL;
    }
    return str;
}

static JSBool
str_toUpperCase(JSContext *cx, uintN argc, Value *vp)
{
    JSString *str;

    NORMALIZE_THIS(cx, vp, str);
    str = js_toUpperCase(cx, str);
    if (!str)
        return JS_FALSE;
    vp->setString(str);
    return JS_TRUE;
}

static JSBool
str_toLocaleUpperCase(JSContext *cx, uintN argc, Value *vp)
{
    JSString *str;

    /*
     * Forcefully ignore the first (or any) argument and return toUpperCase(),
     * ECMA has reserved that argument, presumably for defining the locale.
     */
    if (cx->localeCallbacks && cx->localeCallbacks->localeToUpperCase) {
        NORMALIZE_THIS(cx, vp, str);
        return cx->localeCallbacks->localeToUpperCase(cx, str, Jsvalify(vp));
    }
    return str_toUpperCase(cx, 0, vp);
}

static JSBool
str_localeCompare(JSContext *cx, uintN argc, Value *vp)
{
    JSString *str, *thatStr;

    NORMALIZE_THIS(cx, vp, str);
    if (argc == 0) {
        vp->setInt32(0);
    } else {
        thatStr = js_ValueToString(cx, vp[2]);
        if (!thatStr)
            return JS_FALSE;
        if (cx->localeCallbacks && cx->localeCallbacks->localeCompare) {
            vp[2].setString(thatStr);
            return cx->localeCallbacks->localeCompare(cx, str, thatStr, Jsvalify(vp));
        }
        int32 result;
        if (!CompareStrings(cx, str, thatStr, &result))
            return JS_FALSE;
        vp->setInt32(result);
    }
    return JS_TRUE;
}

JSBool
js_str_charAt(JSContext *cx, uintN argc, Value *vp)
{
    JSString *str;
    jsint i;
    jsdouble d;

    if (vp[1].isString() && argc != 0 && vp[2].isInt32()) {
        str = vp[1].toString();
        i = vp[2].toInt32();
        if ((size_t)i >= str->length())
            goto out_of_range;
    } else {
        NORMALIZE_THIS(cx, vp, str);

        if (argc == 0) {
            d = 0.0;
        } else {
            if (!ValueToNumber(cx, vp[2], &d))
                return JS_FALSE;
            d = js_DoubleToInteger(d);
        }

        if (d < 0 || str->length() <= d)
            goto out_of_range;
        i = (jsint) d;
    }

    str = JSString::getUnitString(cx, str, size_t(i));
    if (!str)
        return JS_FALSE;
    vp->setString(str);
    return JS_TRUE;

out_of_range:
    vp->setString(cx->runtime->emptyString);
    return JS_TRUE;
}

JSBool
js_str_charCodeAt(JSContext *cx, uintN argc, Value *vp)
{
    JSString *str;
    jsint i;
    if (vp[1].isString() && argc != 0 && vp[2].isInt32()) {
        str = vp[1].toString();
        i = vp[2].toInt32();
        if ((size_t)i >= str->length())
            goto out_of_range;
    } else {
        NORMALIZE_THIS(cx, vp, str);

        double d;
        if (argc == 0) {
            d = 0.0;
        } else {
            if (!ValueToNumber(cx, vp[2], &d))
                return false;
            d = js_DoubleToInteger(d);
        }

        if (d < 0 || str->length() <= d)
            goto out_of_range;
        i = (jsint) d;
    }

    const jschar *chars;
    chars = str->getChars(cx);
    if (!chars)
        return false;

    vp->setInt32(chars[i]);
    return true;

out_of_range:
    vp->setDouble(js_NaN);
    return true;
}

jsint
js_BoyerMooreHorspool(const jschar *text, jsuint textlen,
                      const jschar *pat, jsuint patlen)
{
    uint8 skip[sBMHCharSetSize];

    JS_ASSERT(0 < patlen && patlen <= sBMHPatLenMax);
    for (jsuint i = 0; i < sBMHCharSetSize; i++)
        skip[i] = (uint8)patlen;
    jsuint m = patlen - 1;
    for (jsuint i = 0; i < m; i++) {
        jschar c = pat[i];
        if (c >= sBMHCharSetSize)
            return sBMHBadPattern;
        skip[c] = (uint8)(m - i);
    }
    jschar c;
    for (jsuint k = m;
         k < textlen;
         k += ((c = text[k]) >= sBMHCharSetSize) ? patlen : skip[c]) {
        for (jsuint i = k, j = m; ; i--, j--) {
            if (text[i] != pat[j])
                break;
            if (j == 0)
                return static_cast<jsint>(i);  /* safe: max string size */
        }
    }
    return -1;
}

struct MemCmp {
    typedef jsuint Extent;
    static JS_ALWAYS_INLINE Extent computeExtent(const jschar *, jsuint patlen) {
        return (patlen - 1) * sizeof(jschar);
    }
    static JS_ALWAYS_INLINE bool match(const jschar *p, const jschar *t, Extent extent) {
        return memcmp(p, t, extent) == 0;
    }
};

struct ManualCmp {
    typedef const jschar *Extent;
    static JS_ALWAYS_INLINE Extent computeExtent(const jschar *pat, jsuint patlen) {
        return pat + patlen;
    }
    static JS_ALWAYS_INLINE bool match(const jschar *p, const jschar *t, Extent extent) {
        for (; p != extent; ++p, ++t) {
            if (*p != *t)
                return false;
        }
        return true;
    }
};

template <class InnerMatch>
static jsint
UnrolledMatch(const jschar *text, jsuint textlen, const jschar *pat, jsuint patlen)
{
    JS_ASSERT(patlen > 0 && textlen > 0);
    const jschar *textend = text + textlen - (patlen - 1);
    const jschar p0 = *pat;
    const jschar *const patNext = pat + 1;
    const typename InnerMatch::Extent extent = InnerMatch::computeExtent(pat, patlen);
    uint8 fixup;

    const jschar *t = text;
    switch ((textend - t) & 7) {
      case 0: if (*t++ == p0) { fixup = 8; goto match; }
      case 7: if (*t++ == p0) { fixup = 7; goto match; }
      case 6: if (*t++ == p0) { fixup = 6; goto match; }
      case 5: if (*t++ == p0) { fixup = 5; goto match; }
      case 4: if (*t++ == p0) { fixup = 4; goto match; }
      case 3: if (*t++ == p0) { fixup = 3; goto match; }
      case 2: if (*t++ == p0) { fixup = 2; goto match; }
      case 1: if (*t++ == p0) { fixup = 1; goto match; }
    }
    while (t != textend) {
      if (t[0] == p0) { t += 1; fixup = 8; goto match; }
      if (t[1] == p0) { t += 2; fixup = 7; goto match; }
      if (t[2] == p0) { t += 3; fixup = 6; goto match; }
      if (t[3] == p0) { t += 4; fixup = 5; goto match; }
      if (t[4] == p0) { t += 5; fixup = 4; goto match; }
      if (t[5] == p0) { t += 6; fixup = 3; goto match; }
      if (t[6] == p0) { t += 7; fixup = 2; goto match; }
      if (t[7] == p0) { t += 8; fixup = 1; goto match; }
        t += 8;
        continue;
        do {
            if (*t++ == p0) {
              match:
                if (!InnerMatch::match(patNext, t, extent))
                    goto failed_match;
                return t - text - 1;
            }
          failed_match:;
        } while (--fixup > 0);
    }
    return -1;
}

static JS_ALWAYS_INLINE jsint
StringMatch(const jschar *text, jsuint textlen,
            const jschar *pat, jsuint patlen)
{
    if (patlen == 0)
        return 0;
    if (textlen < patlen)
        return -1;

#if defined(__i386__) || defined(_M_IX86) || defined(__i386)
    /*
     * Given enough registers, the unrolled loop below is faster than the
     * following loop. 32-bit x86 does not have enough registers.
     */
    if (patlen == 1) {
        const jschar p0 = *pat;
        for (const jschar *c = text, *end = text + textlen; c != end; ++c) {
            if (*c == p0)
                return c - text;
        }
        return -1;
    }
#endif

    /*
     * If the text or pattern string is short, BMH will be more expensive than
     * the basic linear scan due to initialization cost and a more complex loop
     * body. While the correct threshold is input-dependent, we can make a few
     * conservative observations:
     *  - When |textlen| is "big enough", the initialization time will be
     *    proportionally small, so the worst-case slowdown is minimized.
     *  - When |patlen| is "too small", even the best case for BMH will be
     *    slower than a simple scan for large |textlen| due to the more complex
     *    loop body of BMH.
     * From this, the values for "big enough" and "too small" are determined
     * empirically. See bug 526348.
     */
    if (textlen >= 512 && patlen >= 11 && patlen <= sBMHPatLenMax) {
        jsint index = js_BoyerMooreHorspool(text, textlen, pat, patlen);
        if (index != sBMHBadPattern)
            return index;
    }

    /*
     * For big patterns with large potential overlap we want the SIMD-optimized
     * speed of memcmp. For small patterns, a simple loop is faster.
     *
     * FIXME: Linux memcmp performance is sad and the manual loop is faster.
     */
    return
#if !defined(__linux__)
           patlen > 128 ? UnrolledMatch<MemCmp>(text, textlen, pat, patlen)
                        :
#endif
                          UnrolledMatch<ManualCmp>(text, textlen, pat, patlen);
}

static const size_t sRopeMatchThresholdRatioLog2 = 5;

/*
 * RopeMatch takes the text to search, the patern to search for in the text.
 * RopeMatch returns false on OOM and otherwise returns the match index through
 * the 'match' outparam (-1 for not found).
 */
static bool
RopeMatch(JSContext *cx, JSString *textstr, const jschar *pat, jsuint patlen, jsint *match)
{
    JS_ASSERT(textstr->isRope());

    if (patlen == 0) {
        *match = 0;
        return true;
    }
    if (textstr->length() < patlen) {
        *match = -1;
        return true;
    }

    /*
     * List of leaf nodes in the rope. If we run out of memory when trying to
     * append to this list, we can still fall back to StringMatch, so use the
     * system allocator so we don't report OOM in that case.
     */
    Vector<JSString *, 16, SystemAllocPolicy> strs;

    /*
     * We don't want to do rope matching if there is a poor node-to-char ratio,
     * since this means spending a lot of time in the match loop below. We also
     * need to build the list of leaf nodes. Do both here: iterate over the
     * nodes so long as there are not too many.
     */
    {
        size_t textstrlen = textstr->length();
        size_t threshold = textstrlen >> sRopeMatchThresholdRatioLog2;
        StringSegmentRange r(cx);
        if (!r.init(textstr))
            return false;
        while (!r.empty()) {
            if (threshold-- == 0 || !strs.append(r.front())) {
                const jschar *chars = textstr->getChars(cx);
                if (!chars)
                    return false;
                *match = StringMatch(chars, textstrlen, pat, patlen);
                return true;
            }
            if (!r.popFront())
                return false;
        }
    }

    /* Absolute offset from the beginning of the logical string textstr. */
    jsint pos = 0;

    // TODO: consider branching to a simple loop if patlen == 1

    for (JSString **outerp = strs.begin(); outerp != strs.end(); ++outerp) {
        /* First try to match without spanning two nodes. */
        JSString *outer = *outerp;
        const jschar *chars = outer->nonRopeChars();
        size_t len = outer->length();
        jsint matchResult = StringMatch(chars, len, pat, patlen);
        if (matchResult != -1) {
            *match = pos + matchResult;
            return true;
        }

        /* Test the overlap. */
        JSString **innerp = outerp;

        /*
         * Start searching at the first place where StringMatch wouldn't have
         * found the match.
         */
        const jschar *const text = chars + (patlen > len ? 0 : len - patlen + 1);
        const jschar *const textend = chars + len;
        const jschar p0 = *pat;
        const jschar *const p1 = pat + 1;
        const jschar *const patend = pat + patlen;
        for (const jschar *t = text; t != textend; ) {
            if (*t++ != p0)
                continue;
            const jschar *ttend = textend;
            for (const jschar *pp = p1, *tt = t; pp != patend; ++pp, ++tt) {
                while (tt == ttend) {
                    if (++innerp == strs.end()) {
                        *match = -1;
                        return true;
                    }
                    JSString *inner = *innerp;
                    tt = inner->nonRopeChars();
                    ttend = tt + inner->length();
                }
                if (*pp != *tt)
                    goto break_continue;
            }

            /* Matched! */
            *match = pos + (t - chars) - 1;  /* -1 because of *t++ above */
            return true;

          break_continue:;
        }

        pos += len;
    }

    *match = -1;
    return true;
}

static JSBool
str_indexOf(JSContext *cx, uintN argc, Value *vp)
{

    JSString *str;
    NORMALIZE_THIS(cx, vp, str);

    JSLinearString *patstr = ArgToRootedString(cx, argc, vp, 0);
    if (!patstr)
        return false;

    jsuint textlen = str->length();
    const jschar *text = str->getChars(cx);
    if (!text)
        return false;

    jsuint patlen = patstr->length();
    const jschar *pat = patstr->chars();

    jsuint start;
    if (argc > 1) {
        if (vp[3].isInt32()) {
            jsint i = vp[3].toInt32();
            if (i <= 0) {
                start = 0;
            } else if (jsuint(i) > textlen) {
                start = textlen;
                textlen = 0;
            } else {
                start = i;
                text += start;
                textlen -= start;
            }
        } else {
            jsdouble d;
            if (!ValueToNumber(cx, vp[3], &d))
                return JS_FALSE;
            d = js_DoubleToInteger(d);
            if (d <= 0) {
                start = 0;
            } else if (d > textlen) {
                start = textlen;
                textlen = 0;
            } else {
                start = (jsint)d;
                text += start;
                textlen -= start;
            }
        }
    } else {
        start = 0;
    }

    jsint match = StringMatch(text, textlen, pat, patlen);
    vp->setInt32((match == -1) ? -1 : start + match);
    return true;
}

static JSBool
str_lastIndexOf(JSContext *cx, uintN argc, Value *vp)
{
    JSString *textstr;
    NORMALIZE_THIS(cx, vp, textstr);
    size_t textlen = textstr->length();
    const jschar *text = textstr->getChars(cx);
    if (!text)
        return false;

    JSLinearString *patstr = ArgToRootedString(cx, argc, vp, 0);
    if (!patstr)
        return false;

    size_t patlen = patstr->length();
    const jschar *pat = patstr->chars();

    jsint i = textlen - patlen; // Start searching here
    if (i < 0) {
        vp->setInt32(-1);
        return true;
    }

    if (argc > 1) {
        if (vp[3].isInt32()) {
            jsint j = vp[3].toInt32();
            if (j <= 0)
                i = 0;
            else if (j < i)
                i = j;
        } else {
            double d;
            if (!ValueToNumber(cx, vp[3], &d))
                return false;
            if (!JSDOUBLE_IS_NaN(d)) {
                d = js_DoubleToInteger(d);
                if (d <= 0)
                    i = 0;
                else if (d < i)
                    i = (jsint)d;
            }
        }
    }

    if (patlen == 0) {
        vp->setInt32(i);
        return true;
    }

    const jschar *t = text + i;
    const jschar *textend = text - 1;
    const jschar p0 = *pat;
    const jschar *patNext = pat + 1;
    const jschar *patEnd = pat + patlen;

    for (; t != textend; --t) {
        if (*t == p0) {
            const jschar *t1 = t + 1;
            for (const jschar *p1 = patNext; p1 != patEnd; ++p1, ++t1) {
                if (*t1 != *p1)
                    goto break_continue;
            }
            vp->setInt32(t - text);
            return true;
        }
      break_continue:;
    }

    vp->setInt32(-1);
    return true;
}

static JSBool
js_TrimString(JSContext *cx, Value *vp, JSBool trimLeft, JSBool trimRight)
{
    JSString *str;
    NORMALIZE_THIS(cx, vp, str);
    size_t length = str->length();
    const jschar *chars = str->getChars(cx);
    if (!chars)
        return false;

    size_t begin = 0;
    size_t end = length;

    if (trimLeft) {
        while (begin < length && JS_ISSPACE(chars[begin]))
            ++begin;
    }

    if (trimRight) {
        while (end > begin && JS_ISSPACE(chars[end-1]))
            --end;
    }

    str = js_NewDependentString(cx, str, begin, end - begin);
    if (!str)
        return false;

    vp->setString(str);
    return true;
}

static JSBool
str_trim(JSContext *cx, uintN argc, Value *vp)
{
    return js_TrimString(cx, vp, JS_TRUE, JS_TRUE);
}

static JSBool
str_trimLeft(JSContext *cx, uintN argc, Value *vp)
{
    return js_TrimString(cx, vp, JS_TRUE, JS_FALSE);
}

static JSBool
str_trimRight(JSContext *cx, uintN argc, Value *vp)
{
    return js_TrimString(cx, vp, JS_FALSE, JS_TRUE);
}

/*
 * Perl-inspired string functions.
 */

/* Result of a successfully performed flat match. */
class FlatMatch
{
    JSLinearString  *patstr;
    const jschar    *pat;
    size_t          patlen;
    int32           match_;

    friend class RegExpGuard;

  public:
    FlatMatch() : patstr(NULL) {} /* Old GCC wants this initialization. */
    JSString *pattern() const { return patstr; }
    size_t patternLength() const { return patlen; }

    /*
     * @note    The match is -1 when the match is performed successfully,
     *          but no match is found.
     */
    int32 match() const { return match_; }
};

/* A regexp and optional associated object. */
class RegExpPair
{
    JSObject    *reobj_;
    RegExp      *re_;

    explicit RegExpPair(RegExp *re): re_(re) {}
    friend class RegExpGuard;

  public:
    /* @note    May be null. */
    JSObject *reobj() const { return reobj_; }
    RegExp &re() const { JS_ASSERT(re_); return *re_; }
};

/*
 * RegExpGuard factors logic out of String regexp operations.
 *
 * @param optarg    Indicates in which argument position RegExp
 *                  flags will be found, if present. This is a Mozilla
 *                  extension and not part of any ECMA spec.
 */
class RegExpGuard
{
    RegExpGuard(const RegExpGuard &);
    void operator=(const RegExpGuard &);

    JSContext   *cx;
    RegExpPair  rep;
    FlatMatch   fm;

    /*
     * Upper bound on the number of characters we are willing to potentially
     * waste on searching for RegExp meta-characters.
     */
    static const size_t MAX_FLAT_PAT_LEN = 256;

    static JSString *flattenPattern(JSContext *cx, JSLinearString *patstr) {
        JSCharBuffer cb(cx);
        if (!cb.reserve(patstr->length()))
            return NULL;

        static const jschar ESCAPE_CHAR = '\\';
        const jschar *chars = patstr->chars();
        size_t len = patstr->length();
        for (const jschar *it = chars; it != chars + len; ++it) {
            if (RegExp::isMetaChar(*it)) {
                if (!cb.append(ESCAPE_CHAR) || !cb.append(*it))
                    return NULL;
            } else {
                if (!cb.append(*it))
                    return NULL;
            }
        }
        return js_NewStringFromCharBuffer(cx, cb);
    }

  public:
    explicit RegExpGuard(JSContext *cx) : cx(cx), rep(NULL) {}

    ~RegExpGuard() {
        if (rep.re_)
            rep.re_->decref(cx);
    }

    /* init must succeed in order to call tryFlatMatch or normalizeRegExp. */
    bool
    init(uintN argc, Value *vp)
    {
        if (argc != 0 && VALUE_IS_REGEXP(cx, vp[2])) {
            rep.reobj_ = &vp[2].toObject();
            rep.re_ = RegExp::extractFrom(rep.reobj_);
            rep.re_->incref(cx);
        } else {
            fm.patstr = ArgToRootedString(cx, argc, vp, 0);
            if (!fm.patstr)
                return false;
        }
        return true;
    }

    /*
     * Attempt to match |patstr| to |textstr|. A flags argument, metachars in the
     * pattern string, or a lengthy pattern string can thwart this process.
     *
     * @param checkMetaChars    Look for regexp metachars in the pattern string.
     * @return                  Whether flat matching could be used.
     *
     * N.B. tryFlatMatch returns NULL on OOM, so the caller must check cx->throwing.
     */
    const FlatMatch *
    tryFlatMatch(JSContext *cx, JSString *textstr, uintN optarg, uintN argc,
                 bool checkMetaChars = true)
    {
        if (rep.re_)
            return NULL;

        fm.pat = fm.patstr->chars();
        fm.patlen = fm.patstr->length();

        if (optarg < argc)
            return NULL;

        if (checkMetaChars &&
            (fm.patlen > MAX_FLAT_PAT_LEN || RegExp::hasMetaChars(fm.pat, fm.patlen))) {
            return NULL;
        }

        /*
         * textstr could be a rope, so we want to avoid flattening it for as
         * long as possible.
         */
        if (textstr->isRope()) {
            if (!RopeMatch(cx, textstr, fm.pat, fm.patlen, &fm.match_))
                return NULL;
        } else {
            const jschar *text = textstr->nonRopeChars();
            size_t textlen = textstr->length();
            fm.match_ = StringMatch(text, textlen, fm.pat, fm.patlen);
        }
        return &fm;
    }

    /* If the pattern is not already a regular expression, make it so. */
    const RegExpPair *
    normalizeRegExp(bool flat, uintN optarg, uintN argc, Value *vp)
    {
        /* If we don't have a RegExp, build RegExp from pattern string. */
        if (rep.re_)
            return &rep;

        JSString *opt;
        if (optarg < argc) {
            opt = js_ValueToString(cx, vp[2 + optarg]);
            if (!opt)
                return NULL;
        } else {
            opt = NULL;
        }

        JSString *patstr;
        if (flat) {
            patstr = flattenPattern(cx, fm.patstr);
            if (!patstr)
                return false;
        } else {
            patstr = fm.patstr;
        }
        JS_ASSERT(patstr);

        rep.re_ = RegExp::createFlagged(cx, patstr, opt);
        if (!rep.re_)
            return NULL;
        rep.reobj_ = NULL;
        return &rep;
    }

#if DEBUG
    bool hasRegExpPair() const { return rep.re_; }
#endif
};

/* js_ExecuteRegExp indicates success in two ways, based on the 'test' flag. */
static JS_ALWAYS_INLINE bool
Matched(bool test, const Value &v)
{
    return test ? v.isTrue() : !v.isNull();
}

typedef bool (*DoMatchCallback)(JSContext *cx, RegExpStatics *res, size_t count, void *data);

/*
 * BitOR-ing these flags allows the DoMatch caller to control when how the
 * RegExp engine is called and when callbacks are fired.
 */
enum MatchControlFlags {
   TEST_GLOBAL_BIT         = 0x1, /* use RegExp.test for global regexps */
   TEST_SINGLE_BIT         = 0x2, /* use RegExp.test for non-global regexps */
   CALLBACK_ON_SINGLE_BIT  = 0x4, /* fire callback on non-global match */

   MATCH_ARGS    = TEST_GLOBAL_BIT,
   MATCHALL_ARGS = CALLBACK_ON_SINGLE_BIT,
   REPLACE_ARGS  = TEST_GLOBAL_BIT | TEST_SINGLE_BIT | CALLBACK_ON_SINGLE_BIT
};

/* Factor out looping and matching logic. */
static bool
DoMatch(JSContext *cx, RegExpStatics *res, Value *vp, JSString *str, const RegExpPair &rep,
        DoMatchCallback callback, void *data, MatchControlFlags flags)
{
    RegExp &re = rep.re();
    if (re.global()) {
        /* global matching ('g') */
        bool testGlobal = flags & TEST_GLOBAL_BIT;
        if (rep.reobj())
            rep.reobj()->zeroRegExpLastIndex();
        for (size_t count = 0, i = 0, length = str->length(); i <= length; ++count) {
            if (!re.execute(cx, res, str, &i, testGlobal, vp))
                return false;
            if (!Matched(testGlobal, *vp))
                break;
            if (!callback(cx, res, count, data))
                return false;
            if (!res->matched())
                ++i;
        }
    } else {
        /* single match */
        bool testSingle = !!(flags & TEST_SINGLE_BIT),
             callbackOnSingle = !!(flags & CALLBACK_ON_SINGLE_BIT);
        size_t i = 0;
        if (!re.execute(cx, res, str, &i, testSingle, vp))
            return false;
        if (callbackOnSingle && Matched(testSingle, *vp) && !callback(cx, res, 0, data))
            return false;
    }
    return true;
}

static bool
BuildFlatMatchArray(JSContext *cx, JSString *textstr, const FlatMatch &fm, Value *vp)
{
    if (fm.match() < 0) {
        vp->setNull();
        return true;
    }

    /* For this non-global match, produce a RegExp.exec-style array. */
    JSObject *obj = NewSlowEmptyArray(cx);
    if (!obj)
        return false;
    vp->setObject(*obj);

    return obj->defineProperty(cx, INT_TO_JSID(0), StringValue(fm.pattern())) &&
           obj->defineProperty(cx, ATOM_TO_JSID(cx->runtime->atomState.indexAtom),
                               Int32Value(fm.match())) &&
           obj->defineProperty(cx, ATOM_TO_JSID(cx->runtime->atomState.inputAtom),
                               StringValue(textstr));
}

typedef JSObject **MatchArgType;

/*
 * DoMatch will only callback on global matches, hence this function builds
 * only the "array of matches" returned by match on global regexps.
 */
static bool
MatchCallback(JSContext *cx, RegExpStatics *res, size_t count, void *p)
{
    JS_ASSERT(count <= JSID_INT_MAX);  /* by max string length */

    JSObject *&arrayobj = *static_cast<MatchArgType>(p);
    if (!arrayobj) {
        arrayobj = NewDenseEmptyArray(cx);
        if (!arrayobj)
            return false;
    }

    Value v;
    if (!res->createLastMatch(cx, &v))
        return false;

    JSAutoResolveFlags rf(cx, JSRESOLVE_QUALIFIED | JSRESOLVE_ASSIGNING);
    return !!arrayobj->setProperty(cx, INT_TO_JSID(count), &v, false);
}

static JSBool
str_match(JSContext *cx, uintN argc, Value *vp)
{
    JSString *str;
    NORMALIZE_THIS(cx, vp, str);

    RegExpGuard g(cx);
    if (!g.init(argc, vp))
        return false;
    if (const FlatMatch *fm = g.tryFlatMatch(cx, str, 1, argc))
        return BuildFlatMatchArray(cx, str, *fm, vp);
    if (cx->throwing)  /* from tryFlatMatch */
        return false;

    const RegExpPair *rep = g.normalizeRegExp(false, 1, argc, vp);
    if (!rep)
        return false;

    AutoObjectRooter array(cx);
    MatchArgType arg = array.addr();
    RegExpStatics *res = cx->regExpStatics();
    if (!DoMatch(cx, res, vp, str, *rep, MatchCallback, arg, MATCH_ARGS))
        return false;

    /* When not global, DoMatch will leave |RegExp.exec()| in *vp. */
    if (rep->re().global())
        vp->setObjectOrNull(array.object());
    return true;
}

static JSBool
str_search(JSContext *cx, uintN argc, Value *vp)
{
    JSString *str;
    NORMALIZE_THIS(cx, vp, str);

    RegExpGuard g(cx);
    if (!g.init(argc, vp))
        return false;
    if (const FlatMatch *fm = g.tryFlatMatch(cx, str, 1, argc)) {
        vp->setInt32(fm->match());
        return true;
    }
    if (cx->throwing)  /* from tryFlatMatch */
        return false;
    const RegExpPair *rep = g.normalizeRegExp(false, 1, argc, vp);
    if (!rep)
        return false;

    RegExpStatics *res = cx->regExpStatics();
    size_t i = 0;
    if (!rep->re().execute(cx, res, str, &i, true, vp))
        return false;

    if (vp->isTrue())
        vp->setInt32(res->matchStart());
    else
        vp->setInt32(-1);
    return true;
}

struct ReplaceData
{
    ReplaceData(JSContext *cx)
     : g(cx), cb(cx)
    {}

    JSString           *str;           /* 'this' parameter object as a string */
    RegExpGuard        g;              /* regexp parameter object and private data */
    JSObject           *lambda;        /* replacement function object or null */
    JSObject           *elembase;      /* object for function(a){return b[a]} replace */
    JSLinearString     *repstr;        /* replacement string */
    const jschar       *dollar;        /* null or pointer to first $ in repstr */
    const jschar       *dollarEnd;     /* limit pointer for js_strchr_limit */
    jsint              index;          /* index in result of next replacement */
    jsint              leftIndex;      /* left context index in str->chars */
    JSSubString        dollarStr;      /* for "$$" InterpretDollar result */
    bool               calledBack;     /* record whether callback has been called */
    InvokeSessionGuard session;        /* arguments for repeated lambda Invoke call */
    InvokeArgsGuard    singleShot;     /* arguments for single lambda Invoke call */
    JSCharBuffer       cb;             /* buffer built during DoMatch */
};

static bool
<<<<<<< HEAD
InterpretDollar(JSContext *cx, RegExpStatics *res, jschar *dp, jschar *ep, ReplaceData &rdata,
                JSSubString *out, size_t *skip)
=======
InterpretDollar(JSContext *cx, RegExpStatics *res, const jschar *dp, const jschar *ep,
                ReplaceData &rdata, JSSubString *out, size_t *skip,
                volatile JSContext::DollarPath *path)
>>>>>>> 5b27c7fc
{
    JS_ASSERT(*dp == '$');

    /* If there is only a dollar, bail now */
    if (dp + 1 >= ep)
        return false;

    /* Interpret all Perl match-induced dollar variables. */
    jschar dc = dp[1];
    if (JS7_ISDEC(dc)) {
        /* ECMA-262 Edition 3: 1-9 or 01-99 */
        uintN num = JS7_UNDEC(dc);
        if (num > res->parenCount())
            return false;

        const jschar *cp = dp + 2;
        if (cp < ep && (dc = *cp, JS7_ISDEC(dc))) {
            uintN tmp = 10 * num + JS7_UNDEC(dc);
            if (tmp <= res->parenCount()) {
                cp++;
                num = tmp;
            }
        }
        if (num == 0)
            return false;

        *skip = cp - dp;

        JS_ASSERT(num <= res->parenCount());

        /* 
         * Note: we index to get the paren with the (1-indexed) pair
         * number, as opposed to a (0-indexed) paren number.
         */
        res->getParen(num, out);
        return true;
    }

    *skip = 2;
    switch (dc) {
      case '$':
        rdata.dollarStr.chars = dp;
        rdata.dollarStr.length = 1;
        *out = rdata.dollarStr;
        return true;
      case '&':
        res->getLastMatch(out);
        return true;
      case '+':
        res->getLastParen(out);
        return true;
      case '`':
        res->getLeftContext(out);
        return true;
      case '\'':
        res->getRightContext(out);
        return true;
    }
    return false;
}

static bool
FindReplaceLength(JSContext *cx, RegExpStatics *res, ReplaceData &rdata, size_t *sizep)
{
    JSObject *base = rdata.elembase;
    if (base) {
        /*
         * The base object is used when replace was passed a lambda which looks like
         * 'function(a) { return b[a]; }' for the base object b.  b will not change
         * in the course of the replace unless we end up making a scripted call due
         * to accessing a scripted getter or a value with a scripted toString.
         */
        JS_ASSERT(rdata.lambda);
        JS_ASSERT(!base->getOps()->lookupProperty);
        JS_ASSERT(!base->getOps()->getProperty);

        Value match;
        if (!res->createLastMatch(cx, &match))
            return false;
        JSString *str = match.toString();

        JSAtom *atom;
        if (str->isAtomized()) {
            atom = STRING_TO_ATOM(str);
        } else {
            atom = js_AtomizeString(cx, str, 0);
            if (!atom)
                return false;
        }
        jsid id = ATOM_TO_JSID(atom);

        JSObject *holder;
        JSProperty *prop = NULL;
        if (js_LookupPropertyWithFlags(cx, base, id, JSRESOLVE_QUALIFIED, &holder, &prop) < 0)
            return false;

        /* Only handle the case where the property exists and is on this object. */
        if (prop && holder == base) {
            Shape *shape = (Shape *) prop;
            if (shape->slot != SHAPE_INVALID_SLOT && shape->hasDefaultGetter()) {
                Value value = base->getSlot(shape->slot);
                if (value.isString()) {
                    rdata.repstr = value.toString()->ensureLinear(cx);
                    if (!rdata.repstr)
                        return false;
                    *sizep = rdata.repstr->length();
                    return true;
                }
            }
        }

        /*
         * Couldn't handle this property, fall through and despecialize to the
         * general lambda case.
         */
        rdata.elembase = NULL;
    }

    JSObject *lambda = rdata.lambda;
    if (lambda) {
        /*
         * In the lambda case, not only do we find the replacement string's
         * length, we compute repstr and return it via rdata for use within
         * DoReplace.  The lambda is called with arguments ($&, $1, $2, ...,
         * index, input), i.e., all the properties of a regexp match array.
         * For $&, etc., we must create string jsvals from cx->regExpStatics.
         * We grab up stack space to keep the newborn strings GC-rooted.
         */
        uintN p = res->parenCount();
        uintN argc = 1 + p + 2;

        InvokeSessionGuard &session = rdata.session;
        if (!session.started()) {
            Value lambdav = ObjectValue(*lambda);
            if (!session.start(cx, lambdav, UndefinedValue(), argc))
                return false;
        }

        PreserveRegExpStatics staticsGuard(res);
        if (!staticsGuard.init(cx))
            return false;

        /* Push $&, $1, $2, ... */
        uintN argi = 0;
        if (!res->createLastMatch(cx, &session[argi++]))
            return false;

        for (size_t i = 0; i < res->parenCount(); ++i) {
            if (!res->createParen(cx, i + 1, &session[argi++]))
                return false;
        }

        /* Push match index and input string. */
        session[argi++].setInt32(res->matchStart());
        session[argi].setString(rdata.str);

        if (!session.invoke(cx))
            return false;

        /* root repstr: rdata is on the stack, so scanned by conservative gc. */
        JSString *repstr = ValueToString_TestForStringInline(cx, session.rval());
        if (!repstr)
            return false;
        rdata.repstr = repstr->ensureLinear(cx);
        if (!rdata.repstr)
            return false;
        *sizep = rdata.repstr->length();
        return true;
    }

    JSString *repstr = rdata.repstr;
    size_t replen = repstr->length();
<<<<<<< HEAD
    for (jschar *dp = rdata.dollar, *ep = rdata.dollarEnd; dp; dp = js_strchr_limit(dp, '$', ep)) {
=======
    JSContext::DollarPath path;
    const jschar *dp = rdata.dollar;
    const jschar *ep = rdata.dollarEnd;
    for (; dp; dp = js_strchr_limit(dp, '$', ep)) {
>>>>>>> 5b27c7fc
        JSSubString sub;
        size_t skip;
        if (InterpretDollar(cx, res, dp, ep, rdata, &sub, &skip)) {
            replen += sub.length - skip;
            dp += skip;
        } else {
            dp++;
        }
    }
    *sizep = replen;
    return true;
}

static void
DoReplace(JSContext *cx, RegExpStatics *res, ReplaceData &rdata, jschar *chars)
{
<<<<<<< HEAD
    JSString *repstr = rdata.repstr;
    jschar *cp;
    jschar *bp = cp = repstr->chars();
=======
    JSLinearString *repstr = rdata.repstr;
    const jschar *cp;
    const jschar *bp = cp = repstr->chars();
    volatile JSContext::DollarPath path;
#ifdef XP_WIN
    cx->dollarPath = &path;
    jschar sourceBuf[128];
    cx->blackBox = sourceBuf;
#endif
>>>>>>> 5b27c7fc

    const jschar *dp = rdata.dollar;
    const jschar *ep = rdata.dollarEnd;
    for (; dp; dp = js_strchr_limit(dp, '$', ep)) {
        size_t len = dp - cp;
        js_strncpy(chars, cp, len);
        chars += len;
        cp = dp;

        JSSubString sub;
        size_t skip;
<<<<<<< HEAD
        if (InterpretDollar(cx, res, dp, ep, rdata, &sub, &skip)) {
=======
        if (InterpretDollar(cx, res, dp, ep, rdata, &sub, &skip, &path)) {
#ifdef XP_WIN
            if (((size_t(sub.chars) & 0xfffffU) + sub.length) > 0x100000U) {
                /* Going to cross a 0xffffe address, so take a gander at the replace value. */
                volatile JSSubString vsub = sub;
                volatile const jschar *repstrChars = rdata.repstr->chars();
                volatile const jschar *repstrDollar = rdata.dollar;
                volatile const jschar *repstrDollarEnd = rdata.dollarEnd;
                cx->sub = &vsub;
                cx->repstrChars = &repstrChars;
                cx->repstrDollar = &repstrDollar;
                cx->repstrDollarEnd = &repstrDollarEnd;
                ptrdiff_t dollarDistance = rdata.dollarEnd - rdata.dollar;
                JS_CRASH_UNLESS(dollarDistance >= 0);
                volatile size_t peekLen = JS_MIN(rdata.repstr->length(), 128);
                cx->peekLen = &peekLen;
                js_strncpy(sourceBuf, rdata.repstr->chars(), peekLen);
            }
#endif

>>>>>>> 5b27c7fc
            len = sub.length;
            js_strncpy(chars, sub.chars, len);
            chars += len;
            cp += skip;
            dp += skip;
        } else {
            dp++;
        }
    }
    js_strncpy(chars, cp, repstr->length() - (cp - bp));
}

static bool
ReplaceRegExpCallback(JSContext *cx, RegExpStatics *res, size_t count, void *p)
{
    ReplaceData &rdata = *static_cast<ReplaceData *>(p);

    rdata.calledBack = true;
    JSLinearString *str = rdata.str->assertIsLinear();  /* flattened for regexp */
    size_t leftoff = rdata.leftIndex;
    const jschar *left = str->chars() + leftoff;
    size_t leftlen = res->matchStart() - leftoff;
    rdata.leftIndex = res->matchLimit();

    size_t replen = 0;  /* silence 'unused' warning */
    if (!FindReplaceLength(cx, res, rdata, &replen))
        return false;

    size_t growth = leftlen + replen;
    if (!rdata.cb.growByUninitialized(growth))
        return false;

    jschar *chars = rdata.cb.begin() + rdata.index;
    rdata.index += growth;
    js_strncpy(chars, left, leftlen);
    chars += leftlen;
    DoReplace(cx, res, rdata, chars);
    return true;
}

static bool
BuildFlatReplacement(JSContext *cx, JSString *textstr, JSString *repstr,
                     const FlatMatch &fm, Value *vp)
{
    RopeBuilder builder(cx);
    size_t match = fm.match();
    size_t matchEnd = match + fm.patternLength();

    if (textstr->isRope()) {
        /*
         * If we are replacing over a rope, avoid flattening it by iterating
         * through it, building a new rope.
         */
        StringSegmentRange r(cx);
        if (!r.init(textstr))
            return false;
        size_t pos = 0;
        while (!r.empty()) {
            JSString *str = r.front();
            size_t len = str->length();
            size_t strEnd = pos + len;
            if (pos < matchEnd && strEnd > match) {
                /*
                 * We need to special-case any part of the rope that overlaps
                 * with the replacement string.
                 */
                if (match >= pos) {
                    /*
                     * If this part of the rope overlaps with the left side of
                     * the pattern, then it must be the only one to overlap with
                     * the first character in the pattern, so we include the
                     * replacement string here.
                     */
                    JSString *leftSide = js_NewDependentString(cx, str, 0, match - pos);
                    if (!leftSide ||
                        !builder.append(leftSide) ||
                        !builder.append(repstr)) {
                        return false;
                    }
                }

                /*
                 * If str runs off the end of the matched string, append the
                 * last part of str.
                 */
                if (strEnd > matchEnd) {
                    JSString *rightSide = js_NewDependentString(cx, str, matchEnd - pos,
                                                                strEnd - matchEnd);
                    if (!rightSide || !builder.append(rightSide))
                        return false;
                }
            } else {
                if (!builder.append(str))
                    return false;
            }
            pos += str->length();
            if (!r.popFront())
                return false;
        }
    } else {
        JSString *leftSide = js_NewDependentString(cx, textstr, 0, match);
        if (!leftSide)
            return false;
        JSString *rightSide = js_NewDependentString(cx, textstr, match + fm.patternLength(),
                                                    textstr->length() - match - fm.patternLength());
        if (!rightSide ||
            !builder.append(leftSide) ||
            !builder.append(repstr) ||
            !builder.append(rightSide)) {
            return false;
        }
    }

    vp->setString(builder.result());
    return true;
}

/*
 * Perform a linear-scan dollar substitution on the replacement text,
 * constructing a result string that looks like:
 *
 *      newstring = string[:matchStart] + dollarSub(replaceValue) + string[matchLimit:]
 */
static inline bool
BuildDollarReplacement(JSContext *cx, JSString *textstrArg, JSLinearString *repstr,
                       const jschar *firstDollar, const FlatMatch &fm, Value *vp)
{
    JSLinearString *textstr = textstrArg->ensureLinear(cx);
    if (!textstr)
        return NULL;

    JS_ASSERT(repstr->chars() <= firstDollar && firstDollar < repstr->chars() + repstr->length());
    size_t matchStart = fm.match();
    size_t matchLimit = matchStart + fm.patternLength();

    /*
     * Most probably:
     *
     *      len(newstr) >= len(orig) - len(match) + len(replacement)
     *
     * Note that dollar vars _could_ make the resulting text smaller than this.
     */
    JSCharBuffer newReplaceChars(cx);
    if (!newReplaceChars.reserve(textstr->length() - fm.patternLength() + repstr->length()))
        return false;

    /* Move the pre-dollar chunk in bulk. */
    JS_ALWAYS_TRUE(newReplaceChars.append(repstr->chars(), firstDollar));

    /* Move the rest char-by-char, interpreting dollars as we encounter them. */
#define ENSURE(__cond) if (!(__cond)) return false;
    const jschar *repstrLimit = repstr->chars() + repstr->length();
    for (const jschar *it = firstDollar; it < repstrLimit; ++it) {
        if (*it != '$' || it == repstrLimit - 1) {
            ENSURE(newReplaceChars.append(*it));
            continue;
        }

        switch (*(it + 1)) {
          case '$': /* Eat one of the dollars. */
            ENSURE(newReplaceChars.append(*it));
            break;
          case '&':
            ENSURE(newReplaceChars.append(textstr->chars() + matchStart,
                                          textstr->chars() + matchLimit));
            break;
          case '`':
            ENSURE(newReplaceChars.append(textstr->chars(), textstr->chars() + matchStart));
            break;
          case '\'':
            ENSURE(newReplaceChars.append(textstr->chars() + matchLimit,
                                          textstr->chars() + textstr->length()));
            break;
          default: /* The dollar we saw was not special (no matter what its mother told it). */
            ENSURE(newReplaceChars.append(*it));
            continue;
        }
        ++it; /* We always eat an extra char in the above switch. */
    }

    JSString *leftSide = js_NewDependentString(cx, textstr, 0, matchStart);
    ENSURE(leftSide);

    JSString *newReplace = js_NewStringFromCharBuffer(cx, newReplaceChars);
    ENSURE(newReplace);

    JS_ASSERT(textstr->length() >= matchLimit);
    JSString *rightSide = js_NewDependentString(cx, textstr, matchLimit,
                                                textstr->length() - matchLimit);
    ENSURE(rightSide);

    RopeBuilder builder(cx);
    ENSURE(builder.append(leftSide) &&
           builder.append(newReplace) &&
           builder.append(rightSide));
#undef ENSURE

    vp->setString(builder.result());
    return true;
}

static inline bool
str_replace_regexp(JSContext *cx, uintN argc, Value *vp, ReplaceData &rdata)
{
    const RegExpPair *rep = rdata.g.normalizeRegExp(true, 2, argc, vp);
    if (!rep)
        return false;

    rdata.index = 0;
    rdata.leftIndex = 0;
    rdata.calledBack = false;

    RegExpStatics *res = cx->regExpStatics();
    if (!DoMatch(cx, res, vp, rdata.str, *rep, ReplaceRegExpCallback, &rdata, REPLACE_ARGS))
        return false;

    if (!rdata.calledBack) {
        /* Didn't match, so the string is unmodified. */
        vp->setString(rdata.str);
        return true;
    }

    JSSubString sub;
    res->getRightContext(&sub);
    if (!rdata.cb.append(sub.chars, sub.length))
        return false;

    JSString *retstr = js_NewStringFromCharBuffer(cx, rdata.cb);
    if (!retstr)
        return false;

    vp->setString(retstr);
    return true;
}

static inline bool
str_replace_flat_lambda(JSContext *cx, uintN argc, Value *vp, ReplaceData &rdata,
                        const FlatMatch &fm)
{
    JS_ASSERT(fm.match() >= 0);
    LeaveTrace(cx);

    JSString *matchStr = js_NewDependentString(cx, rdata.str, fm.match(), fm.patternLength());
    if (!matchStr)
        return false;

    /* lambda(matchStr, matchStart, textstr) */
    static const uint32 lambdaArgc = 3;
    if (!cx->stack().pushInvokeArgs(cx, lambdaArgc, &rdata.singleShot))
        return false;

    CallArgs &args = rdata.singleShot;
    args.callee().setObject(*rdata.lambda);
    args.thisv().setUndefined();

    Value *sp = args.argv();
    sp[0].setString(matchStr);
    sp[1].setInt32(fm.match());
    sp[2].setString(rdata.str);

    if (!Invoke(cx, rdata.singleShot, 0))
        return false;

    JSString *repstr = js_ValueToString(cx, args.rval());
    if (!repstr)
        return false;

    JSString *leftSide = js_NewDependentString(cx, rdata.str, 0, fm.match());
    if (!leftSide)
        return false;

    size_t matchLimit = fm.match() + fm.patternLength();
    JSString *rightSide = js_NewDependentString(cx, rdata.str, matchLimit,
                                                rdata.str->length() - matchLimit);
    if (!rightSide)
        return false;

    RopeBuilder builder(cx);
    if (!(builder.append(leftSide) &&
          builder.append(repstr) &&
          builder.append(rightSide))) {
        return false;
    }

    vp->setString(builder.result());
    return true;
}

JSBool
js::str_replace(JSContext *cx, uintN argc, Value *vp)
{
    ReplaceData rdata(cx);
    NORMALIZE_THIS(cx, vp, rdata.str);
    static const uint32 optarg = 2;

    /* Extract replacement string/function. */
    if (argc >= optarg && js_IsCallable(vp[3])) {
        rdata.lambda = &vp[3].toObject();
        rdata.elembase = NULL;
        rdata.repstr = NULL;
        rdata.dollar = rdata.dollarEnd = NULL;

        if (rdata.lambda->isFunction()) {
            JSFunction *fun = rdata.lambda->getFunctionPrivate();
            if (fun->isInterpreted()) {
                /*
                 * Pattern match the script to check if it is is indexing into a
                 * particular object, e.g. 'function(a) { return b[a]; }'.  Avoid
                 * calling the script in such cases, which are used by javascript
                 * packers (particularly the popular Dean Edwards packer) to efficiently
                 * encode large scripts.  We only handle the code patterns generated
                 * by such packers here.
                 */
                JSScript *script = fun->u.i.script;
                jsbytecode *pc = script->code;

                Value table = UndefinedValue();
                if (JSOp(*pc) == JSOP_GETFCSLOT) {
                    table = rdata.lambda->getFlatClosureUpvar(GET_UINT16(pc));
                    pc += JSOP_GETFCSLOT_LENGTH;
                }

                if (table.isObject() &&
                    JSOp(*pc) == JSOP_GETARG && GET_SLOTNO(pc) == 0 &&
                    JSOp(*(pc + JSOP_GETARG_LENGTH)) == JSOP_GETELEM &&
                    JSOp(*(pc + JSOP_GETARG_LENGTH + JSOP_GETELEM_LENGTH)) == JSOP_RETURN) {
                    Class *clasp = table.toObject().getClass();
                    if (clasp->isNative() &&
                        !clasp->ops.lookupProperty &&
                        !clasp->ops.getProperty) {
                        rdata.elembase = &table.toObject();
                    }
                }
            }
        }
    } else {
        rdata.lambda = NULL;
        rdata.elembase = NULL;
        rdata.repstr = ArgToRootedString(cx, argc, vp, 1);
        if (!rdata.repstr)
            return false;

        /* We're about to store pointers into the middle of our string. */
        if (!js_MakeStringImmutable(cx, rdata.repstr))
            return false;
        rdata.dollarEnd = rdata.repstr->chars() + rdata.repstr->length();
        rdata.dollar = js_strchr_limit(rdata.repstr->chars(), '$',
                                       rdata.dollarEnd);
    }

    if (!rdata.g.init(argc, vp))
        return false;

    /*
     * Unlike its |String.prototype| brethren, |replace| doesn't convert
     * its input to a regular expression. (Even if it contains metachars.)
     *
     * However, if the user invokes our (non-standard) |flags| argument
     * extension then we revert to creating a regular expression. Note that
     * this is observable behavior through the side-effect mutation of the
     * |RegExp| statics.
     */

    const FlatMatch *fm = rdata.g.tryFlatMatch(cx, rdata.str, optarg, argc, false);
    if (!fm) {
        if (cx->throwing)  /* oom in RopeMatch in tryFlatMatch */
            return false;
        JS_ASSERT_IF(!rdata.g.hasRegExpPair(), argc > optarg);
        return str_replace_regexp(cx, argc, vp, rdata);
    }

    if (fm->match() < 0) {
        vp->setString(rdata.str);
        return true;
    }

    if (rdata.lambda)
        return str_replace_flat_lambda(cx, argc, vp, rdata, *fm);

    /* 
     * Note: we could optimize the text.length == pattern.length case if we wanted,
     * even in the presence of dollar metachars.
     */
    if (rdata.dollar)
        return BuildDollarReplacement(cx, rdata.str, rdata.repstr, rdata.dollar, *fm, vp);

    return BuildFlatReplacement(cx, rdata.str, rdata.repstr, *fm, vp);
}

/*
 * Subroutine used by str_split to find the next split point in str, starting
 * at offset *ip and looking either for the separator substring given by sep, or
 * for the next re match.  In the re case, return the matched separator in *sep,
 * and the possibly updated offset in *ip.
 *
 * Return -2 on error, -1 on end of string, >= 0 for a valid index of the next
 * separator occurrence if found, or str->length if no separator is found.
 */
static jsint
find_split(JSContext *cx, RegExpStatics *res, JSString *str, js::RegExp *re, jsint *ip,
           JSSubString *sep)
{
    /*
     * Stop if past end of string.  If at end of string, we will compare the
     * null char stored there (by js_NewString*) to sep->chars[j] in the while
     * loop at the end of this function, so that
     *
     *  "ab,".split(',') => ["ab", ""]
     *
     * and the resulting array converts back to the string "ab," for symmetry.
     * However, we ape Perl and do this only if there is a sufficiently large
     * limit argument (see str_split).
     */
    jsint i = *ip;
    size_t length = str->length();
    if ((size_t)i > length)
        return -1;

    const jschar *chars = str->getChars(cx);
    if (!chars)
        return -2;

    /*
     * Match a regular expression against the separator at or above index i.
     * Call js_ExecuteRegExp with true for the test argument.  On successful
     * match, get the separator from cx->regExpStatics.lastMatch.
     */
    if (re) {
        size_t index;
        Value rval;

      again:
        /* JS1.2 deviated from Perl by never matching at end of string. */
        index = (size_t)i;
        if (!re->execute(cx, res, str, &index, true, &rval))
            return -2;
        if (!rval.isTrue()) {
            /* Mismatch: ensure our caller advances i past end of string. */
            sep->length = 1;
            return length;
        }
        i = (jsint)index;
        JS_ASSERT(sep);
        res->getLastMatch(sep);
        if (sep->length == 0) {
            /*
             * Empty string match: never split on an empty match at the start
             * of a find_split cycle.  Same rule as for an empty global match
             * in DoMatch.
             */
            if (i == *ip) {
                /*
                 * "Bump-along" to avoid sticking at an empty match, but don't
                 * bump past end of string -- our caller must do that by adding
                 * sep->length to our return value.
                 */
                if ((size_t)i == length)
                    return -1;
                i++;
                goto again;
            }
            if ((size_t)i == length) {
                /*
                 * If there was a trivial zero-length match at the end of the
                 * split, then we shouldn't output the matched string at the end
                 * of the split array. See ECMA-262 Ed. 3, 15.5.4.14, Step 15.
                 */
                sep->chars = NULL;
            }
        }
        JS_ASSERT((size_t)i >= sep->length);
        return i - sep->length;
    }

    /*
     * Special case: if sep is the empty string, split str into one character
     * substrings.  Let our caller worry about whether to split once at end of
     * string into an empty substring.
     */
    if (sep->length == 0)
        return ((size_t)i == length) ? -1 : i + 1;

    /*
     * Now that we know sep is non-empty, search starting at i in str for an
     * occurrence of all of sep's chars.  If we find them, return the index of
     * the first separator char.  Otherwise, return length.
     */
    jsint match = StringMatch(chars + i, length - i, sep->chars, sep->length);
    return match == -1 ? length : match + i;
}

static JSBool
str_split(JSContext *cx, uintN argc, Value *vp)
{
    JSString *str;
    NORMALIZE_THIS(cx, vp, str);

    if (argc == 0) {
        Value v = StringValue(str);
        JSObject *aobj = NewDenseCopiedArray(cx, 1, &v);
        if (!aobj)
            return false;
        vp->setObject(*aobj);
        return true;
    }

    RegExp *re;
    JSSubString *sep, tmp;
    if (VALUE_IS_REGEXP(cx, vp[2])) {
        re = static_cast<RegExp *>(vp[2].toObject().getPrivate());
        sep = &tmp;

        /* Set a magic value so we can detect a successful re match. */
        sep->chars = NULL;
        sep->length = 0;
    } else {
        JSString *sepstr = js_ValueToString(cx, vp[2]);
        if (!sepstr)
            return false;
        vp[2].setString(sepstr);

        /*
         * Point sep at a local copy of sepstr's header because find_split
         * will modify sep->length.
         */
        tmp.length = sepstr->length();
        tmp.chars = sepstr->getChars(cx);
        if (!tmp.chars)
            return false;
        re = NULL;
        sep = &tmp;
    }

    /* Use the second argument as the split limit, if given. */
    uint32 limit = 0; /* Avoid warning. */
    bool limited = (argc > 1) && !vp[3].isUndefined();
    if (limited) {
        jsdouble d;
        if (!ValueToNumber(cx, vp[3], &d))
            return false;

        /* Clamp limit between 0 and 1 + string length. */
        limit = js_DoubleToECMAUint32(d);
        if (limit > str->length())
            limit = 1 + str->length();
    }

    AutoValueVector splits(cx);

    RegExpStatics *res = cx->regExpStatics();
    jsint i, j;
    uint32 len = i = 0;
    while ((j = find_split(cx, res, str, re, &i, sep)) >= 0) {
        if (limited && len >= limit)
            break;

        JSString *sub = js_NewDependentString(cx, str, i, size_t(j - i));
        if (!sub || !splits.append(StringValue(sub)))
            return false;
        len++;

        /*
         * Imitate perl's feature of including parenthesized substrings that
         * matched part of the delimiter in the new array, after the split
         * substring that was delimited.
         */
        if (re && sep->chars) {
            for (uintN num = 0; num < res->parenCount(); num++) {
                if (limited && len >= limit)
                    break;
                JSSubString parsub;
                res->getParen(num + 1, &parsub);
                sub = js_NewStringCopyN(cx, parsub.chars, parsub.length);
                if (!sub || !splits.append(StringValue(sub)))
                    return false;
                len++;
            }
            sep->chars = NULL;
        }
        i = j + sep->length;
    }

    if (j == -2)
        return false;

    JSObject *aobj = NewDenseCopiedArray(cx, splits.length(), splits.begin());
    if (!aobj)
        return false;
    vp->setObject(*aobj);
    return true;
}

#if JS_HAS_PERL_SUBSTR
static JSBool
str_substr(JSContext *cx, uintN argc, Value *vp)
{
    JSString *str;
    int32 length, len, begin;

    NORMALIZE_THIS(cx, vp, str);

    if (argc > 0) {
        length = int32(str->length());
        if (!ValueToIntegerRange(cx, vp[2], &begin))
            return false;

        if (begin >= length) {
            str = cx->runtime->emptyString;
            goto out;
        }
        if (begin < 0) {
            begin += length; /* length + INT_MIN will always be less then 0 */
            if (begin < 0)
                begin = 0;
        }

        if (argc == 1 || vp[3].isUndefined()) {
            len = length - begin;
        } else {
            if (!ValueToIntegerRange(cx, vp[3], &len))  
                return false;

            if (len <= 0) {
                str = cx->runtime->emptyString;
                goto out;
            }

            if (uint32(length) < uint32(begin + len))
                len = length - begin;
        }

        str = js_NewDependentString(cx, str, size_t(begin), size_t(len));
        if (!str)
            return false;
    }

out:
    vp->setString(str);
    return true;
}
#endif /* JS_HAS_PERL_SUBSTR */

/*
 * Python-esque sequence operations.
 */
static JSBool
str_concat(JSContext *cx, uintN argc, Value *vp)
{
    JSString *str, *str2;
    Value *argv;
    uintN i;

    NORMALIZE_THIS(cx, vp, str);

    /* Set vp (aka rval) early to handle the argc == 0 case. */
    vp->setString(str);

    for (i = 0, argv = vp + 2; i < argc; i++) {
        str2 = js_ValueToString(cx, argv[i]);
        if (!str2)
            return JS_FALSE;
        argv[i].setString(str2);

        str = js_ConcatStrings(cx, str, str2);
        if (!str)
            return JS_FALSE;
        vp->setString(str);
    }

    return JS_TRUE;
}

static JSBool
str_slice(JSContext *cx, uintN argc, Value *vp)
{
    if (argc == 1 && vp[1].isString() && vp[2].isInt32()) {
        size_t begin, end, length;

        JSString *str = vp[1].toString();
        begin = vp[2].toInt32();
        end = str->length();
        if (begin <= end) {
            length = end - begin;
            if (length == 0) {
                str = cx->runtime->emptyString;
            } else {
                str = (length == 1)
                      ? JSString::getUnitString(cx, str, begin)
                      : js_NewDependentString(cx, str, begin, length);
                if (!str)
                    return JS_FALSE;
            }
            vp->setString(str);
            return JS_TRUE;
        }
    }

    JSString *str;
    NORMALIZE_THIS(cx, vp, str);

    if (argc != 0) {
        double begin, end, length;

        if (!ValueToNumber(cx, vp[2], &begin))
            return JS_FALSE;
        begin = js_DoubleToInteger(begin);
        length = str->length();
        if (begin < 0) {
            begin += length;
            if (begin < 0)
                begin = 0;
        } else if (begin > length) {
            begin = length;
        }

        if (argc == 1 || vp[3].isUndefined()) {
            end = length;
        } else {
            if (!ValueToNumber(cx, vp[3], &end))
                return JS_FALSE;
            end = js_DoubleToInteger(end);
            if (end < 0) {
                end += length;
                if (end < 0)
                    end = 0;
            } else if (end > length) {
                end = length;
            }
            if (end < begin)
                end = begin;
        }

        str = js_NewDependentString(cx, str,
                                    (size_t)begin,
                                    (size_t)(end - begin));
        if (!str)
            return JS_FALSE;
    }
    vp->setString(str);
    return JS_TRUE;
}

#if JS_HAS_STR_HTML_HELPERS
/*
 * HTML composition aids.
 */
static bool
tagify(JSContext *cx, const char *begin, JSLinearString *param, const char *end,
       Value *vp)
{
    JSString *thisstr;
    NORMALIZE_THIS(cx, vp, thisstr);
    JSLinearString *str = thisstr->ensureLinear(cx);
    if (!str)
        return false;

    if (!end)
        end = begin;

    size_t beglen = strlen(begin);
    size_t taglen = 1 + beglen + 1;                     /* '<begin' + '>' */
    size_t parlen = 0; /* Avoid warning. */
    if (param) {
        parlen = param->length();
        taglen += 2 + parlen + 1;                       /* '="param"' */
    }
    size_t endlen = strlen(end);
    taglen += str->length() + 2 + endlen + 1;           /* 'str</end>' */

    if (taglen >= ~(size_t)0 / sizeof(jschar)) {
        js_ReportAllocationOverflow(cx);
        return false;
    }

    jschar *tagbuf = (jschar *) cx->malloc((taglen + 1) * sizeof(jschar));
    if (!tagbuf)
        return false;

    size_t j = 0;
    tagbuf[j++] = '<';
    for (size_t i = 0; i < beglen; i++)
        tagbuf[j++] = (jschar)begin[i];
    if (param) {
        tagbuf[j++] = '=';
        tagbuf[j++] = '"';
        js_strncpy(&tagbuf[j], param->chars(), parlen);
        j += parlen;
        tagbuf[j++] = '"';
    }
    tagbuf[j++] = '>';

    js_strncpy(&tagbuf[j], str->chars(), str->length());
    j += str->length();
    tagbuf[j++] = '<';
    tagbuf[j++] = '/';
    for (size_t i = 0; i < endlen; i++)
        tagbuf[j++] = (jschar)end[i];
    tagbuf[j++] = '>';
    JS_ASSERT(j == taglen);
    tagbuf[j] = 0;

    JSString *retstr = js_NewString(cx, tagbuf, taglen);
    if (!retstr) {
        js_free((char *)tagbuf);
        return false;
    }
    vp->setString(retstr);
    return true;
}

static JSBool
tagify_value(JSContext *cx, uintN argc, Value *vp,
             const char *begin, const char *end)
{
    JSLinearString *param = ArgToRootedString(cx, argc, vp, 0);
    if (!param)
        return JS_FALSE;
    return tagify(cx, begin, param, end, vp);
}

static JSBool
str_bold(JSContext *cx, uintN argc, Value *vp)
{
    return tagify(cx, "b", NULL, NULL, vp);
}

static JSBool
str_italics(JSContext *cx, uintN argc, Value *vp)
{
    return tagify(cx, "i", NULL, NULL, vp);
}

static JSBool
str_fixed(JSContext *cx, uintN argc, Value *vp)
{
    return tagify(cx, "tt", NULL, NULL, vp);
}

static JSBool
str_fontsize(JSContext *cx, uintN argc, Value *vp)
{
    return tagify_value(cx, argc, vp, "font size", "font");
}

static JSBool
str_fontcolor(JSContext *cx, uintN argc, Value *vp)
{
    return tagify_value(cx, argc, vp, "font color", "font");
}

static JSBool
str_link(JSContext *cx, uintN argc, Value *vp)
{
    return tagify_value(cx, argc, vp, "a href", "a");
}

static JSBool
str_anchor(JSContext *cx, uintN argc, Value *vp)
{
    return tagify_value(cx, argc, vp, "a name", "a");
}

static JSBool
str_strike(JSContext *cx, uintN argc, Value *vp)
{
    return tagify(cx, "strike", NULL, NULL, vp);
}

static JSBool
str_small(JSContext *cx, uintN argc, Value *vp)
{
    return tagify(cx, "small", NULL, NULL, vp);
}

static JSBool
str_big(JSContext *cx, uintN argc, Value *vp)
{
    return tagify(cx, "big", NULL, NULL, vp);
}

static JSBool
str_blink(JSContext *cx, uintN argc, Value *vp)
{
    return tagify(cx, "blink", NULL, NULL, vp);
}

static JSBool
str_sup(JSContext *cx, uintN argc, Value *vp)
{
    return tagify(cx, "sup", NULL, NULL, vp);
}

static JSBool
str_sub(JSContext *cx, uintN argc, Value *vp)
{
    return tagify(cx, "sub", NULL, NULL, vp);
}
#endif /* JS_HAS_STR_HTML_HELPERS */

#ifdef JS_TRACER
JSString* FASTCALL
js_String_getelem(JSContext* cx, JSString* str, int32 i)
{
    if ((size_t)i >= str->length())
        return NULL;
    return JSString::getUnitString(cx, str, size_t(i));
}
#endif

JS_DEFINE_TRCINFO_1(str_concat,
    (3, (extern, STRING_RETRY, js_ConcatStrings, CONTEXT, THIS_STRING, STRING,
         1, nanojit::ACCSET_NONE)))

static JSFunctionSpec string_methods[] = {
#if JS_HAS_TOSOURCE
    JS_FN("quote",             str_quote,             0,JSFUN_GENERIC_NATIVE),
    JS_FN(js_toSource_str,     str_toSource,          0,0),
#endif

    /* Java-like methods. */
    JS_FN(js_toString_str,     js_str_toString,       0,0),
    JS_FN(js_valueOf_str,      js_str_toString,       0,0),
    JS_FN(js_toJSON_str,       js_str_toString,       0,0),
    JS_FN("substring",         str_substring,         2,JSFUN_GENERIC_NATIVE),
    JS_FN("toLowerCase",       str_toLowerCase,       0,JSFUN_GENERIC_NATIVE),
    JS_FN("toUpperCase",       str_toUpperCase,       0,JSFUN_GENERIC_NATIVE),
    JS_FN("charAt",            js_str_charAt,         1,JSFUN_GENERIC_NATIVE),
    JS_FN("charCodeAt",        js_str_charCodeAt,     1,JSFUN_GENERIC_NATIVE),
    JS_FN("indexOf",           str_indexOf,           1,JSFUN_GENERIC_NATIVE),
    JS_FN("lastIndexOf",       str_lastIndexOf,       1,JSFUN_GENERIC_NATIVE),
    JS_FN("trim",              str_trim,              0,JSFUN_GENERIC_NATIVE),
    JS_FN("trimLeft",          str_trimLeft,          0,JSFUN_GENERIC_NATIVE),
    JS_FN("trimRight",         str_trimRight,         0,JSFUN_GENERIC_NATIVE),
    JS_FN("toLocaleLowerCase", str_toLocaleLowerCase, 0,JSFUN_GENERIC_NATIVE),
    JS_FN("toLocaleUpperCase", str_toLocaleUpperCase, 0,JSFUN_GENERIC_NATIVE),
    JS_FN("localeCompare",     str_localeCompare,     1,JSFUN_GENERIC_NATIVE),

    /* Perl-ish methods (search is actually Python-esque). */
    JS_FN("match",             str_match,             1,JSFUN_GENERIC_NATIVE),
    JS_FN("search",            str_search,            1,JSFUN_GENERIC_NATIVE),
    JS_FN("replace",           str_replace,           2,JSFUN_GENERIC_NATIVE),
    JS_FN("split",             str_split,             2,JSFUN_GENERIC_NATIVE),
#if JS_HAS_PERL_SUBSTR
    JS_FN("substr",            str_substr,            2,JSFUN_GENERIC_NATIVE),
#endif

    /* Python-esque sequence methods. */
    JS_TN("concat",            str_concat,            1,JSFUN_GENERIC_NATIVE, &str_concat_trcinfo),
    JS_FN("slice",             str_slice,             2,JSFUN_GENERIC_NATIVE),

    /* HTML string methods. */
#if JS_HAS_STR_HTML_HELPERS
    JS_FN("bold",              str_bold,              0,0),
    JS_FN("italics",           str_italics,           0,0),
    JS_FN("fixed",             str_fixed,             0,0),
    JS_FN("fontsize",          str_fontsize,          1,0),
    JS_FN("fontcolor",         str_fontcolor,         1,0),
    JS_FN("link",              str_link,              1,0),
    JS_FN("anchor",            str_anchor,            1,0),
    JS_FN("strike",            str_strike,            0,0),
    JS_FN("small",             str_small,             0,0),
    JS_FN("big",               str_big,               0,0),
    JS_FN("blink",             str_blink,             0,0),
    JS_FN("sup",               str_sup,               0,0),
    JS_FN("sub",               str_sub,               0,0),
#endif

    JS_FS_END
};

/*
 * Set up some tools to make it easier to generate large tables. After constant
 * folding, for each n, Rn(0) is the comma-separated list R(0), R(1), ..., R(2^n-1).
 * Similary, Rn(k) (for any k and n) generates the list R(k), R(k+1), ..., R(k+2^n-1).
 * To use this, define R appropriately, then use Rn(0) (for some value of n), then
 * undefine R.
 */
#define R2(n)  R(n),   R((n) + (1 << 0)),    R((n) + (2 << 0)),    R((n) + (3 << 0))
#define R4(n)  R2(n),  R2((n) + (1 << 2)),   R2((n) + (2 << 2)),   R2((n) + (3 << 2))
#define R6(n)  R4(n),  R4((n) + (1 << 4)),   R4((n) + (2 << 4)),   R4((n) + (3 << 4))
#define R8(n)  R6(n),  R6((n) + (1 << 6)),   R6((n) + (2 << 6)),   R6((n) + (3 << 6))
#define R10(n) R8(n),  R8((n) + (1 << 8)),   R8((n) + (2 << 8)),   R8((n) + (3 << 8))
#define R12(n) R10(n), R10((n) + (1 << 10)), R10((n) + (2 << 10)), R10((n) + (3 << 10))

#define R3(n) R2(n), R2((n) + (1 << 2))
#define R7(n) R6(n), R6((n) + (1 << 6))

#define BUILD_LENGTH_AND_FLAGS(length, flags)                                 \
    (((length) << JSString::LENGTH_SHIFT) | (flags))

/*
 * Declare unit strings. Pack the string data itself into the mInlineChars
 * place in the header.
 */
#define R(c) {                                                                \
    BUILD_LENGTH_AND_FLAGS(1, JSString::FLAT | JSString::ATOMIZED),           \
    { (jschar *)(((char *)(unitStringTable + (c))) +                          \
      offsetof(JSString, inlineStorage)) },                                   \
    { {(c), 0x00} } }

#ifdef __SUNPRO_CC
#pragma pack(8)
#else
#pragma pack(push, 8)
#endif

const JSString JSString::unitStringTable[]
#ifdef __GNUC__
__attribute__ ((aligned (8)))
#endif
= { R8(0) };

#ifdef __SUNPRO_CC
#pragma pack(0)
#else
#pragma pack(pop)
#endif

#undef R

/*
 * Declare length-2 strings. We only store strings where both characters are
 * alphanumeric. The lower 10 short chars are the numerals, the next 26 are
 * the lowercase letters, and the next 26 are the uppercase letters.
 */
#define TO_SMALL_CHAR(c) ((c) >= '0' && (c) <= '9' ? (c) - '0' :              \
                          (c) >= 'a' && (c) <= 'z' ? (c) - 'a' + 10 :         \
                          (c) >= 'A' && (c) <= 'Z' ? (c) - 'A' + 36 :         \
                          JSString::INVALID_SMALL_CHAR)

#define R TO_SMALL_CHAR

const JSString::SmallChar JSString::toSmallChar[] = { R7(0) };

#undef R

/*
 * This is used when we generate our table of short strings, so the compiler is
 * happier if we use |c| as few times as possible.
 */
#define FROM_SMALL_CHAR(c) ((c) + ((c) < 10 ? '0' :      \
                                   (c) < 36 ? 'a' - 10 : \
                                   'A' - 36))
#define R FROM_SMALL_CHAR

const jschar JSString::fromSmallChar[] = { R6(0) };

#undef R

/*
 * For code-generation ease, length-2 strings are encoded as 12-bit int values,
 * where the upper 6 bits is the first character and the lower 6 bits is the
 * second character.
 */
#define R(c) {                                                                \
    BUILD_LENGTH_AND_FLAGS(2, JSString::FLAT | JSString::ATOMIZED),           \
    { (jschar *)(((char *)(length2StringTable + (c))) +                       \
      offsetof(JSString, inlineStorage)) },                                   \
    { {FROM_SMALL_CHAR((c) >> 6), FROM_SMALL_CHAR((c) & 0x3F), 0x00} } }

#ifdef __SUNPRO_CC
#pragma pack(8)
#else
#pragma pack(push, 8)
#endif

const JSString JSString::length2StringTable[]
#ifdef __GNUC__
__attribute__ ((aligned (8)))
#endif
= { R12(0) };

#ifdef __SUNPRO_CC
#pragma pack(0)
#else
#pragma pack(pop)
#endif

#undef R

/*
 * Declare int strings. Only int strings from 100 to 255 actually have to be
 * generated, since the rest are either unit strings or length-2 strings. To
 * avoid the runtime cost of figuring out where to look for the string for a
 * particular integer, we precompute a table of JSString*s which refer to the
 * correct location of the int string.
 */
#define R(c) {                                                                \
    BUILD_LENGTH_AND_FLAGS(3, JSString::FLAT | JSString::ATOMIZED),           \
    { (jschar *)(((char *)(hundredStringTable + ((c) - 100))) +               \
      offsetof(JSString, inlineStorage)) },                                   \
    { {((c) / 100) + '0', ((c) / 10 % 10) + '0', ((c) % 10) + '0', 0x00} } }


JS_STATIC_ASSERT(100 + (1 << 7) + (1 << 4) + (1 << 3) + (1 << 2) == 256);

#ifdef __SUNPRO_CC
#pragma pack(8)
#else
#pragma pack(push, 8)
#endif

const JSString JSString::hundredStringTable[]
#ifdef __GNUC__
__attribute__ ((aligned (8)))
#endif
= { R7(100), /* 100 through 227 */
    R4(100 + (1 << 7)), /* 228 through 243 */
    R3(100 + (1 << 7) + (1 << 4)), /* 244 through 251 */
    R2(100 + (1 << 7) + (1 << 4) + (1 << 3)) /* 252 through 255 */
};

#undef R

#define R(c) ((c) < 10 ? JSString::unitStringTable + ((c) + '0') :            \
              (c) < 100 ? JSString::length2StringTable +                      \
              ((size_t)TO_SMALL_CHAR(((c) / 10) + '0') << 6) +                \
              TO_SMALL_CHAR(((c) % 10) + '0') :                               \
              JSString::hundredStringTable + ((c) - 100))

const JSString *const JSString::intStringTable[] = { R8(0) };

#undef R

#ifdef __SUNPRO_CC
#pragma pack(0)
#else
#pragma pack(pop)
#endif

#undef R2
#undef R4
#undef R6
#undef R8
#undef R10
#undef R12

#undef R3
#undef R7

JSBool
js_String(JSContext *cx, uintN argc, Value *vp)
{
    Value *argv = vp + 2;

    JSString *str;
    if (argc > 0) {
        str = js_ValueToString(cx, argv[0]);
        if (!str)
            return false;
    } else {
        str = cx->runtime->emptyString;
    }

    if (IsConstructing(vp)) {
        JSObject *obj = NewBuiltinClassInstance(cx, &js_StringClass);
        if (!obj)
            return false;
        obj->setPrimitiveThis(StringValue(str));
        vp->setObject(*obj);
    } else {
        vp->setString(str);
    }
    return true;
}

static JSBool
str_fromCharCode(JSContext *cx, uintN argc, Value *vp)
{
    Value *argv;
    uintN i;
    jschar *chars;
    JSString *str;

    argv = vp + 2;
    JS_ASSERT(argc <= JS_ARGS_LENGTH_MAX);
    if (argc == 1) {
        uint16_t code;
        if (!ValueToUint16(cx, argv[0], &code))
            return JS_FALSE;
        if (code < UNIT_STRING_LIMIT) {
            str = JSString::unitString(code);
            if (!str)
                return JS_FALSE;
            vp->setString(str);
            return JS_TRUE;
        }
        argv[0].setInt32(code);
    }
    chars = (jschar *) cx->malloc((argc + 1) * sizeof(jschar));
    if (!chars)
        return JS_FALSE;
    for (i = 0; i < argc; i++) {
        uint16_t code;
        if (!ValueToUint16(cx, argv[i], &code)) {
            cx->free(chars);
            return JS_FALSE;
        }
        chars[i] = (jschar)code;
    }
    chars[i] = 0;
    str = js_NewString(cx, chars, argc);
    if (!str) {
        cx->free(chars);
        return JS_FALSE;
    }
    vp->setString(str);
    return JS_TRUE;
}

#ifdef JS_TRACER
static JSString* FASTCALL
String_fromCharCode(JSContext* cx, int32 i)
{
    JS_ASSERT(JS_ON_TRACE(cx));
    jschar c = (jschar)i;
    if (c < UNIT_STRING_LIMIT)
        return JSString::unitString(c);
    return js_NewStringCopyN(cx, &c, 1);
}
#endif

JS_DEFINE_TRCINFO_1(str_fromCharCode,
    (2, (static, STRING_RETRY, String_fromCharCode, CONTEXT, INT32, 1, nanojit::ACCSET_NONE)))

static JSFunctionSpec string_static_methods[] = {
    JS_TN("fromCharCode", str_fromCharCode, 1, 0, &str_fromCharCode_trcinfo),
    JS_FS_END
};

JSObject *
js_InitStringClass(JSContext *cx, JSObject *obj)
{
    JSObject *proto;

    /* Define the escape, unescape functions in the global object. */
    if (!JS_DefineFunctions(cx, obj, string_functions))
        return NULL;

    proto = js_InitClass(cx, obj, NULL, &js_StringClass, js_String, 1,
                         NULL, string_methods,
                         NULL, string_static_methods);
    if (!proto)
        return NULL;
    proto->setPrimitiveThis(StringValue(cx->runtime->emptyString));
    if (!js_DefineNativeProperty(cx, proto, ATOM_TO_JSID(cx->runtime->atomState.lengthAtom),
                                 UndefinedValue(), NULL, NULL,
                                 JSPROP_READONLY | JSPROP_PERMANENT | JSPROP_SHARED, 0, 0,
                                 NULL)) {
        return JS_FALSE;
    }

    return proto;
}

JSFlatString *
js_NewString(JSContext *cx, jschar *chars, size_t length)
{
    JSString *str;

    if (length > JSString::MAX_LENGTH) {
        if (JS_ON_TRACE(cx)) {
            /*
             * If we can't leave the trace, signal OOM condition, otherwise
             * exit from trace before throwing.
             */
            if (!CanLeaveTrace(cx))
                return NULL;

            LeaveTrace(cx);
        }
        js_ReportAllocationOverflow(cx);
        return NULL;
    }

    str = js_NewGCString(cx);
    if (!str)
        return NULL;
    str->initFlat(chars, length);
#ifdef DEBUG
  {
    JSRuntime *rt = cx->runtime;
    JS_RUNTIME_METER(rt, liveStrings);
    JS_RUNTIME_METER(rt, totalStrings);
    JS_LOCK_RUNTIME_VOID(rt,
        (rt->lengthSum += (double)length,
         rt->lengthSquaredSum += (double)length * (double)length));
  }
#endif
    return str->assertIsFlat();
}

static JS_ALWAYS_INLINE JSFlatString *
NewShortString(JSContext *cx, const jschar *chars, size_t length)
{
    JS_ASSERT(JSShortString::fitsIntoShortString(length));
    JSShortString *str = js_NewGCShortString(cx);
    if (!str)
        return NULL;
    jschar *storage = str->init(length);
    js_short_strncpy(storage, chars, length);
    storage[length] = 0;
    return str->header()->assertIsFlat();
}

static JSFlatString *
NewShortString(JSContext *cx, const char *chars, size_t length)
{
    JS_ASSERT(JSShortString::fitsIntoShortString(length));
    JSShortString *str = js_NewGCShortString(cx);
    if (!str)
        return NULL;
    jschar *storage = str->init(length);

    if (js_CStringsAreUTF8) {
#ifdef DEBUG
        size_t oldLength = length;
#endif
        if (!js_InflateStringToBuffer(cx, chars, length, storage, &length))
            return NULL;
        JS_ASSERT(length <= oldLength);
        storage[length] = 0;
        str->resetLength(length);
    } else {
        size_t n = length;
        jschar *p = storage;
        while (n--)
            *p++ = (unsigned char)*chars++;
        *p = 0;
    }
    return str->header()->assertIsFlat();
}

static const size_t sMinWasteSize = 16;

JSFlatString *
js_NewStringFromCharBuffer(JSContext *cx, JSCharBuffer &cb)
{
    if (cb.empty())
        return ATOM_TO_STRING(cx->runtime->atomState.emptyAtom);

    size_t length = cb.length();

    JS_STATIC_ASSERT(JSShortString::MAX_SHORT_STRING_LENGTH < JSCharBuffer::InlineLength);
    if (JSShortString::fitsIntoShortString(length))
        return NewShortString(cx, cb.begin(), length);

    if (!cb.append('\0'))
        return NULL;

    size_t capacity = cb.capacity();

    jschar *buf = cb.extractRawBuffer();
    if (!buf)
        return NULL;

    /* For medium/big buffers, avoid wasting more than 1/4 of the memory. */
    JS_ASSERT(capacity >= length);
    if (capacity > sMinWasteSize && capacity - length > (length >> 2)) {
        size_t bytes = sizeof(jschar) * (length + 1);
        jschar *tmp = (jschar *)cx->realloc(buf, bytes);
        if (!tmp) {
            cx->free(buf);
            return NULL;
        }
        buf = tmp;
    }

    JSFlatString *str = js_NewString(cx, buf, length);
    if (!str)
        cx->free(buf);
    return str;
}

JSLinearString *
js_NewDependentString(JSContext *cx, JSString *baseArg, size_t start,
                      size_t length)
{
    JSString *ds;

    if (length == 0)
        return cx->runtime->emptyString;

    JSLinearString *base = baseArg->ensureLinear(cx);
    if (!base)
        return NULL;

    if (start == 0 && length == base->length())
        return base;

    const jschar *chars = base->chars() + start;

    JSLinearString *staticStr = JSString::lookupStaticString(chars, length);
    if (staticStr)
        return staticStr;

    /* Try to avoid long chains of dependent strings. */
    while (base->isDependent())
        base = base->dependentBase();

    JS_ASSERT(base->isFlat());

    ds = js_NewGCString(cx);
    if (!ds)
        return NULL;
    ds->initDependent(base, chars, length);
#ifdef DEBUG
  {
    JSRuntime *rt = cx->runtime;
    JS_RUNTIME_METER(rt, liveDependentStrings);
    JS_RUNTIME_METER(rt, totalDependentStrings);
    JS_RUNTIME_METER(rt, liveStrings);
    JS_RUNTIME_METER(rt, totalStrings);
    JS_LOCK_RUNTIME_VOID(rt,
        (rt->strdepLengthSum += (double)length,
         rt->strdepLengthSquaredSum += (double)length * (double)length));
    JS_LOCK_RUNTIME_VOID(rt,
        (rt->lengthSum += (double)length,
         rt->lengthSquaredSum += (double)length * (double)length));
  }
#endif
    return ds->assertIsLinear();
}

#ifdef DEBUG
#include <math.h>

void printJSStringStats(JSRuntime *rt)
{
    double mean, sigma;

    mean = JS_MeanAndStdDev(rt->totalStrings, rt->lengthSum,
                            rt->lengthSquaredSum, &sigma);

    fprintf(stderr, "%lu total strings, mean length %g (sigma %g)\n",
            (unsigned long)rt->totalStrings, mean, sigma);

    mean = JS_MeanAndStdDev(rt->totalDependentStrings, rt->strdepLengthSum,
                            rt->strdepLengthSquaredSum, &sigma);

    fprintf(stderr, "%lu total dependent strings, mean length %g (sigma %g)\n",
            (unsigned long)rt->totalDependentStrings, mean, sigma);
}
#endif

JSFlatString *
js_NewStringCopyN(JSContext *cx, const jschar *s, size_t n)
{
    if (JSShortString::fitsIntoShortString(n))
        return NewShortString(cx, s, n);

    jschar *news = (jschar *) cx->malloc((n + 1) * sizeof(jschar));
    if (!news)
        return NULL;
    js_strncpy(news, s, n);
    news[n] = 0;
    JSFlatString *str = js_NewString(cx, news, n);
    if (!str)
        cx->free(news);
    return str;
}

JSFlatString *
js_NewStringCopyN(JSContext *cx, const char *s, size_t n)
{
    if (JSShortString::fitsIntoShortString(n))
        return NewShortString(cx, s, n);

    jschar *chars = js_InflateString(cx, s, &n);
    if (!chars)
        return NULL;
    JSFlatString *str = js_NewString(cx, chars, n);
    if (!str)
        cx->free(chars);
    return str;
}

JSFlatString *
js_NewStringCopyZ(JSContext *cx, const jschar *s)
{
    size_t n = js_strlen(s);
    if (JSShortString::fitsIntoShortString(n))
        return NewShortString(cx, s, n);

    size_t m = (n + 1) * sizeof(jschar);
    jschar *news = (jschar *) cx->malloc(m);
    if (!news)
        return NULL;
    memcpy(news, s, m);
    JSFlatString *str = js_NewString(cx, news, n);
    if (!str)
        cx->free(news);
    return str;
}

JSFlatString *
js_NewStringCopyZ(JSContext *cx, const char *s)
{
    return js_NewStringCopyN(cx, s, strlen(s));
}

const char *
js_ValueToPrintable(JSContext *cx, const Value &v, JSAutoByteString *bytes, bool asSource)
{
    JSString *str;

    str = (asSource ? js_ValueToSource : js_ValueToString)(cx, v);
    if (!str)
        return NULL;
    str = js_QuoteString(cx, str, 0);
    if (!str)
        return NULL;
    return bytes->encode(cx, str);
}

JSString *
js_ValueToString(JSContext *cx, const Value &arg)
{
    Value v = arg;
    if (v.isObject() && !DefaultValue(cx, &v.toObject(), JSTYPE_STRING, &v))
        return NULL;

    JSString *str;
    if (v.isString()) {
        str = v.toString();
    } else if (v.isInt32()) {
        str = js_IntToString(cx, v.toInt32());
    } else if (v.isDouble()) {
        str = js_NumberToString(cx, v.toDouble());
    } else if (v.isBoolean()) {
        str = js_BooleanToString(cx, v.toBoolean());
    } else if (v.isNull()) {
        str = ATOM_TO_STRING(cx->runtime->atomState.nullAtom);
    } else {
        str = ATOM_TO_STRING(cx->runtime->atomState.typeAtoms[JSTYPE_VOID]);
    }
    return str;
}

static inline JSBool
AppendAtom(JSAtom *atom, JSCharBuffer &cb)
{
    return cb.append(atom->chars(), atom->length());
}

/* This function implements E-262-3 section 9.8, toString. */
JSBool
js_ValueToCharBuffer(JSContext *cx, const Value &arg, JSCharBuffer &cb)
{
    Value v = arg;
    if (v.isObject() && !DefaultValue(cx, &v.toObject(), JSTYPE_STRING, &v))
        return false;

    if (v.isString()) {
        JSString *str = v.toString();
        size_t length = str->length();
        const jschar *chars = str->getChars(cx);
        if (!chars)
            return false;
        return cb.append(chars, length);
    }
    if (v.isNumber())
        return js_NumberValueToCharBuffer(cx, v, cb);
    if (v.isBoolean())
        return js_BooleanToCharBuffer(cx, v.toBoolean(), cb);
    if (v.isNull())
        return AppendAtom(cx->runtime->atomState.nullAtom, cb);
    JS_ASSERT(v.isUndefined());
    return AppendAtom(cx->runtime->atomState.typeAtoms[JSTYPE_VOID], cb);
}

JS_FRIEND_API(JSString *)
js_ValueToSource(JSContext *cx, const Value &v)
{
    if (v.isUndefined())
        return ATOM_TO_STRING(cx->runtime->atomState.void0Atom);
    if (v.isString())
        return js_QuoteString(cx, v.toString(), '"');
    if (v.isPrimitive()) {
        /* Special case to preserve negative zero, _contra_ toString. */
        if (v.isDouble() && JSDOUBLE_IS_NEGZERO(v.toDouble())) {
            /* NB: _ucNstr rather than _ucstr to indicate non-terminated. */
            static const jschar js_negzero_ucNstr[] = {'-', '0'};

            return js_NewStringCopyN(cx, js_negzero_ucNstr, 2);
        }
        return js_ValueToString(cx, v);
    }

    JSAtom *atom = cx->runtime->atomState.toSourceAtom;
    AutoValueRooter tvr(cx);
    if (!js_TryMethod(cx, &v.toObject(), atom, 0, NULL, tvr.addr()))
        return NULL;
    return js_ValueToString(cx, tvr.value());
}

namespace js {

/*
 * str is not necessarily a GC thing here.
 */
static JS_ALWAYS_INLINE bool
EqualStringsTail(JSLinearString *str1, size_t length1, JSLinearString *str2)
{
    const jschar *s1 = str1->chars();
    const jschar *s1end = s1 + length1;
    const jschar *s2 = str2->chars();
    do {
        if (*s1 != *s2) {
            return false;
        }
        ++s1, ++s2;
    } while (s1 != s1end);

    return true;
}

bool
EqualStrings(JSContext *cx, JSString *str1, JSString *str2, JSBool *result)
{
    if (str1 == str2) {
        *result = true;
        return true;
    }

    size_t length1 = str1->length();
    if (length1 != str2->length()) {
        *result = false;
        return true;
    }

    if (length1 == 0) {
        *result = true;
        return true;
    }

    JSLinearString *linear1 = str1->ensureLinear(cx);
    if (!linear1)
        return false;
    JSLinearString *linear2 = str2->ensureLinear(cx);
    if (!linear2)
        return false;

    *result = EqualStringsTail(linear1, length1, linear2);
    return true;
}

bool
EqualStrings(JSLinearString *str1, JSLinearString *str2)
{
    if (str1 == str2)
        return true;

    size_t length1 = str1->length();
    if (length1 != str2->length())
        return false;

    if (length1 == 0)
        return true;

    return EqualStringsTail(str1, length1, str2);
}

}  /* namespace js */

JSBool JS_FASTCALL
js_EqualStringsOnTrace(JSContext *cx, JSString *str1, JSString *str2)
{
    JSBool result;
    return EqualStrings(cx, str1, str2, &result) ? result : JS_NEITHER;
}
JS_DEFINE_CALLINFO_3(extern, BOOL, js_EqualStringsOnTrace,
                     CONTEXT, STRING, STRING, 1, nanojit::ACCSET_NONE)

namespace js {

static bool
CompareStringsImpl(JSContext *cx, JSString *str1, JSString *str2, int32 *result)
{
    JS_ASSERT(str1);
    JS_ASSERT(str2);

    if (str1 == str2) {
        *result = 0;
        return true;
    }

    size_t l1 = str1->length();
    const jschar *s1 = str1->getChars(cx);
    if (!s1)
        return false;

    size_t l2 = str2->length();
    const jschar *s2 = str2->getChars(cx);
    if (!s2)
        return false;

    size_t n = JS_MIN(l1, l2);
    for (size_t i = 0; i < n; i++) {
        if (int32 cmp = s1[i] - s2[i]) {
            *result = cmp;
            return true;
        }
    }
    *result = (int32)(l1 - l2);
    return true;
}

bool
CompareStrings(JSContext *cx, JSString *str1, JSString *str2, int32 *result)
{
    return CompareStringsImpl(cx, str1, str2, result);
}

}  /* namespace js */

int32 JS_FASTCALL
js_CompareStringsOnTrace(JSContext *cx, JSString *str1, JSString *str2)
{
    int32 result;
    if (!CompareStringsImpl(cx, str1, str2, &result))
        return INT32_MIN;
    JS_ASSERT(result != INT32_MIN);
    return result;
}
JS_DEFINE_CALLINFO_3(extern, INT32, js_CompareStringsOnTrace,
                     CONTEXT, STRING, STRING, 1, nanojit::ACCSET_NONE)

namespace js {

bool
StringEqualsAscii(JSLinearString *str, const char *asciiBytes)
{
    size_t length = strlen(asciiBytes);
#ifdef DEBUG
    for (size_t i = 0; i != length; ++i)
        JS_ASSERT(unsigned(asciiBytes[i]) <= 127);
#endif
    if (length != str->length())
        return false;
    const jschar *chars = str->chars();
    for (size_t i = 0; i != length; ++i) {
        if (unsigned(asciiBytes[i]) != unsigned(chars[i]))
            return false;
    }
    return true;
}

} /* namespacejs */

size_t
js_strlen(const jschar *s)
{
    const jschar *t;

    for (t = s; *t != 0; t++)
        continue;
    return (size_t)(t - s);
}

jschar *
js_strchr(const jschar *s, jschar c)
{
    while (*s != 0) {
        if (*s == c)
            return (jschar *)s;
        s++;
    }
    return NULL;
}

jschar *
js_strchr_limit(const jschar *s, jschar c, const jschar *limit)
{
    while (s < limit) {
        if (*s == c)
            return (jschar *)s;
        s++;
    }
    return NULL;
}

jschar *
js_InflateString(JSContext *cx, const char *bytes, size_t *lengthp)
{
    size_t nbytes, nchars, i;
    jschar *chars;
#ifdef DEBUG
    JSBool ok;
#endif

    nbytes = *lengthp;
    if (js_CStringsAreUTF8) {
        if (!js_InflateStringToBuffer(cx, bytes, nbytes, NULL, &nchars))
            goto bad;
        chars = (jschar *) cx->malloc((nchars + 1) * sizeof (jschar));
        if (!chars)
            goto bad;
#ifdef DEBUG
        ok =
#endif
            js_InflateStringToBuffer(cx, bytes, nbytes, chars, &nchars);
        JS_ASSERT(ok);
    } else {
        nchars = nbytes;
        chars = (jschar *) cx->malloc((nchars + 1) * sizeof(jschar));
        if (!chars)
            goto bad;
        for (i = 0; i < nchars; i++)
            chars[i] = (unsigned char) bytes[i];
    }
    *lengthp = nchars;
    chars[nchars] = 0;
    return chars;

  bad:
    /*
     * For compatibility with callers of JS_DecodeBytes we must zero lengthp
     * on errors.
     */
    *lengthp = 0;
    return NULL;
}

/*
 * May be called with null cx.
 */
char *
js_DeflateString(JSContext *cx, const jschar *chars, size_t nchars)
{
    size_t nbytes, i;
    char *bytes;
#ifdef DEBUG
    JSBool ok;
#endif

    if (js_CStringsAreUTF8) {
        nbytes = js_GetDeflatedStringLength(cx, chars, nchars);
        if (nbytes == (size_t) -1)
            return NULL;
        bytes = (char *) (cx ? cx->malloc(nbytes + 1) : js_malloc(nbytes + 1));
        if (!bytes)
            return NULL;
#ifdef DEBUG
        ok =
#endif
            js_DeflateStringToBuffer(cx, chars, nchars, bytes, &nbytes);
        JS_ASSERT(ok);
    } else {
        nbytes = nchars;
        bytes = (char *) (cx ? cx->malloc(nbytes + 1) : js_malloc(nbytes + 1));
        if (!bytes)
            return NULL;
        for (i = 0; i < nbytes; i++)
            bytes[i] = (char) chars[i];
    }
    bytes[nbytes] = 0;
    return bytes;
}

size_t
js_GetDeflatedStringLength(JSContext *cx, const jschar *chars, size_t nchars)
{
    if (!js_CStringsAreUTF8)
        return nchars;

    return js_GetDeflatedUTF8StringLength(cx, chars, nchars);
}

/*
 * May be called with null cx through public API, see below.
 */
size_t
js_GetDeflatedUTF8StringLength(JSContext *cx, const jschar *chars, size_t nchars)
{
    size_t nbytes;
    const jschar *end;
    uintN c, c2;
    char buffer[10];

    nbytes = nchars;
    for (end = chars + nchars; chars != end; chars++) {
        c = *chars;
        if (c < 0x80)
            continue;
        if (0xD800 <= c && c <= 0xDFFF) {
            /* Surrogate pair. */
            chars++;

            /* nbytes sets 1 length since this is surrogate pair. */
            nbytes--;
            if (c >= 0xDC00 || chars == end)
                goto bad_surrogate;
            c2 = *chars;
            if (c2 < 0xDC00 || c2 > 0xDFFF)
                goto bad_surrogate;
            c = ((c - 0xD800) << 10) + (c2 - 0xDC00) + 0x10000;
        }
        c >>= 11;
        nbytes++;
        while (c) {
            c >>= 5;
            nbytes++;
        }
    }
    return nbytes;

  bad_surrogate:
    if (cx) {
        JS_snprintf(buffer, 10, "0x%x", c);
        JS_ReportErrorFlagsAndNumber(cx, JSREPORT_ERROR, js_GetErrorMessage,
                                     NULL, JSMSG_BAD_SURROGATE_CHAR, buffer);
    }
    return (size_t) -1;
}

JSBool
js_DeflateStringToBuffer(JSContext *cx, const jschar *src, size_t srclen,
                         char *dst, size_t *dstlenp)
{
    size_t dstlen, i;

    dstlen = *dstlenp;
    if (!js_CStringsAreUTF8) {
        if (srclen > dstlen) {
            for (i = 0; i < dstlen; i++)
                dst[i] = (char) src[i];
            if (cx) {
                JS_ReportErrorNumber(cx, js_GetErrorMessage, NULL,
                                     JSMSG_BUFFER_TOO_SMALL);
            }
            return JS_FALSE;
        }
        for (i = 0; i < srclen; i++)
            dst[i] = (char) src[i];
        *dstlenp = srclen;
        return JS_TRUE;
    }

    return js_DeflateStringToUTF8Buffer(cx, src, srclen, dst, dstlenp);
}

JSBool
js_DeflateStringToUTF8Buffer(JSContext *cx, const jschar *src, size_t srclen,
                             char *dst, size_t *dstlenp)
{
    size_t dstlen, i, origDstlen, utf8Len;
    jschar c, c2;
    uint32 v;
    uint8 utf8buf[6];

    dstlen = *dstlenp;
    origDstlen = dstlen;
    while (srclen) {
        c = *src++;
        srclen--;
        if ((c >= 0xDC00) && (c <= 0xDFFF))
            goto badSurrogate;
        if (c < 0xD800 || c > 0xDBFF) {
            v = c;
        } else {
            if (srclen < 1)
                goto badSurrogate;
            c2 = *src;
            if ((c2 < 0xDC00) || (c2 > 0xDFFF))
                goto badSurrogate;
            src++;
            srclen--;
            v = ((c - 0xD800) << 10) + (c2 - 0xDC00) + 0x10000;
        }
        if (v < 0x0080) {
            /* no encoding necessary - performance hack */
            if (dstlen == 0)
                goto bufferTooSmall;
            *dst++ = (char) v;
            utf8Len = 1;
        } else {
            utf8Len = js_OneUcs4ToUtf8Char(utf8buf, v);
            if (utf8Len > dstlen)
                goto bufferTooSmall;
            for (i = 0; i < utf8Len; i++)
                *dst++ = (char) utf8buf[i];
        }
        dstlen -= utf8Len;
    }
    *dstlenp = (origDstlen - dstlen);
    return JS_TRUE;

badSurrogate:
    *dstlenp = (origDstlen - dstlen);
    /* Delegate error reporting to the measurement function. */
    if (cx)
        js_GetDeflatedStringLength(cx, src - 1, srclen + 1);
    return JS_FALSE;

bufferTooSmall:
    *dstlenp = (origDstlen - dstlen);
    if (cx) {
        JS_ReportErrorNumber(cx, js_GetErrorMessage, NULL,
                             JSMSG_BUFFER_TOO_SMALL);
    }
    return JS_FALSE;
}

JSBool
js_InflateStringToBuffer(JSContext *cx, const char *src, size_t srclen,
                         jschar *dst, size_t *dstlenp)
{
    size_t dstlen, i;

    if (!js_CStringsAreUTF8) {
        if (dst) {
            dstlen = *dstlenp;
            if (srclen > dstlen) {
                for (i = 0; i < dstlen; i++)
                    dst[i] = (unsigned char) src[i];
                if (cx) {
                    JS_ReportErrorNumber(cx, js_GetErrorMessage, NULL,
                                         JSMSG_BUFFER_TOO_SMALL);
                }
                return JS_FALSE;
            }
            for (i = 0; i < srclen; i++)
                dst[i] = (unsigned char) src[i];
        }
        *dstlenp = srclen;
        return JS_TRUE;
    }

    return js_InflateUTF8StringToBuffer(cx, src, srclen, dst, dstlenp);
}

JSBool
js_InflateUTF8StringToBuffer(JSContext *cx, const char *src, size_t srclen,
                             jschar *dst, size_t *dstlenp)
{
    size_t dstlen, origDstlen, offset, j, n;
    uint32 v;

    dstlen = dst ? *dstlenp : (size_t) -1;
    origDstlen = dstlen;
    offset = 0;

    while (srclen) {
        v = (uint8) *src;
        n = 1;
        if (v & 0x80) {
            while (v & (0x80 >> n))
                n++;
            if (n > srclen)
                goto bufferTooSmall;
            if (n == 1 || n > 4)
                goto badCharacter;
            for (j = 1; j < n; j++) {
                if ((src[j] & 0xC0) != 0x80)
                    goto badCharacter;
            }
            v = Utf8ToOneUcs4Char((uint8 *)src, n);
            if (v >= 0x10000) {
                v -= 0x10000;
                if (v > 0xFFFFF || dstlen < 2) {
                    *dstlenp = (origDstlen - dstlen);
                    if (cx) {
                        char buffer[10];
                        JS_snprintf(buffer, 10, "0x%x", v + 0x10000);
                        JS_ReportErrorFlagsAndNumber(cx,
                                                     JSREPORT_ERROR,
                                                     js_GetErrorMessage, NULL,
                                                     JSMSG_UTF8_CHAR_TOO_LARGE,
                                                     buffer);
                    }
                    return JS_FALSE;
                }
                if (dst) {
                    *dst++ = (jschar)((v >> 10) + 0xD800);
                    v = (jschar)((v & 0x3FF) + 0xDC00);
                }
                dstlen--;
            }
        }
        if (!dstlen)
            goto bufferTooSmall;
        if (dst)
            *dst++ = (jschar) v;
        dstlen--;
        offset += n;
        src += n;
        srclen -= n;
    }
    *dstlenp = (origDstlen - dstlen);
    return JS_TRUE;

badCharacter:
    *dstlenp = (origDstlen - dstlen);
    if (cx) {
        char buffer[10];
        JS_snprintf(buffer, 10, "%d", offset);
        JS_ReportErrorFlagsAndNumber(cx, JSREPORT_ERROR,
                                     js_GetErrorMessage, NULL,
                                     JSMSG_MALFORMED_UTF8_CHAR,
                                     buffer);
    }
    return JS_FALSE;

bufferTooSmall:
    *dstlenp = (origDstlen - dstlen);
    if (cx) {
        JS_ReportErrorNumber(cx, js_GetErrorMessage, NULL,
                             JSMSG_BUFFER_TOO_SMALL);
    }
    return JS_FALSE;
}

/*
 * From java.lang.Character.java:
 *
 * The character properties are currently encoded into 32 bits in the
 * following manner:
 *
 * 10 bits      signed offset used for converting case
 *  1 bit       if 1, adding the signed offset converts the character to
 *              lowercase
 *  1 bit       if 1, subtracting the signed offset converts the character to
 *              uppercase
 *  1 bit       if 1, character has a titlecase equivalent (possibly itself)
 *  3 bits      0  may not be part of an identifier
 *              1  ignorable control; may continue a Unicode identifier or JS
 *                 identifier
 *              2  may continue a JS identifier but not a Unicode identifier
 *                 (unused)
 *              3  may continue a Unicode identifier or JS identifier
 *              4  is a JS whitespace character
 *              5  may start or continue a JS identifier;
 *                 may continue but not start a Unicode identifier (_)
 *              6  may start or continue a JS identifier but not a Unicode
 *                 identifier ($)
 *              7  may start or continue a Unicode identifier or JS identifier
 *              Thus:
 *                 5, 6, 7 may start a JS identifier
 *                 1, 2, 3, 5, 6, 7 may continue a JS identifier
 *                 7 may start a Unicode identifier
 *                 1, 3, 5, 7 may continue a Unicode identifier
 *                 1 is ignorable within an identifier
 *                 4 is JS whitespace
 *  2 bits      0  this character has no numeric property
 *              1  adding the digit offset to the character code and then
 *                 masking with 0x1F will produce the desired numeric value
 *              2  this character has a "strange" numeric value
 *              3  a JS supradecimal digit: adding the digit offset to the
 *                 character code, then masking with 0x1F, then adding 10
 *                 will produce the desired numeric value
 *  5 bits      digit offset
 *  1 bit       XML 1.0 name start character
 *  1 bit       XML 1.0 name character
 *  2 bits      reserved for future use
 *  5 bits      character type
 */

/* The X table has 1024 entries for a total of 1024 bytes. */

const uint8 js_X[] = {
  0,   1,   2,   3,   4,   5,   6,   7,  /*  0x0000 */
  8,   9,  10,  11,  12,  13,  14,  15,  /*  0x0200 */
 16,  17,  18,  19,  20,  21,  22,  23,  /*  0x0400 */
 24,  25,  26,  27,  28,  28,  28,  28,  /*  0x0600 */
 28,  28,  28,  28,  29,  30,  31,  32,  /*  0x0800 */
 33,  34,  35,  36,  37,  38,  39,  40,  /*  0x0A00 */
 41,  42,  43,  44,  45,  46,  28,  28,  /*  0x0C00 */
 47,  48,  49,  50,  51,  52,  53,  28,  /*  0x0E00 */
 28,  28,  54,  55,  56,  57,  58,  59,  /*  0x1000 */
 28,  28,  28,  28,  28,  28,  28,  28,  /*  0x1200 */
 28,  28,  28,  28,  28,  28,  28,  28,  /*  0x1400 */
 28,  28,  28,  28,  28,  28,  28,  28,  /*  0x1600 */
 28,  28,  28,  28,  28,  28,  28,  28,  /*  0x1800 */
 28,  28,  28,  28,  28,  28,  28,  28,  /*  0x1A00 */
 28,  28,  28,  28,  28,  28,  28,  28,  /*  0x1C00 */
 60,  60,  61,  62,  63,  64,  65,  66,  /*  0x1E00 */
 67,  68,  69,  70,  71,  72,  73,  74,  /*  0x2000 */
 75,  75,  75,  76,  77,  78,  28,  28,  /*  0x2200 */
 79,  80,  81,  82,  83,  83,  84,  85,  /*  0x2400 */
 86,  85,  28,  28,  87,  88,  89,  28,  /*  0x2600 */
 28,  28,  28,  28,  28,  28,  28,  28,  /*  0x2800 */
 28,  28,  28,  28,  28,  28,  28,  28,  /*  0x2A00 */
 28,  28,  28,  28,  28,  28,  28,  28,  /*  0x2C00 */
 28,  28,  28,  28,  28,  28,  28,  28,  /*  0x2E00 */
 90,  91,  92,  93,  94,  56,  95,  28,  /*  0x3000 */
 96,  97,  98,  99,  83, 100,  83, 101,  /*  0x3200 */
 28,  28,  28,  28,  28,  28,  28,  28,  /*  0x3400 */
 28,  28,  28,  28,  28,  28,  28,  28,  /*  0x3600 */
 28,  28,  28,  28,  28,  28,  28,  28,  /*  0x3800 */
 28,  28,  28,  28,  28,  28,  28,  28,  /*  0x3A00 */
 28,  28,  28,  28,  28,  28,  28,  28,  /*  0x3C00 */
 28,  28,  28,  28,  28,  28,  28,  28,  /*  0x3E00 */
 28,  28,  28,  28,  28,  28,  28,  28,  /*  0x4000 */
 28,  28,  28,  28,  28,  28,  28,  28,  /*  0x4200 */
 28,  28,  28,  28,  28,  28,  28,  28,  /*  0x4400 */
 28,  28,  28,  28,  28,  28,  28,  28,  /*  0x4600 */
 28,  28,  28,  28,  28,  28,  28,  28,  /*  0x4800 */
 28,  28,  28,  28,  28,  28,  28,  28,  /*  0x4A00 */
 28,  28,  28,  28,  28,  28,  28,  28,  /*  0x4C00 */
 56,  56,  56,  56,  56,  56,  56,  56,  /*  0x4E00 */
 56,  56,  56,  56,  56,  56,  56,  56,  /*  0x5000 */
 56,  56,  56,  56,  56,  56,  56,  56,  /*  0x5200 */
 56,  56,  56,  56,  56,  56,  56,  56,  /*  0x5400 */
 56,  56,  56,  56,  56,  56,  56,  56,  /*  0x5600 */
 56,  56,  56,  56,  56,  56,  56,  56,  /*  0x5800 */
 56,  56,  56,  56,  56,  56,  56,  56,  /*  0x5A00 */
 56,  56,  56,  56,  56,  56,  56,  56,  /*  0x5C00 */
 56,  56,  56,  56,  56,  56,  56,  56,  /*  0x5E00 */
 56,  56,  56,  56,  56,  56,  56,  56,  /*  0x6000 */
 56,  56,  56,  56,  56,  56,  56,  56,  /*  0x6200 */
 56,  56,  56,  56,  56,  56,  56,  56,  /*  0x6400 */
 56,  56,  56,  56,  56,  56,  56,  56,  /*  0x6600 */
 56,  56,  56,  56,  56,  56,  56,  56,  /*  0x6800 */
 56,  56,  56,  56,  56,  56,  56,  56,  /*  0x6A00 */
 56,  56,  56,  56,  56,  56,  56,  56,  /*  0x6C00 */
 56,  56,  56,  56,  56,  56,  56,  56,  /*  0x6E00 */
 56,  56,  56,  56,  56,  56,  56,  56,  /*  0x7000 */
 56,  56,  56,  56,  56,  56,  56,  56,  /*  0x7200 */
 56,  56,  56,  56,  56,  56,  56,  56,  /*  0x7400 */
 56,  56,  56,  56,  56,  56,  56,  56,  /*  0x7600 */
 56,  56,  56,  56,  56,  56,  56,  56,  /*  0x7800 */
 56,  56,  56,  56,  56,  56,  56,  56,  /*  0x7A00 */
 56,  56,  56,  56,  56,  56,  56,  56,  /*  0x7C00 */
 56,  56,  56,  56,  56,  56,  56,  56,  /*  0x7E00 */
 56,  56,  56,  56,  56,  56,  56,  56,  /*  0x8000 */
 56,  56,  56,  56,  56,  56,  56,  56,  /*  0x8200 */
 56,  56,  56,  56,  56,  56,  56,  56,  /*  0x8400 */
 56,  56,  56,  56,  56,  56,  56,  56,  /*  0x8600 */
 56,  56,  56,  56,  56,  56,  56,  56,  /*  0x8800 */
 56,  56,  56,  56,  56,  56,  56,  56,  /*  0x8A00 */
 56,  56,  56,  56,  56,  56,  56,  56,  /*  0x8C00 */
 56,  56,  56,  56,  56,  56,  56,  56,  /*  0x8E00 */
 56,  56,  56,  56,  56,  56,  56,  56,  /*  0x9000 */
 56,  56,  56,  56,  56,  56,  56,  56,  /*  0x9200 */
 56,  56,  56,  56,  56,  56,  56,  56,  /*  0x9400 */
 56,  56,  56,  56,  56,  56,  56,  56,  /*  0x9600 */
 56,  56,  56,  56,  56,  56,  56,  56,  /*  0x9800 */
 56,  56,  56,  56,  56,  56,  56,  56,  /*  0x9A00 */
 56,  56,  56,  56,  56,  56,  56,  56,  /*  0x9C00 */
 56,  56,  56,  56,  56,  56, 102,  28,  /*  0x9E00 */
 28,  28,  28,  28,  28,  28,  28,  28,  /*  0xA000 */
 28,  28,  28,  28,  28,  28,  28,  28,  /*  0xA200 */
 28,  28,  28,  28,  28,  28,  28,  28,  /*  0xA400 */
 28,  28,  28,  28,  28,  28,  28,  28,  /*  0xA600 */
 28,  28,  28,  28,  28,  28,  28,  28,  /*  0xA800 */
 28,  28,  28,  28,  28,  28,  28,  28,  /*  0xAA00 */
 56,  56,  56,  56,  56,  56,  56,  56,  /*  0xAC00 */
 56,  56,  56,  56,  56,  56,  56,  56,  /*  0xAE00 */
 56,  56,  56,  56,  56,  56,  56,  56,  /*  0xB000 */
 56,  56,  56,  56,  56,  56,  56,  56,  /*  0xB200 */
 56,  56,  56,  56,  56,  56,  56,  56,  /*  0xB400 */
 56,  56,  56,  56,  56,  56,  56,  56,  /*  0xB600 */
 56,  56,  56,  56,  56,  56,  56,  56,  /*  0xB800 */
 56,  56,  56,  56,  56,  56,  56,  56,  /*  0xBA00 */
 56,  56,  56,  56,  56,  56,  56,  56,  /*  0xBC00 */
 56,  56,  56,  56,  56,  56,  56,  56,  /*  0xBE00 */
 56,  56,  56,  56,  56,  56,  56,  56,  /*  0xC000 */
 56,  56,  56,  56,  56,  56,  56,  56,  /*  0xC200 */
 56,  56,  56,  56,  56,  56,  56,  56,  /*  0xC400 */
 56,  56,  56,  56,  56,  56,  56,  56,  /*  0xC600 */
 56,  56,  56,  56,  56,  56,  56,  56,  /*  0xC800 */
 56,  56,  56,  56,  56,  56,  56,  56,  /*  0xCA00 */
 56,  56,  56,  56,  56,  56,  56,  56,  /*  0xCC00 */
 56,  56,  56,  56,  56,  56,  56,  56,  /*  0xCE00 */
 56,  56,  56,  56,  56,  56,  56,  56,  /*  0xD000 */
 56,  56,  56,  56,  56,  56,  56,  56,  /*  0xD200 */
 56,  56,  56,  56,  56,  56,  56,  56,  /*  0xD400 */
 56,  56,  56,  56,  56,  56, 103,  28,  /*  0xD600 */
104, 104, 104, 104, 104, 104, 104, 104,  /*  0xD800 */
104, 104, 104, 104, 104, 104, 104, 104,  /*  0xDA00 */
104, 104, 104, 104, 104, 104, 104, 104,  /*  0xDC00 */
104, 104, 104, 104, 104, 104, 104, 104,  /*  0xDE00 */
105, 105, 105, 105, 105, 105, 105, 105,  /*  0xE000 */
105, 105, 105, 105, 105, 105, 105, 105,  /*  0xE200 */
105, 105, 105, 105, 105, 105, 105, 105,  /*  0xE400 */
105, 105, 105, 105, 105, 105, 105, 105,  /*  0xE600 */
105, 105, 105, 105, 105, 105, 105, 105,  /*  0xE800 */
105, 105, 105, 105, 105, 105, 105, 105,  /*  0xEA00 */
105, 105, 105, 105, 105, 105, 105, 105,  /*  0xEC00 */
105, 105, 105, 105, 105, 105, 105, 105,  /*  0xEE00 */
105, 105, 105, 105, 105, 105, 105, 105,  /*  0xF000 */
105, 105, 105, 105, 105, 105, 105, 105,  /*  0xF200 */
105, 105, 105, 105, 105, 105, 105, 105,  /*  0xF400 */
105, 105, 105, 105, 105, 105, 105, 105,  /*  0xF600 */
105, 105, 105, 105,  56,  56,  56,  56,  /*  0xF800 */
106,  28,  28,  28, 107, 108, 109, 110,  /*  0xFA00 */
 56,  56,  56,  56, 111, 112, 113, 114,  /*  0xFC00 */
115, 116,  56, 117, 118, 119, 120, 121   /*  0xFE00 */
};

/* The Y table has 7808 entries for a total of 7808 bytes. */

const uint8 js_Y[] = {
  0,   0,   0,   0,   0,   0,   0,   0,  /*    0 */
  0,   1,   1,   1,   1,   1,   0,   0,  /*    0 */
  0,   0,   0,   0,   0,   0,   0,   0,  /*    0 */
  0,   0,   0,   0,   0,   0,   0,   0,  /*    0 */
  2,   3,   3,   3,   4,   3,   3,   3,  /*    0 */
  5,   6,   3,   7,   3,   8,   3,   3,  /*    0 */
  9,   9,   9,   9,   9,   9,   9,   9,  /*    0 */
  9,   9,   3,   3,   7,   7,   7,   3,  /*    0 */
  3,  10,  10,  10,  10,  10,  10,  10,  /*    1 */
 10,  10,  10,  10,  10,  10,  10,  10,  /*    1 */
 10,  10,  10,  10,  10,  10,  10,  10,  /*    1 */
 10,  10,  10,   5,   3,   6,  11,  12,  /*    1 */
 11,  13,  13,  13,  13,  13,  13,  13,  /*    1 */
 13,  13,  13,  13,  13,  13,  13,  13,  /*    1 */
 13,  13,  13,  13,  13,  13,  13,  13,  /*    1 */
 13,  13,  13,   5,   7,   6,   7,   0,  /*    1 */
  0,   0,   0,   0,   0,   0,   0,   0,  /*    2 */
  0,   0,   0,   0,   0,   0,   0,   0,  /*    2 */
  0,   0,   0,   0,   0,   0,   0,   0,  /*    2 */
  0,   0,   0,   0,   0,   0,   0,   0,  /*    2 */
  2,   3,   4,   4,   4,   4,  15,  15,  /*    2 */
 11,  15,  16,   5,   7,   8,  15,  11,  /*    2 */
 15,   7,  17,  17,  11,  16,  15,   3,  /*    2 */
 11,  18,  16,   6,  19,  19,  19,   3,  /*    2 */
 20,  20,  20,  20,  20,  20,  20,  20,  /*    3 */
 20,  20,  20,  20,  20,  20,  20,  20,  /*    3 */
 20,  20,  20,  20,  20,  20,  20,   7,  /*    3 */
 20,  20,  20,  20,  20,  20,  20,  16,  /*    3 */
 21,  21,  21,  21,  21,  21,  21,  21,  /*    3 */
 21,  21,  21,  21,  21,  21,  21,  21,  /*    3 */
 21,  21,  21,  21,  21,  21,  21,   7,  /*    3 */
 21,  21,  21,  21,  21,  21,  21,  22,  /*    3 */
 23,  24,  23,  24,  23,  24,  23,  24,  /*    4 */
 23,  24,  23,  24,  23,  24,  23,  24,  /*    4 */
 23,  24,  23,  24,  23,  24,  23,  24,  /*    4 */
 23,  24,  23,  24,  23,  24,  23,  24,  /*    4 */
 23,  24,  23,  24,  23,  24,  23,  24,  /*    4 */
 23,  24,  23,  24,  23,  24,  23,  24,  /*    4 */
 25,  26,  23,  24,  23,  24,  23,  24,  /*    4 */
 16,  23,  24,  23,  24,  23,  24,  23,  /*    4 */
 24,  23,  24,  23,  24,  23,  24,  23,  /*    5 */
 24,  16,  23,  24,  23,  24,  23,  24,  /*    5 */
 23,  24,  23,  24,  23,  24,  23,  24,  /*    5 */
 23,  24,  23,  24,  23,  24,  23,  24,  /*    5 */
 23,  24,  23,  24,  23,  24,  23,  24,  /*    5 */
 23,  24,  23,  24,  23,  24,  23,  24,  /*    5 */
 23,  24,  23,  24,  23,  24,  23,  24,  /*    5 */
 27,  23,  24,  23,  24,  23,  24,  28,  /*    5 */
 16,  29,  23,  24,  23,  24,  30,  23,  /*    6 */
 24,  31,  31,  23,  24,  16,  32,  32,  /*    6 */
 33,  23,  24,  31,  34,  16,  35,  36,  /*    6 */
 23,  24,  16,  16,  35,  37,  16,  38,  /*    6 */
 23,  24,  23,  24,  23,  24,  38,  23,  /*    6 */
 24,  39,  40,  16,  23,  24,  39,  23,  /*    6 */
 24,  41,  41,  23,  24,  23,  24,  42,  /*    6 */
 23,  24,  16,  40,  23,  24,  40,  40,  /*    6 */
 40,  40,  40,  40,  43,  44,  45,  43,  /*    7 */
 44,  45,  43,  44,  45,  23,  24,  23,  /*    7 */
 24,  23,  24,  23,  24,  23,  24,  23,  /*    7 */
 24,  23,  24,  23,  24,  16,  23,  24,  /*    7 */
 23,  24,  23,  24,  23,  24,  23,  24,  /*    7 */
 23,  24,  23,  24,  23,  24,  23,  24,  /*    7 */
 16,  43,  44,  45,  23,  24,  46,  46,  /*    7 */
 46,  46,  23,  24,  23,  24,  23,  24,  /*    7 */
 23,  24,  23,  24,  23,  24,  23,  24,  /*    8 */
 23,  24,  23,  24,  23,  24,  23,  24,  /*    8 */
 23,  24,  23,  24,  23,  24,  23,  24,  /*    8 */
 46,  46,  46,  46,  46,  46,  46,  46,  /*    8 */
 46,  46,  46,  46,  46,  46,  46,  46,  /*    8 */
 46,  46,  46,  46,  46,  46,  46,  46,  /*    8 */
 46,  46,  46,  46,  46,  46,  46,  46,  /*    8 */
 46,  46,  46,  46,  46,  46,  46,  46,  /*    8 */
 46,  46,  46,  46,  46,  46,  46,  46,  /*    9 */
 46,  46,  46,  46,  46,  46,  46,  46,  /*    9 */
 16,  16,  16,  47,  48,  16,  49,  49,  /*    9 */
 50,  50,  16,  51,  16,  16,  16,  16,  /*    9 */
 49,  16,  16,  52,  16,  16,  16,  16,  /*    9 */
 53,  54,  16,  16,  16,  16,  16,  54,  /*    9 */
 16,  16,  55,  16,  16,  16,  16,  16,  /*    9 */
 16,  16,  16,  16,  16,  16,  16,  16,  /*    9 */
 16,  16,  16,  56,  16,  16,  16,  16,  /*   10 */
 56,  16,  57,  57,  16,  16,  16,  16,  /*   10 */
 16,  16,  58,  16,  16,  16,  16,  16,  /*   10 */
 16,  16,  16,  16,  16,  16,  16,  16,  /*   10 */
 16,  16,  16,  16,  16,  16,  16,  16,  /*   10 */
 16,  46,  46,  46,  46,  46,  46,  46,  /*   10 */
 59,  59,  59,  59,  59,  59,  59,  59,  /*   10 */
 59,  11,  11,  59,  59,  59,  59,  59,  /*   10 */
 59,  59,  11,  11,  11,  11,  11,  11,  /*   11 */
 11,  11,  11,  11,  11,  11,  11,  11,  /*   11 */
 59,  59,  11,  11,  11,  11,  11,  11,  /*   11 */
 11,  11,  11,  11,  11,  11,  11,  46,  /*   11 */
 59,  59,  59,  59,  59,  11,  11,  11,  /*   11 */
 11,  11,  46,  46,  46,  46,  46,  46,  /*   11 */
 46,  46,  46,  46,  46,  46,  46,  46,  /*   11 */
 46,  46,  46,  46,  46,  46,  46,  46,  /*   11 */
 60,  60,  60,  60,  60,  60,  60,  60,  /*   12 */
 60,  60,  60,  60,  60,  60,  60,  60,  /*   12 */
 60,  60,  60,  60,  60,  60,  60,  60,  /*   12 */
 60,  60,  60,  60,  60,  60,  60,  60,  /*   12 */
 60,  60,  60,  60,  60,  60,  60,  60,  /*   12 */
 60,  60,  60,  60,  60,  60,  60,  60,  /*   12 */
 60,  60,  60,  60,  60,  60,  60,  60,  /*   12 */
 60,  60,  60,  60,  60,  60,  60,  60,  /*   12 */
 60,  60,  60,  60,  60,  60,  46,  46,  /*   13 */
 46,  46,  46,  46,  46,  46,  46,  46,  /*   13 */
 46,  46,  46,  46,  46,  46,  46,  46,  /*   13 */
 46,  46,  46,  46,  46,  46,  46,  46,  /*   13 */
 60,  60,  46,  46,  46,  46,  46,  46,  /*   13 */
 46,  46,  46,  46,  46,  46,  46,  46,  /*   13 */
 46,  46,  46,  46,   3,   3,  46,  46,  /*   13 */
 46,  46,  59,  46,  46,  46,   3,  46,  /*   13 */
 46,  46,  46,  46,  11,  11,  61,   3,  /*   14 */
 62,  62,  62,  46,  63,  46,  64,  64,  /*   14 */
 16,  20,  20,  20,  20,  20,  20,  20,  /*   14 */
 20,  20,  20,  20,  20,  20,  20,  20,  /*   14 */
 20,  20,  46,  20,  20,  20,  20,  20,  /*   14 */
 20,  20,  20,  20,  65,  66,  66,  66,  /*   14 */
 16,  21,  21,  21,  21,  21,  21,  21,  /*   14 */
 21,  21,  21,  21,  21,  21,  21,  21,  /*   14 */
 21,  21,  16,  21,  21,  21,  21,  21,  /*   15 */
 21,  21,  21,  21,  67,  68,  68,  46,  /*   15 */
 69,  70,  38,  38,  38,  71,  72,  46,  /*   15 */
 46,  46,  38,  46,  38,  46,  38,  46,  /*   15 */
 38,  46,  23,  24,  23,  24,  23,  24,  /*   15 */
 23,  24,  23,  24,  23,  24,  23,  24,  /*   15 */
 73,  74,  16,  40,  46,  46,  46,  46,  /*   15 */
 46,  46,  46,  46,  46,  46,  46,  46,  /*   15 */
 46,  75,  75,  75,  75,  75,  75,  75,  /*   16 */
 75,  75,  75,  75,  75,  46,  75,  75,  /*   16 */
 20,  20,  20,  20,  20,  20,  20,  20,  /*   16 */
 20,  20,  20,  20,  20,  20,  20,  20,  /*   16 */
 20,  20,  20,  20,  20,  20,  20,  20,  /*   16 */
 20,  20,  20,  20,  20,  20,  20,  20,  /*   16 */
 21,  21,  21,  21,  21,  21,  21,  21,  /*   16 */
 21,  21,  21,  21,  21,  21,  21,  21,  /*   16 */
 21,  21,  21,  21,  21,  21,  21,  21,  /*   17 */
 21,  21,  21,  21,  21,  21,  21,  21,  /*   17 */
 46,  74,  74,  74,  74,  74,  74,  74,  /*   17 */
 74,  74,  74,  74,  74,  46,  74,  74,  /*   17 */
 23,  24,  23,  24,  23,  24,  23,  24,  /*   17 */
 23,  24,  23,  24,  23,  24,  23,  24,  /*   17 */
 23,  24,  23,  24,  23,  24,  23,  24,  /*   17 */
 23,  24,  23,  24,  23,  24,  23,  24,  /*   17 */
 23,  24,  15,  60,  60,  60,  60,  46,  /*   18 */
 46,  46,  46,  46,  46,  46,  46,  46,  /*   18 */
 23,  24,  23,  24,  23,  24,  23,  24,  /*   18 */
 23,  24,  23,  24,  23,  24,  23,  24,  /*   18 */
 23,  24,  23,  24,  23,  24,  23,  24,  /*   18 */
 23,  24,  23,  24,  23,  24,  23,  24,  /*   18 */
 23,  24,  23,  24,  23,  24,  23,  24,  /*   18 */
 23,  24,  23,  24,  23,  24,  23,  24,  /*   18 */
 40,  23,  24,  23,  24,  46,  46,  23,  /*   19 */
 24,  46,  46,  23,  24,  46,  46,  46,  /*   19 */
 23,  24,  23,  24,  23,  24,  23,  24,  /*   19 */
 23,  24,  23,  24,  23,  24,  23,  24,  /*   19 */
 23,  24,  23,  24,  23,  24,  23,  24,  /*   19 */
 23,  24,  23,  24,  46,  46,  23,  24,  /*   19 */
 23,  24,  23,  24,  23,  24,  46,  46,  /*   19 */
 23,  24,  46,  46,  46,  46,  46,  46,  /*   19 */
 46,  46,  46,  46,  46,  46,  46,  46,  /*   20 */
 46,  46,  46,  46,  46,  46,  46,  46,  /*   20 */
 46,  46,  46,  46,  46,  46,  46,  46,  /*   20 */
 46,  46,  46,  46,  46,  46,  46,  46,  /*   20 */
 46,  46,  46,  46,  46,  46,  46,  46,  /*   20 */
 46,  46,  46,  46,  46,  46,  46,  46,  /*   20 */
 46,  76,  76,  76,  76,  76,  76,  76,  /*   20 */
 76,  76,  76,  76,  76,  76,  76,  76,  /*   20 */
 76,  76,  76,  76,  76,  76,  76,  76,  /*   21 */
 76,  76,  76,  76,  76,  76,  76,  76,  /*   21 */
 76,  76,  76,  76,  76,  76,  76,  46,  /*   21 */
 46,  59,   3,   3,   3,   3,   3,   3,  /*   21 */
 46,  77,  77,  77,  77,  77,  77,  77,  /*   21 */
 77,  77,  77,  77,  77,  77,  77,  77,  /*   21 */
 77,  77,  77,  77,  77,  77,  77,  77,  /*   21 */
 77,  77,  77,  77,  77,  77,  77,  77,  /*   21 */
 77,  77,  77,  77,  77,  77,  77,  16,  /*   22 */
 46,   3,  46,  46,  46,  46,  46,  46,  /*   22 */
 46,  60,  60,  60,  60,  60,  60,  60,  /*   22 */
 60,  60,  60,  60,  60,  60,  60,  60,  /*   22 */
 60,  60,  46,  60,  60,  60,  60,  60,  /*   22 */
 60,  60,  60,  60,  60,  60,  60,  60,  /*   22 */
 60,  60,  60,  60,  60,  60,  60,  60,  /*   22 */
 60,  60,  46,  60,  60,  60,   3,  60,  /*   22 */
  3,  60,  60,   3,  60,  46,  46,  46,  /*   23 */
 46,  46,  46,  46,  46,  46,  46,  46,  /*   23 */
 40,  40,  40,  40,  40,  40,  40,  40,  /*   23 */
 40,  40,  40,  40,  40,  40,  40,  40,  /*   23 */
 40,  40,  40,  40,  40,  40,  40,  40,  /*   23 */
 40,  40,  40,  46,  46,  46,  46,  46,  /*   23 */
 40,  40,  40,   3,   3,  46,  46,  46,  /*   23 */
 46,  46,  46,  46,  46,  46,  46,  46,  /*   23 */
 46,  46,  46,  46,  46,  46,  46,  46,  /*   24 */
 46,  46,  46,  46,   3,  46,  46,  46,  /*   24 */
 46,  46,  46,  46,  46,  46,  46,  46,  /*   24 */
 46,  46,  46,   3,  46,  46,  46,   3,  /*   24 */
 46,  40,  40,  40,  40,  40,  40,  40,  /*   24 */
 40,  40,  40,  40,  40,  40,  40,  40,  /*   24 */
 40,  40,  40,  40,  40,  40,  40,  40,  /*   24 */
 40,  40,  40,  46,  46,  46,  46,  46,  /*   24 */
 59,  40,  40,  40,  40,  40,  40,  40,  /*   25 */
 40,  40,  40,  60,  60,  60,  60,  60,  /*   25 */
 60,  60,  60,  46,  46,  46,  46,  46,  /*   25 */
 46,  46,  46,  46,  46,  46,  46,  46,  /*   25 */
 78,  78,  78,  78,  78,  78,  78,  78,  /*   25 */
 78,  78,   3,   3,   3,   3,  46,  46,  /*   25 */
 60,  40,  40,  40,  40,  40,  40,  40,  /*   25 */
 40,  40,  40,  40,  40,  40,  40,  40,  /*   25 */
 40,  40,  40,  40,  40,  40,  40,  40,  /*   26 */
 40,  40,  40,  40,  40,  40,  40,  40,  /*   26 */
 40,  40,  40,  40,  40,  40,  40,  40,  /*   26 */
 40,  40,  40,  40,  40,  40,  40,  40,  /*   26 */
 40,  40,  40,  40,  40,  40,  40,  40,  /*   26 */
 40,  40,  40,  40,  40,  40,  40,  40,  /*   26 */
 40,  40,  40,  40,  40,  40,  40,  40,  /*   26 */
 46,  46,  40,  40,  40,  40,  40,  46,  /*   26 */
 40,  40,  40,  40,  40,  40,  40,  40,  /*   27 */
 40,  40,  40,  40,  40,  40,  40,  46,  /*   27 */
 40,  40,  40,  40,   3,  40,  60,  60,  /*   27 */
 60,  60,  60,  60,  60,  79,  79,  60,  /*   27 */
 60,  60,  60,  60,  60,  59,  59,  60,  /*   27 */
 60,  15,  60,  60,  60,  60,  46,  46,  /*   27 */
  9,   9,   9,   9,   9,   9,   9,   9,  /*   27 */
  9,   9,  46,  46,  46,  46,  46,  46,  /*   27 */
 46,  46,  46,  46,  46,  46,  46,  46,  /*   28 */
 46,  46,  46,  46,  46,  46,  46,  46,  /*   28 */
 46,  46,  46,  46,  46,  46,  46,  46,  /*   28 */
 46,  46,  46,  46,  46,  46,  46,  46,  /*   28 */
 46,  46,  46,  46,  46,  46,  46,  46,  /*   28 */
 46,  46,  46,  46,  46,  46,  46,  46,  /*   28 */
 46,  46,  46,  46,  46,  46,  46,  46,  /*   28 */
 46,  46,  46,  46,  46,  46,  46,  46,  /*   28 */
 46,  60,  60,  80,  46,  40,  40,  40,  /*   29 */
 40,  40,  40,  40,  40,  40,  40,  40,  /*   29 */
 40,  40,  40,  40,  40,  40,  40,  40,  /*   29 */
 40,  40,  40,  40,  40,  40,  40,  40,  /*   29 */
 40,  40,  40,  40,  40,  40,  40,  40,  /*   29 */
 40,  40,  40,  40,  40,  40,  40,  40,  /*   29 */
 40,  40,  40,  40,  40,  40,  40,  40,  /*   29 */
 40,  40,  46,  46,  60,  40,  80,  80,  /*   29 */
 80,  60,  60,  60,  60,  60,  60,  60,  /*   30 */
 60,  80,  80,  80,  80,  60,  46,  46,  /*   30 */
 15,  60,  60,  60,  60,  46,  46,  46,  /*   30 */
 40,  40,  40,  40,  40,  40,  40,  40,  /*   30 */
 40,  40,  60,  60,   3,   3,  81,  81,  /*   30 */
 81,  81,  81,  81,  81,  81,  81,  81,  /*   30 */
  3,  46,  46,  46,  46,  46,  46,  46,  /*   30 */
 46,  46,  46,  46,  46,  46,  46,  46,  /*   30 */
 46,  60,  80,  80,  46,  40,  40,  40,  /*   31 */
 40,  40,  40,  40,  40,  46,  46,  40,  /*   31 */
 40,  46,  46,  40,  40,  40,  40,  40,  /*   31 */
 40,  40,  40,  40,  40,  40,  40,  40,  /*   31 */
 40,  40,  40,  40,  40,  40,  40,  40,  /*   31 */
 40,  46,  40,  40,  40,  40,  40,  40,  /*   31 */
 40,  46,  40,  46,  46,  46,  40,  40,  /*   31 */
 40,  40,  46,  46,  60,  46,  80,  80,  /*   31 */
 80,  60,  60,  60,  60,  46,  46,  80,  /*   32 */
 80,  46,  46,  80,  80,  60,  46,  46,  /*   32 */
 46,  46,  46,  46,  46,  46,  46,  80,  /*   32 */
 46,  46,  46,  46,  40,  40,  46,  40,  /*   32 */
 40,  40,  60,  60,  46,  46,  81,  81,  /*   32 */
 81,  81,  81,  81,  81,  81,  81,  81,  /*   32 */
 40,  40,   4,   4,  82,  82,  82,  82,  /*   32 */
 19,  83,  15,  46,  46,  46,  46,  46,  /*   32 */
 46,  46,  60,  46,  46,  40,  40,  40,  /*   33 */
 40,  40,  40,  46,  46,  46,  46,  40,  /*   33 */
 40,  46,  46,  40,  40,  40,  40,  40,  /*   33 */
 40,  40,  40,  40,  40,  40,  40,  40,  /*   33 */
 40,  40,  40,  40,  40,  40,  40,  40,  /*   33 */
 40,  46,  40,  40,  40,  40,  40,  40,  /*   33 */
 40,  46,  40,  40,  46,  40,  40,  46,  /*   33 */
 40,  40,  46,  46,  60,  46,  80,  80,  /*   33 */
 80,  60,  60,  46,  46,  46,  46,  60,  /*   34 */
 60,  46,  46,  60,  60,  60,  46,  46,  /*   34 */
 46,  46,  46,  46,  46,  46,  46,  46,  /*   34 */
 46,  40,  40,  40,  40,  46,  40,  46,  /*   34 */
 46,  46,  46,  46,  46,  46,  81,  81,  /*   34 */
 81,  81,  81,  81,  81,  81,  81,  81,  /*   34 */
 60,  60,  40,  40,  40,  46,  46,  46,  /*   34 */
 46,  46,  46,  46,  46,  46,  46,  46,  /*   34 */
 46,  60,  60,  80,  46,  40,  40,  40,  /*   35 */
 40,  40,  40,  40,  46,  40,  46,  40,  /*   35 */
 40,  40,  46,  40,  40,  40,  40,  40,  /*   35 */
 40,  40,  40,  40,  40,  40,  40,  40,  /*   35 */
 40,  40,  40,  40,  40,  40,  40,  40,  /*   35 */
 40,  46,  40,  40,  40,  40,  40,  40,  /*   35 */
 40,  46,  40,  40,  46,  40,  40,  40,  /*   35 */
 40,  40,  46,  46,  60,  40,  80,  80,  /*   35 */
 80,  60,  60,  60,  60,  60,  46,  60,  /*   36 */
 60,  80,  46,  80,  80,  60,  46,  46,  /*   36 */
 15,  46,  46,  46,  46,  46,  46,  46,  /*   36 */
 46,  46,  46,  46,  46,  46,  46,  46,  /*   36 */
 40,  46,  46,  46,  46,  46,  81,  81,  /*   36 */
 81,  81,  81,  81,  81,  81,  81,  81,  /*   36 */
 46,  46,  46,  46,  46,  46,  46,  46,  /*   36 */
 46,  46,  46,  46,  46,  46,  46,  46,  /*   36 */
 46,  60,  80,  80,  46,  40,  40,  40,  /*   37 */
 40,  40,  40,  40,  40,  46,  46,  40,  /*   37 */
 40,  46,  46,  40,  40,  40,  40,  40,  /*   37 */
 40,  40,  40,  40,  40,  40,  40,  40,  /*   37 */
 40,  40,  40,  40,  40,  40,  40,  40,  /*   37 */
 40,  46,  40,  40,  40,  40,  40,  40,  /*   37 */
 40,  46,  40,  40,  46,  46,  40,  40,  /*   37 */
 40,  40,  46,  46,  60,  40,  80,  60,  /*   37 */
 80,  60,  60,  60,  46,  46,  46,  80,  /*   38 */
 80,  46,  46,  80,  80,  60,  46,  46,  /*   38 */
 46,  46,  46,  46,  46,  46,  60,  80,  /*   38 */
 46,  46,  46,  46,  40,  40,  46,  40,  /*   38 */
 40,  40,  46,  46,  46,  46,  81,  81,  /*   38 */
 81,  81,  81,  81,  81,  81,  81,  81,  /*   38 */
 15,  46,  46,  46,  46,  46,  46,  46,  /*   38 */
 46,  46,  46,  46,  46,  46,  46,  46,  /*   38 */
 46,  46,  60,  80,  46,  40,  40,  40,  /*   39 */
 40,  40,  40,  46,  46,  46,  40,  40,  /*   39 */
 40,  46,  40,  40,  40,  40,  46,  46,  /*   39 */
 46,  40,  40,  46,  40,  46,  40,  40,  /*   39 */
 46,  46,  46,  40,  40,  46,  46,  46,  /*   39 */
 40,  40,  40,  46,  46,  46,  40,  40,  /*   39 */
 40,  40,  40,  40,  40,  40,  46,  40,  /*   39 */
 40,  40,  46,  46,  46,  46,  80,  80,  /*   39 */
 60,  80,  80,  46,  46,  46,  80,  80,  /*   40 */
 80,  46,  80,  80,  80,  60,  46,  46,  /*   40 */
 46,  46,  46,  46,  46,  46,  46,  80,  /*   40 */
 46,  46,  46,  46,  46,  46,  46,  46,  /*   40 */
 46,  46,  46,  46,  46,  46,  46,  81,  /*   40 */
 81,  81,  81,  81,  81,  81,  81,  81,  /*   40 */
 84,  19,  19,  46,  46,  46,  46,  46,  /*   40 */
 46,  46,  46,  46,  46,  46,  46,  46,  /*   40 */
 46,  80,  80,  80,  46,  40,  40,  40,  /*   41 */
 40,  40,  40,  40,  40,  46,  40,  40,  /*   41 */
 40,  46,  40,  40,  40,  40,  40,  40,  /*   41 */
 40,  40,  40,  40,  40,  40,  40,  40,  /*   41 */
 40,  40,  40,  40,  40,  40,  40,  40,  /*   41 */
 40,  46,  40,  40,  40,  40,  40,  40,  /*   41 */
 40,  40,  40,  40,  46,  40,  40,  40,  /*   41 */
 40,  40,  46,  46,  46,  46,  60,  60,  /*   41 */
 60,  80,  80,  80,  80,  46,  60,  60,  /*   42 */
 60,  46,  60,  60,  60,  60,  46,  46,  /*   42 */
 46,  46,  46,  46,  46,  60,  60,  46,  /*   42 */
 46,  46,  46,  46,  46,  46,  46,  46,  /*   42 */
 40,  40,  46,  46,  46,  46,  81,  81,  /*   42 */
 81,  81,  81,  81,  81,  81,  81,  81,  /*   42 */
 46,  46,  46,  46,  46,  46,  46,  46,  /*   42 */
 46,  46,  46,  46,  46,  46,  46,  46,  /*   42 */
 46,  46,  80,  80,  46,  40,  40,  40,  /*   43 */
 40,  40,  40,  40,  40,  46,  40,  40,  /*   43 */
 40,  46,  40,  40,  40,  40,  40,  40,  /*   43 */
 40,  40,  40,  40,  40,  40,  40,  40,  /*   43 */
 40,  40,  40,  40,  40,  40,  40,  40,  /*   43 */
 40,  46,  40,  40,  40,  40,  40,  40,  /*   43 */
 40,  40,  40,  40,  46,  40,  40,  40,  /*   43 */
 40,  40,  46,  46,  46,  46,  80,  60,  /*   43 */
 80,  80,  80,  80,  80,  46,  60,  80,  /*   44 */
 80,  46,  80,  80,  60,  60,  46,  46,  /*   44 */
 46,  46,  46,  46,  46,  80,  80,  46,  /*   44 */
 46,  46,  46,  46,  46,  46,  40,  46,  /*   44 */
 40,  40,  46,  46,  46,  46,  81,  81,  /*   44 */
 81,  81,  81,  81,  81,  81,  81,  81,  /*   44 */
 46,  46,  46,  46,  46,  46,  46,  46,  /*   44 */
 46,  46,  46,  46,  46,  46,  46,  46,  /*   44 */
 46,  46,  80,  80,  46,  40,  40,  40,  /*   45 */
 40,  40,  40,  40,  40,  46,  40,  40,  /*   45 */
 40,  46,  40,  40,  40,  40,  40,  40,  /*   45 */
 40,  40,  40,  40,  40,  40,  40,  40,  /*   45 */
 40,  40,  40,  40,  40,  40,  40,  40,  /*   45 */
 40,  46,  40,  40,  40,  40,  40,  40,  /*   45 */
 40,  40,  40,  40,  40,  40,  40,  40,  /*   45 */
 40,  40,  46,  46,  46,  46,  80,  80,  /*   45 */
 80,  60,  60,  60,  46,  46,  80,  80,  /*   46 */
 80,  46,  80,  80,  80,  60,  46,  46,  /*   46 */
 46,  46,  46,  46,  46,  46,  46,  80,  /*   46 */
 46,  46,  46,  46,  46,  46,  46,  46,  /*   46 */
 40,  40,  46,  46,  46,  46,  81,  81,  /*   46 */
 81,  81,  81,  81,  81,  81,  81,  81,  /*   46 */
 46,  46,  46,  46,  46,  46,  46,  46,  /*   46 */
 46,  46,  46,  46,  46,  46,  46,  46,  /*   46 */
 46,  40,  40,  40,  40,  40,  40,  40,  /*   47 */
 40,  40,  40,  40,  40,  40,  40,  40,  /*   47 */
 40,  40,  40,  40,  40,  40,  40,  40,  /*   47 */
 40,  40,  40,  40,  40,  40,  40,  40,  /*   47 */
 40,  40,  40,  40,  40,  40,  40,  40,  /*   47 */
 40,  40,  40,  40,  40,  40,  40,   3,  /*   47 */
 40,  60,  40,  40,  60,  60,  60,  60,  /*   47 */
 60,  60,  60,  46,  46,  46,  46,   4,  /*   47 */
 40,  40,  40,  40,  40,  40,  59,  60,  /*   48 */
 60,  60,  60,  60,  60,  60,  60,  15,  /*   48 */
  9,   9,   9,   9,   9,   9,   9,   9,  /*   48 */
  9,   9,   3,   3,  46,  46,  46,  46,  /*   48 */
 46,  46,  46,  46,  46,  46,  46,  46,  /*   48 */
 46,  46,  46,  46,  46,  46,  46,  46,  /*   48 */
 46,  46,  46,  46,  46,  46,  46,  46,  /*   48 */
 46,  46,  46,  46,  46,  46,  46,  46,  /*   48 */
 46,  40,  40,  46,  40,  46,  46,  40,  /*   49 */
 40,  46,  40,  46,  46,  40,  46,  46,  /*   49 */
 46,  46,  46,  46,  40,  40,  40,  40,  /*   49 */
 46,  40,  40,  40,  40,  40,  40,  40,  /*   49 */
 46,  40,  40,  40,  46,  40,  46,  40,  /*   49 */
 46,  46,  40,  40,  46,  40,  40,   3,  /*   49 */
 40,  60,  40,  40,  60,  60,  60,  60,  /*   49 */
 60,  60,  46,  60,  60,  40,  46,  46,  /*   49 */
 40,  40,  40,  40,  40,  46,  59,  46,  /*   50 */
 60,  60,  60,  60,  60,  60,  46,  46,  /*   50 */
  9,   9,   9,   9,   9,   9,   9,   9,  /*   50 */
  9,   9,  46,  46,  40,  40,  46,  46,  /*   50 */
 46,  46,  46,  46,  46,  46,  46,  46,  /*   50 */
 46,  46,  46,  46,  46,  46,  46,  46,  /*   50 */
 46,  46,  46,  46,  46,  46,  46,  46,  /*   50 */
 46,  46,  46,  46,  46,  46,  46,  46,  /*   50 */
 15,  15,  15,  15,   3,   3,   3,   3,  /*   51 */
  3,   3,   3,   3,   3,   3,   3,   3,  /*   51 */
  3,   3,   3,  15,  15,  15,  15,  15,  /*   51 */
 60,  60,  15,  15,  15,  15,  15,  15,  /*   51 */
 78,  78,  78,  78,  78,  78,  78,  78,  /*   51 */
 78,  78,  85,  85,  85,  85,  85,  85,  /*   51 */
 85,  85,  85,  85,  15,  60,  15,  60,  /*   51 */
 15,  60,   5,   6,   5,   6,  80,  80,  /*   51 */
 40,  40,  40,  40,  40,  40,  40,  40,  /*   52 */
 46,  40,  40,  40,  40,  40,  40,  40,  /*   52 */
 40,  40,  40,  40,  40,  40,  40,  40,  /*   52 */
 40,  40,  40,  40,  40,  40,  40,  40,  /*   52 */
 40,  40,  40,  40,  40,  40,  40,  40,  /*   52 */
 40,  40,  46,  46,  46,  46,  46,  46,  /*   52 */
 46,  60,  60,  60,  60,  60,  60,  60,  /*   52 */
 60,  60,  60,  60,  60,  60,  60,  80,  /*   52 */
 60,  60,  60,  60,  60,   3,  60,  60,  /*   53 */
 60,  60,  60,  60,  46,  46,  46,  46,  /*   53 */
 60,  60,  60,  60,  60,  60,  46,  60,  /*   53 */
 46,  60,  60,  60,  60,  60,  60,  60,  /*   53 */
 60,  60,  60,  60,  60,  60,  60,  60,  /*   53 */
 60,  60,  60,  60,  60,  60,  46,  46,  /*   53 */
 46,  60,  60,  60,  60,  60,  60,  60,  /*   53 */
 46,  60,  46,  46,  46,  46,  46,  46,  /*   53 */
 46,  46,  46,  46,  46,  46,  46,  46,  /*   54 */
 46,  46,  46,  46,  46,  46,  46,  46,  /*   54 */
 46,  46,  46,  46,  46,  46,  46,  46,  /*   54 */
 46,  46,  46,  46,  46,  46,  46,  46,  /*   54 */
 76,  76,  76,  76,  76,  76,  76,  76,  /*   54 */
 76,  76,  76,  76,  76,  76,  76,  76,  /*   54 */
 76,  76,  76,  76,  76,  76,  76,  76,  /*   54 */
 76,  76,  76,  76,  76,  76,  76,  76,  /*   54 */
 76,  76,  76,  76,  76,  76,  46,  46,  /*   55 */
 46,  46,  46,  46,  46,  46,  46,  46,  /*   55 */
 16,  16,  16,  16,  16,  16,  16,  16,  /*   55 */
 16,  16,  16,  16,  16,  16,  16,  16,  /*   55 */
 16,  16,  16,  16,  16,  16,  16,  16,  /*   55 */
 16,  16,  16,  16,  16,  16,  16,  16,  /*   55 */
 16,  16,  16,  16,  16,  16,  16,  46,  /*   55 */
 46,  46,  46,   3,  46,  46,  46,  46,  /*   55 */
 40,  40,  40,  40,  40,  40,  40,  40,  /*   56 */
 40,  40,  40,  40,  40,  40,  40,  40,  /*   56 */
 40,  40,  40,  40,  40,  40,  40,  40,  /*   56 */
 40,  40,  40,  40,  40,  40,  40,  40,  /*   56 */
 40,  40,  40,  40,  40,  40,  40,  40,  /*   56 */
 40,  40,  40,  40,  40,  40,  40,  40,  /*   56 */
 40,  40,  40,  40,  40,  40,  40,  40,  /*   56 */
 40,  40,  40,  40,  40,  40,  40,  40,  /*   56 */
 40,  40,  40,  40,  40,  40,  40,  40,  /*   57 */
 40,  40,  40,  40,  40,  40,  40,  40,  /*   57 */
 40,  40,  40,  40,  40,  40,  40,  40,  /*   57 */
 40,  40,  46,  46,  46,  46,  46,  40,  /*   57 */
 40,  40,  40,  40,  40,  40,  40,  40,  /*   57 */
 40,  40,  40,  40,  40,  40,  40,  40,  /*   57 */
 40,  40,  40,  40,  40,  40,  40,  40,  /*   57 */
 40,  40,  40,  40,  40,  40,  40,  40,  /*   57 */
 40,  40,  40,  40,  40,  40,  40,  40,  /*   58 */
 40,  40,  40,  40,  40,  40,  40,  40,  /*   58 */
 40,  40,  40,  40,  40,  40,  40,  40,  /*   58 */
 40,  40,  40,  40,  40,  40,  40,  40,  /*   58 */
 40,  40,  40,  46,  46,  46,  46,  46,  /*   58 */
 40,  40,  40,  40,  40,  40,  40,  40,  /*   58 */
 40,  40,  40,  40,  40,  40,  40,  40,  /*   58 */
 40,  40,  40,  40,  40,  40,  40,  40,  /*   58 */
 40,  40,  40,  40,  40,  40,  40,  40,  /*   59 */
 40,  40,  40,  40,  40,  40,  40,  40,  /*   59 */
 40,  40,  40,  40,  40,  40,  40,  40,  /*   59 */
 40,  40,  40,  40,  40,  40,  40,  40,  /*   59 */
 40,  40,  40,  40,  40,  40,  40,  40,  /*   59 */
 40,  40,  40,  40,  40,  40,  40,  40,  /*   59 */
 40,  40,  40,  40,  40,  40,  40,  40,  /*   59 */
 40,  40,  46,  46,  46,  46,  46,  46,  /*   59 */
 23,  24,  23,  24,  23,  24,  23,  24,  /*   60 */
 23,  24,  23,  24,  23,  24,  23,  24,  /*   60 */
 23,  24,  23,  24,  23,  24,  23,  24,  /*   60 */
 23,  24,  23,  24,  23,  24,  23,  24,  /*   60 */
 23,  24,  23,  24,  23,  24,  23,  24,  /*   60 */
 23,  24,  23,  24,  23,  24,  23,  24,  /*   60 */
 23,  24,  23,  24,  23,  24,  23,  24,  /*   60 */
 23,  24,  23,  24,  23,  24,  23,  24,  /*   60 */
 23,  24,  23,  24,  23,  24,  23,  24,  /*   61 */
 23,  24,  23,  24,  23,  24,  23,  24,  /*   61 */
 23,  24,  23,  24,  23,  24,  16,  16,  /*   61 */
 16,  16,  16,  16,  46,  46,  46,  46,  /*   61 */
 23,  24,  23,  24,  23,  24,  23,  24,  /*   61 */
 23,  24,  23,  24,  23,  24,  23,  24,  /*   61 */
 23,  24,  23,  24,  23,  24,  23,  24,  /*   61 */
 23,  24,  23,  24,  23,  24,  23,  24,  /*   61 */
 23,  24,  23,  24,  23,  24,  23,  24,  /*   62 */
 23,  24,  23,  24,  23,  24,  23,  24,  /*   62 */
 23,  24,  23,  24,  23,  24,  23,  24,  /*   62 */
 23,  24,  23,  24,  23,  24,  23,  24,  /*   62 */
 23,  24,  23,  24,  23,  24,  23,  24,  /*   62 */
 23,  24,  23,  24,  23,  24,  23,  24,  /*   62 */
 23,  24,  23,  24,  23,  24,  23,  24,  /*   62 */
 23,  24,  46,  46,  46,  46,  46,  46,  /*   62 */
 86,  86,  86,  86,  86,  86,  86,  86,  /*   63 */
 87,  87,  87,  87,  87,  87,  87,  87,  /*   63 */
 86,  86,  86,  86,  86,  86,  46,  46,  /*   63 */
 87,  87,  87,  87,  87,  87,  46,  46,  /*   63 */
 86,  86,  86,  86,  86,  86,  86,  86,  /*   63 */
 87,  87,  87,  87,  87,  87,  87,  87,  /*   63 */
 86,  86,  86,  86,  86,  86,  86,  86,  /*   63 */
 87,  87,  87,  87,  87,  87,  87,  87,  /*   63 */
 86,  86,  86,  86,  86,  86,  46,  46,  /*   64 */
 87,  87,  87,  87,  87,  87,  46,  46,  /*   64 */
 16,  86,  16,  86,  16,  86,  16,  86,  /*   64 */
 46,  87,  46,  87,  46,  87,  46,  87,  /*   64 */
 86,  86,  86,  86,  86,  86,  86,  86,  /*   64 */
 87,  87,  87,  87,  87,  87,  87,  87,  /*   64 */
 88,  88,  89,  89,  89,  89,  90,  90,  /*   64 */
 91,  91,  92,  92,  93,  93,  46,  46,  /*   64 */
 86,  86,  86,  86,  86,  86,  86,  86,  /*   65 */
 87,  87,  87,  87,  87,  87,  87,  87,  /*   65 */
 86,  86,  86,  86,  86,  86,  86,  86,  /*   65 */
 87,  87,  87,  87,  87,  87,  87,  87,  /*   65 */
 86,  86,  86,  86,  86,  86,  86,  86,  /*   65 */
 87,  87,  87,  87,  87,  87,  87,  87,  /*   65 */
 86,  86,  16,  94,  16,  46,  16,  16,  /*   65 */
 87,  87,  95,  95,  96,  11,  38,  11,  /*   65 */
 11,  11,  16,  94,  16,  46,  16,  16,  /*   66 */
 97,  97,  97,  97,  96,  11,  11,  11,  /*   66 */
 86,  86,  16,  16,  46,  46,  16,  16,  /*   66 */
 87,  87,  98,  98,  46,  11,  11,  11,  /*   66 */
 86,  86,  16,  16,  16,  99,  16,  16,  /*   66 */
 87,  87, 100, 100, 101,  11,  11,  11,  /*   66 */
 46,  46,  16,  94,  16,  46,  16,  16,  /*   66 */
102, 102, 103, 103,  96,  11,  11,  46,  /*   66 */
  2,   2,   2,   2,   2,   2,   2,   2,  /*   67 */
  2,   2,   2,   2, 104, 104, 104, 104,  /*   67 */
  8,   8,   8,   8,   8,   8,   3,   3,  /*   67 */
  5,   6,   5,   5,   5,   6,   5,   5,  /*   67 */
  3,   3,   3,   3,   3,   3,   3,   3,  /*   67 */
105, 106, 104, 104, 104, 104, 104,  46,  /*   67 */
  3,   3,   3,   3,   3,   3,   3,   3,  /*   67 */
  3,   5,   6,   3,   3,   3,   3,  12,  /*   67 */
 12,   3,   3,   3,   7,   5,   6,  46,  /*   68 */
 46,  46,  46,  46,  46,  46,  46,  46,  /*   68 */
 46,  46,  46,  46,  46,  46,  46,  46,  /*   68 */
 46,  46,  46,  46,  46,  46,  46,  46,  /*   68 */
 46,  46,  46,  46,  46,  46,  46,  46,  /*   68 */
 46,  46, 104, 104, 104, 104, 104, 104,  /*   68 */
 17,  46,  46,  46,  17,  17,  17,  17,  /*   68 */
 17,  17,   7,   7,   7,   5,   6,  16,  /*   68 */
107, 107, 107, 107, 107, 107, 107, 107,  /*   69 */
107, 107,   7,   7,   7,   5,   6,  46,  /*   69 */
 46,  46,  46,  46,  46,  46,  46,  46,  /*   69 */
 46,  46,  46,  46,  46,  46,  46,  46,  /*   69 */
  4,   4,   4,   4,   4,   4,   4,   4,  /*   69 */
  4,   4,   4,   4,  46,  46,  46,  46,  /*   69 */
 46,  46,  46,  46,  46,  46,  46,  46,  /*   69 */
 46,  46,  46,  46,  46,  46,  46,  46,  /*   69 */
 46,  46,  46,  46,  46,  46,  46,  46,  /*   70 */
 46,  46,  46,  46,  46,  46,  46,  46,  /*   70 */
 60,  60,  60,  60,  60,  60,  60,  60,  /*   70 */
 60,  60,  60,  60,  60,  79,  79,  79,  /*   70 */
 79,  60,  46,  46,  46,  46,  46,  46,  /*   70 */
 46,  46,  46,  46,  46,  46,  46,  46,  /*   70 */
 46,  46,  46,  46,  46,  46,  46,  46,  /*   70 */
 46,  46,  46,  46,  46,  46,  46,  46,  /*   70 */
 15,  15,  38,  15,  15,  15,  15,  38,  /*   71 */
 15,  15,  16,  38,  38,  38,  16,  16,  /*   71 */
 38,  38,  38,  16,  15,  38,  15,  15,  /*   71 */
 38,  38,  38,  38,  38,  38,  15,  15,  /*   71 */
 15,  15,  15,  15,  38,  15,  38,  15,  /*   71 */
 38,  15,  38,  38,  38,  38,  16,  16,  /*   71 */
 38,  38,  15,  38,  16,  40,  40,  40,  /*   71 */
 40,  46,  46,  46,  46,  46,  46,  46,  /*   71 */
 46,  46,  46,  46,  46,  46,  46,  46,  /*   72 */
 46,  46,  46,  46,  46,  46,  46,  46,  /*   72 */
 46,  46,  46,  19,  19,  19,  19,  19,  /*   72 */
 19,  19,  19,  19,  19,  19,  19, 108,  /*   72 */
109, 109, 109, 109, 109, 109, 109, 109,  /*   72 */
109, 109, 109, 109, 110, 110, 110, 110,  /*   72 */
111, 111, 111, 111, 111, 111, 111, 111,  /*   72 */
111, 111, 111, 111, 112, 112, 112, 112,  /*   72 */
113, 113, 113,  46,  46,  46,  46,  46,  /*   73 */
 46,  46,  46,  46,  46,  46,  46,  46,  /*   73 */
  7,   7,   7,   7,   7,  15,  15,  15,  /*   73 */
 15,  15,  15,  15,  15,  15,  15,  15,  /*   73 */
 15,  15,  15,  15,  15,  15,  15,  15,  /*   73 */
 15,  15,  15,  15,  15,  15,  15,  15,  /*   73 */
 15,  15,  15,  15,  15,  15,  15,  15,  /*   73 */
 15,  15,  15,  15,  15,  15,  15,  15,  /*   73 */
 15,  15,  15,  15,  15,  15,  15,  15,  /*   74 */
 15,  15,  15,  15,  15,  15,  15,  15,  /*   74 */
 15,  15,   7,  15,   7,  15,  15,  15,  /*   74 */
 15,  15,  15,  15,  15,  15,  15,  15,  /*   74 */
 15,  15,  15,  15,  15,  15,  15,  15,  /*   74 */
 15,  15,  15,  46,  46,  46,  46,  46,  /*   74 */
 46,  46,  46,  46,  46,  46,  46,  46,  /*   74 */
 46,  46,  46,  46,  46,  46,  46,  46,  /*   74 */
  7,   7,   7,   7,   7,   7,   7,   7,  /*   75 */
  7,   7,   7,   7,   7,   7,   7,   7,  /*   75 */
  7,   7,   7,   7,   7,   7,   7,   7,  /*   75 */
  7,   7,   7,   7,   7,   7,   7,   7,  /*   75 */
  7,   7,   7,   7,   7,   7,   7,   7,  /*   75 */
  7,   7,   7,   7,   7,   7,   7,   7,  /*   75 */
  7,   7,   7,   7,   7,   7,   7,   7,  /*   75 */
  7,   7,   7,   7,   7,   7,   7,   7,  /*   75 */
  7,   7,   7,   7,   7,   7,   7,   7,  /*   76 */
  7,   7,   7,   7,   7,   7,   7,   7,  /*   76 */
  7,   7,   7,   7,   7,   7,   7,   7,  /*   76 */
  7,   7,   7,   7,   7,   7,   7,   7,  /*   76 */
  7,   7,   7,   7,   7,   7,   7,   7,  /*   76 */
  7,   7,   7,   7,   7,   7,   7,   7,  /*   76 */
  7,   7,  46,  46,  46,  46,  46,  46,  /*   76 */
 46,  46,  46,  46,  46,  46,  46,  46,  /*   76 */
 15,  46,  15,  15,  15,  15,  15,  15,  /*   77 */
  7,   7,   7,   7,  15,  15,  15,  15,  /*   77 */
 15,  15,  15,  15,  15,  15,  15,  15,  /*   77 */
 15,  15,  15,  15,  15,  15,  15,  15,  /*   77 */
  7,   7,  15,  15,  15,  15,  15,  15,  /*   77 */
 15,   5,   6,  15,  15,  15,  15,  15,  /*   77 */
 15,  15,  15,  15,  15,  15,  15,  15,  /*   77 */
 15,  15,  15,  15,  15,  15,  15,  15,  /*   77 */
 15,  15,  15,  15,  15,  15,  15,  15,  /*   78 */
 15,  15,  15,  15,  15,  15,  15,  15,  /*   78 */
 15,  15,  15,  15,  15,  15,  15,  15,  /*   78 */
 15,  15,  15,  15,  15,  15,  15,  15,  /*   78 */
 15,  15,  15,  15,  15,  15,  15,  15,  /*   78 */
 15,  15,  15,  15,  15,  15,  15,  15,  /*   78 */
 15,  15,  15,  15,  15,  15,  15,  15,  /*   78 */
 15,  15,  15,  46,  46,  46,  46,  46,  /*   78 */
 15,  15,  15,  15,  15,  15,  15,  15,  /*   79 */
 15,  15,  15,  15,  15,  15,  15,  15,  /*   79 */
 15,  15,  15,  15,  15,  15,  15,  15,  /*   79 */
 15,  15,  15,  15,  15,  15,  15,  15,  /*   79 */
 15,  15,  15,  15,  15,  46,  46,  46,  /*   79 */
 46,  46,  46,  46,  46,  46,  46,  46,  /*   79 */
 46,  46,  46,  46,  46,  46,  46,  46,  /*   79 */
 46,  46,  46,  46,  46,  46,  46,  46,  /*   79 */
 15,  15,  15,  15,  15,  15,  15,  15,  /*   80 */
 15,  15,  15,  46,  46,  46,  46,  46,  /*   80 */
 46,  46,  46,  46,  46,  46,  46,  46,  /*   80 */
 46,  46,  46,  46,  46,  46,  46,  46,  /*   80 */
114, 114, 114, 114, 114, 114, 114, 114,  /*   80 */
114, 114, 114, 114, 114, 114, 114, 114,  /*   80 */
114, 114, 114, 114,  82,  82,  82,  82,  /*   80 */
 82,  82,  82,  82,  82,  82,  82,  82,  /*   80 */
 82,  82,  82,  82,  82,  82,  82,  82,  /*   81 */
115, 115, 115, 115, 115, 115, 115, 115,  /*   81 */
115, 115, 115, 115, 115, 115, 115, 115,  /*   81 */
115, 115, 115, 115,  15,  15,  15,  15,  /*   81 */
 15,  15,  15,  15,  15,  15,  15,  15,  /*   81 */
 15,  15,  15,  15,  15,  15,  15,  15,  /*   81 */
 15,  15,  15,  15,  15,  15, 116, 116,  /*   81 */
116, 116, 116, 116, 116, 116, 116, 116,  /*   81 */
116, 116, 116, 116, 116, 116, 116, 116,  /*   82 */
116, 116, 116, 116, 116, 116, 116, 116,  /*   82 */
117, 117, 117, 117, 117, 117, 117, 117,  /*   82 */
117, 117, 117, 117, 117, 117, 117, 117,  /*   82 */
117, 117, 117, 117, 117, 117, 117, 117,  /*   82 */
117, 117, 118,  46,  46,  46,  46,  46,  /*   82 */
 46,  46,  46,  46,  46,  46,  46,  46,  /*   82 */
 46,  46,  46,  46,  46,  46,  46,  46,  /*   82 */
 15,  15,  15,  15,  15,  15,  15,  15,  /*   83 */
 15,  15,  15,  15,  15,  15,  15,  15,  /*   83 */
 15,  15,  15,  15,  15,  15,  15,  15,  /*   83 */
 15,  15,  15,  15,  15,  15,  15,  15,  /*   83 */
 15,  15,  15,  15,  15,  15,  15,  15,  /*   83 */
 15,  15,  15,  15,  15,  15,  15,  15,  /*   83 */
 15,  15,  15,  15,  15,  15,  15,  15,  /*   83 */
 15,  15,  15,  15,  15,  15,  15,  15,  /*   83 */
 15,  15,  15,  15,  15,  15,  15,  15,  /*   84 */
 15,  15,  15,  15,  15,  15,  15,  15,  /*   84 */
 15,  15,  15,  15,  15,  15,  46,  46,  /*   84 */
 46,  46,  46,  46,  46,  46,  46,  46,  /*   84 */
 15,  15,  15,  15,  15,  15,  15,  15,  /*   84 */
 15,  15,  15,  15,  15,  15,  15,  15,  /*   84 */
 15,  15,  15,  15,  15,  15,  15,  15,  /*   84 */
 15,  15,  15,  15,  15,  15,  15,  15,  /*   84 */
 15,  15,  15,  15,  15,  15,  15,  15,  /*   85 */
 15,  15,  15,  15,  15,  15,  15,  15,  /*   85 */
 15,  15,  15,  15,  15,  15,  15,  15,  /*   85 */
 15,  15,  15,  15,  15,  15,  15,  15,  /*   85 */
 15,  15,  15,  15,  15,  15,  15,  15,  /*   85 */
 15,  15,  15,  15,  15,  15,  15,  15,  /*   85 */
 46,  46,  46,  46,  46,  46,  46,  46,  /*   85 */
 46,  46,  46,  46,  46,  46,  46,  46,  /*   85 */
 15,  15,  15,  15,  15,  15,  15,  15,  /*   86 */
 15,  15,  15,  15,  15,  15,  15,  15,  /*   86 */
 15,  15,  15,  15,  46,  46,  46,  46,  /*   86 */
 46,  46,  15,  15,  15,  15,  15,  15,  /*   86 */
 15,  15,  15,  15,  15,  15,  15,  15,  /*   86 */
 15,  15,  15,  15,  15,  15,  15,  15,  /*   86 */
 15,  15,  15,  15,  15,  15,  15,  15,  /*   86 */
 15,  15,  15,  15,  15,  15,  15,  15,  /*   86 */
 46,  15,  15,  15,  15,  46,  15,  15,  /*   87 */
 15,  15,  46,  46,  15,  15,  15,  15,  /*   87 */
 15,  15,  15,  15,  15,  15,  15,  15,  /*   87 */
 15,  15,  15,  15,  15,  15,  15,  15,  /*   87 */
 15,  15,  15,  15,  15,  15,  15,  15,  /*   87 */
 46,  15,  15,  15,  15,  15,  15,  15,  /*   87 */
 15,  15,  15,  15,  15,  15,  15,  15,  /*   87 */
 15,  15,  15,  15,  15,  15,  15,  15,  /*   87 */
 15,  15,  15,  15,  15,  15,  15,  15,  /*   88 */
 15,  15,  15,  15,  46,  15,  46,  15,  /*   88 */
 15,  15,  15,  46,  46,  46,  15,  46,  /*   88 */
 15,  15,  15,  15,  15,  15,  15,  46,  /*   88 */
 46,  15,  15,  15,  15,  15,  15,  15,  /*   88 */
 46,  46,  46,  46,  46,  46,  46,  46,  /*   88 */
 46,  46,  46,  46,  46,  46, 119, 119,  /*   88 */
119, 119, 119, 119, 119, 119, 119, 119,  /*   88 */
114, 114, 114, 114, 114, 114, 114, 114,  /*   89 */
114, 114,  83,  83,  83,  83,  83,  83,  /*   89 */
 83,  83,  83,  83,  15,  46,  46,  46,  /*   89 */
 15,  15,  15,  15,  15,  15,  15,  15,  /*   89 */
 15,  15,  15,  15,  15,  15,  15,  15,  /*   89 */
 15,  15,  15,  15,  15,  15,  15,  15,  /*   89 */
 46,  15,  15,  15,  15,  15,  15,  15,  /*   89 */
 15,  15,  15,  15,  15,  15,  15,  46,  /*   89 */
  2,   3,   3,   3,  15,  59,   3, 120,  /*   90 */
  5,   6,   5,   6,   5,   6,   5,   6,  /*   90 */
  5,   6,  15,  15,   5,   6,   5,   6,  /*   90 */
  5,   6,   5,   6,   8,   5,   6,   5,  /*   90 */
 15, 121, 121, 121, 121, 121, 121, 121,  /*   90 */
121, 121,  60,  60,  60,  60,  60,  60,  /*   90 */
  8,  59,  59,  59,  59,  59,  15,  15,  /*   90 */
 46,  46,  46,  46,  46,  46,  46,  15,  /*   90 */
 46,  40,  40,  40,  40,  40,  40,  40,  /*   91 */
 40,  40,  40,  40,  40,  40,  40,  40,  /*   91 */
 40,  40,  40,  40,  40,  40,  40,  40,  /*   91 */
 40,  40,  40,  40,  40,  40,  40,  40,  /*   91 */
 40,  40,  40,  40,  40,  40,  40,  40,  /*   91 */
 40,  40,  40,  40,  40,  40,  40,  40,  /*   91 */
 40,  40,  40,  40,  40,  40,  40,  40,  /*   91 */
 40,  40,  40,  40,  40,  40,  40,  40,  /*   91 */
 40,  40,  40,  40,  40,  40,  40,  40,  /*   92 */
 40,  40,  40,  40,  40,  40,  40,  40,  /*   92 */
 40,  40,  40,  40,  40,  46,  46,  46,  /*   92 */
 46,  60,  60,  59,  59,  59,  59,  46,  /*   92 */
 46,  40,  40,  40,  40,  40,  40,  40,  /*   92 */
 40,  40,  40,  40,  40,  40,  40,  40,  /*   92 */
 40,  40,  40,  40,  40,  40,  40,  40,  /*   92 */
 40,  40,  40,  40,  40,  40,  40,  40,  /*   92 */
 40,  40,  40,  40,  40,  40,  40,  40,  /*   93 */
 40,  40,  40,  40,  40,  40,  40,  40,  /*   93 */
 40,  40,  40,  40,  40,  40,  40,  40,  /*   93 */
 40,  40,  40,  40,  40,  40,  40,  40,  /*   93 */
 40,  40,  40,  40,  40,  40,  40,  40,  /*   93 */
 40,  40,  40,  40,  40,  40,  40,  40,  /*   93 */
 40,  40,  40,  40,  40,  40,  40,  40,  /*   93 */
 40,  40,  40,   3,  59,  59,  59,  46,  /*   93 */
 46,  46,  46,  46,  46,  40,  40,  40,  /*   94 */
 40,  40,  40,  40,  40,  40,  40,  40,  /*   94 */
 40,  40,  40,  40,  40,  40,  40,  40,  /*   94 */
 40,  40,  40,  40,  40,  40,  40,  40,  /*   94 */
 40,  40,  40,  40,  40,  40,  40,  40,  /*   94 */
 40,  40,  40,  40,  40,  46,  46,  46,  /*   94 */
 46,  40,  40,  40,  40,  40,  40,  40,  /*   94 */
 40,  40,  40,  40,  40,  40,  40,  40,  /*   94 */
 40,  40,  40,  40,  40,  40,  40,  40,  /*   95 */
 40,  40,  40,  40,  40,  40,  40,  46,  /*   95 */
 15,  15,  85,  85,  85,  85,  15,  15,  /*   95 */
 15,  15,  15,  15,  15,  15,  15,  15,  /*   95 */
 46,  46,  46,  46,  46,  46,  46,  46,  /*   95 */
 46,  46,  46,  46,  46,  46,  46,  46,  /*   95 */
 46,  46,  46,  46,  46,  46,  46,  46,  /*   95 */
 46,  46,  46,  46,  46,  46,  46,  46,  /*   95 */
 15,  15,  15,  15,  15,  15,  15,  15,  /*   96 */
 15,  15,  15,  15,  15,  15,  15,  15,  /*   96 */
 15,  15,  15,  15,  15,  15,  15,  15,  /*   96 */
 15,  15,  15,  15,  15,  46,  46,  46,  /*   96 */
 85,  85,  85,  85,  85,  85,  85,  85,  /*   96 */
 85,  85,  15,  15,  15,  15,  15,  15,  /*   96 */
 15,  15,  15,  15,  15,  15,  15,  15,  /*   96 */
 15,  15,  15,  15,  15,  15,  15,  15,  /*   96 */
 15,  15,  15,  15,  46,  46,  46,  46,  /*   97 */
 46,  46,  46,  46,  46,  46,  46,  46,  /*   97 */
 46,  46,  46,  46,  46,  46,  46,  46,  /*   97 */
 46,  46,  46,  46,  46,  46,  46,  46,  /*   97 */
 15,  15,  15,  15,  15,  15,  15,  15,  /*   97 */
 15,  15,  15,  15,  15,  15,  15,  15,  /*   97 */
 15,  15,  15,  15,  15,  15,  15,  15,  /*   97 */
 15,  15,  15,  15,  46,  46,  46,  15,  /*   97 */
114, 114, 114, 114, 114, 114, 114, 114,  /*   98 */
114, 114,  15,  15,  15,  15,  15,  15,  /*   98 */
 15,  15,  15,  15,  15,  15,  15,  15,  /*   98 */
 15,  15,  15,  15,  15,  15,  15,  15,  /*   98 */
 15,  15,  15,  15,  15,  15,  15,  15,  /*   98 */
 15,  15,  15,  15,  15,  15,  15,  15,  /*   98 */
 15,  46,  46,  46,  46,  46,  46,  46,  /*   98 */
 46,  46,  46,  46,  46,  46,  46,  46,  /*   98 */
 15,  15,  15,  15,  15,  15,  15,  15,  /*   99 */
 15,  15,  15,  15,  46,  46,  46,  46,  /*   99 */
 15,  15,  15,  15,  15,  15,  15,  15,  /*   99 */
 15,  15,  15,  15,  15,  15,  15,  15,  /*   99 */
 15,  15,  15,  15,  15,  15,  15,  15,  /*   99 */
 15,  15,  15,  15,  15,  15,  15,  15,  /*   99 */
 15,  15,  15,  15,  15,  15,  15,  15,  /*   99 */
 15,  15,  15,  15,  15,  15,  15,  46,  /*   99 */
 15,  15,  15,  15,  15,  15,  15,  15,  /*  100 */
 15,  15,  15,  15,  15,  15,  15,  15,  /*  100 */
 15,  15,  15,  15,  15,  15,  15,  15,  /*  100 */
 15,  15,  15,  15,  15,  15,  15,  15,  /*  100 */
 15,  15,  15,  15,  15,  15,  15,  15,  /*  100 */
 15,  15,  15,  15,  15,  15,  15,  15,  /*  100 */
 15,  15,  15,  15,  15,  15,  15,  46,  /*  100 */
 46,  46,  46,  15,  15,  15,  15,  15,  /*  100 */
 15,  15,  15,  15,  15,  15,  15,  15,  /*  101 */
 15,  15,  15,  15,  15,  15,  15,  15,  /*  101 */
 15,  15,  15,  15,  15,  15,  15,  15,  /*  101 */
 15,  15,  15,  15,  15,  15,  46,  46,  /*  101 */
 15,  15,  15,  15,  15,  15,  15,  15,  /*  101 */
 15,  15,  15,  15,  15,  15,  15,  15,  /*  101 */
 15,  15,  15,  15,  15,  15,  15,  15,  /*  101 */
 15,  15,  15,  15,  15,  15,  15,  46,  /*  101 */
 40,  40,  40,  40,  40,  40,  40,  40,  /*  102 */
 40,  40,  40,  40,  40,  40,  40,  40,  /*  102 */
 40,  40,  40,  40,  40,  40,  40,  40,  /*  102 */
 40,  40,  40,  40,  40,  40,  40,  40,  /*  102 */
 40,  40,  40,  40,  40,  40,  46,  46,  /*  102 */
 46,  46,  46,  46,  46,  46,  46,  46,  /*  102 */
 46,  46,  46,  46,  46,  46,  46,  46,  /*  102 */
 46,  46,  46,  46,  46,  46,  46,  46,  /*  102 */
 40,  40,  40,  40,  40,  40,  40,  40,  /*  103 */
 40,  40,  40,  40,  40,  40,  40,  40,  /*  103 */
 40,  40,  40,  40,  40,  40,  40,  40,  /*  103 */
 40,  40,  40,  40,  40,  40,  40,  40,  /*  103 */
 40,  40,  40,  40,  46,  46,  46,  46,  /*  103 */
 46,  46,  46,  46,  46,  46,  46,  46,  /*  103 */
 46,  46,  46,  46,  46,  46,  46,  46,  /*  103 */
 46,  46,  46,  46,  46,  46,  46,  46,  /*  103 */
122, 122, 122, 122, 122, 122, 122, 122,  /*  104 */
122, 122, 122, 122, 122, 122, 122, 122,  /*  104 */
122, 122, 122, 122, 122, 122, 122, 122,  /*  104 */
122, 122, 122, 122, 122, 122, 122, 122,  /*  104 */
122, 122, 122, 122, 122, 122, 122, 122,  /*  104 */
122, 122, 122, 122, 122, 122, 122, 122,  /*  104 */
122, 122, 122, 122, 122, 122, 122, 122,  /*  104 */
122, 122, 122, 122, 122, 122, 122, 122,  /*  104 */
123, 123, 123, 123, 123, 123, 123, 123,  /*  105 */
123, 123, 123, 123, 123, 123, 123, 123,  /*  105 */
123, 123, 123, 123, 123, 123, 123, 123,  /*  105 */
123, 123, 123, 123, 123, 123, 123, 123,  /*  105 */
123, 123, 123, 123, 123, 123, 123, 123,  /*  105 */
123, 123, 123, 123, 123, 123, 123, 123,  /*  105 */
123, 123, 123, 123, 123, 123, 123, 123,  /*  105 */
123, 123, 123, 123, 123, 123, 123, 123,  /*  105 */
 40,  40,  40,  40,  40,  40,  40,  40,  /*  106 */
 40,  40,  40,  40,  40,  40,  40,  40,  /*  106 */
 40,  40,  40,  40,  40,  40,  40,  40,  /*  106 */
 40,  40,  40,  40,  40,  40,  40,  40,  /*  106 */
 40,  40,  40,  40,  40,  40,  40,  40,  /*  106 */
 40,  40,  40,  40,  40,  40,  46,  46,  /*  106 */
 46,  46,  46,  46,  46,  46,  46,  46,  /*  106 */
 46,  46,  46,  46,  46,  46,  46,  46,  /*  106 */
 16,  16,  16,  16,  16,  16,  16,  46,  /*  107 */
 46,  46,  46,  46,  46,  46,  46,  46,  /*  107 */
 46,  46,  46,  16,  16,  16,  16,  16,  /*  107 */
 46,  46,  46,  46,  46,  46,  60,  40,  /*  107 */
 40,  40,  40,  40,  40,  40,  40,  40,  /*  107 */
 40,   7,  40,  40,  40,  40,  40,  40,  /*  107 */
 40,  40,  40,  40,  40,  40,  40,  46,  /*  107 */
 40,  40,  40,  40,  40,  46,  40,  46,  /*  107 */
 40,  40,  46,  40,  40,  46,  40,  40,  /*  108 */
 40,  40,  40,  40,  40,  40,  40,  40,  /*  108 */
 40,  40,  40,  40,  40,  40,  40,  40,  /*  108 */
 40,  40,  40,  40,  40,  40,  40,  40,  /*  108 */
 40,  40,  40,  40,  40,  40,  40,  40,  /*  108 */
 40,  40,  40,  40,  40,  40,  40,  40,  /*  108 */
 40,  40,  40,  40,  40,  40,  40,  40,  /*  108 */
 40,  40,  40,  40,  40,  40,  40,  40,  /*  108 */
 40,  40,  40,  40,  40,  40,  40,  40,  /*  109 */
 40,  40,  40,  40,  40,  40,  40,  40,  /*  109 */
 40,  40,  40,  40,  40,  40,  40,  40,  /*  109 */
 40,  40,  40,  40,  40,  40,  40,  40,  /*  109 */
 40,  40,  40,  40,  40,  40,  40,  40,  /*  109 */
 40,  40,  40,  40,  40,  40,  40,  40,  /*  109 */
 40,  40,  46,  46,  46,  46,  46,  46,  /*  109 */
 46,  46,  46,  46,  46,  46,  46,  46,  /*  109 */
 46,  46,  46,  46,  46,  46,  46,  46,  /*  110 */
 46,  46,  46,  46,  46,  46,  46,  46,  /*  110 */
 46,  46,  46,  40,  40,  40,  40,  40,  /*  110 */
 40,  40,  40,  40,  40,  40,  40,  40,  /*  110 */
 40,  40,  40,  40,  40,  40,  40,  40,  /*  110 */
 40,  40,  40,  40,  40,  40,  40,  40,  /*  110 */
 40,  40,  40,  40,  40,  40,  40,  40,  /*  110 */
 40,  40,  40,  40,  40,  40,  40,  40,  /*  110 */
 40,  40,  40,  40,  40,  40,  40,  40,  /*  111 */
 40,  40,  40,  40,  40,  40,  40,  40,  /*  111 */
 40,  40,  40,  40,  40,  40,  40,  40,  /*  111 */
 40,  40,  40,  40,  40,  40,  40,  40,  /*  111 */
 40,  40,  40,  40,  40,  40,  40,  40,  /*  111 */
 40,  40,  40,  40,  40,  40,  40,  40,  /*  111 */
 40,  40,  40,  40,  40,  40,  40,  40,  /*  111 */
 40,  40,  40,  40,  40,  40,   5,   6,  /*  111 */
 46,  46,  46,  46,  46,  46,  46,  46,  /*  112 */
 46,  46,  46,  46,  46,  46,  46,  46,  /*  112 */
 40,  40,  40,  40,  40,  40,  40,  40,  /*  112 */
 40,  40,  40,  40,  40,  40,  40,  40,  /*  112 */
 40,  40,  40,  40,  40,  40,  40,  40,  /*  112 */
 40,  40,  40,  40,  40,  40,  40,  40,  /*  112 */
 40,  40,  40,  40,  40,  40,  40,  40,  /*  112 */
 40,  40,  40,  40,  40,  40,  40,  40,  /*  112 */
 40,  40,  40,  40,  40,  40,  40,  40,  /*  113 */
 40,  40,  40,  40,  40,  40,  40,  40,  /*  113 */
 46,  46,  40,  40,  40,  40,  40,  40,  /*  113 */
 40,  40,  40,  40,  40,  40,  40,  40,  /*  113 */
 40,  40,  40,  40,  40,  40,  40,  40,  /*  113 */
 40,  40,  40,  40,  40,  40,  40,  40,  /*  113 */
 40,  40,  40,  40,  40,  40,  40,  40,  /*  113 */
 40,  40,  40,  40,  40,  40,  40,  40,  /*  113 */
 40,  40,  40,  40,  40,  40,  40,  40,  /*  114 */
 46,  46,  46,  46,  46,  46,  46,  46,  /*  114 */
 46,  46,  46,  46,  46,  46,  46,  46,  /*  114 */
 46,  46,  46,  46,  46,  46,  46,  46,  /*  114 */
 46,  46,  46,  46,  46,  46,  46,  46,  /*  114 */
 46,  46,  46,  46,  46,  46,  46,  46,  /*  114 */
 40,  40,  40,  40,  40,  40,  40,  40,  /*  114 */
 40,  40,  40,  40,  46,  46,  46,  46,  /*  114 */
 46,  46,  46,  46,  46,  46,  46,  46,  /*  115 */
 46,  46,  46,  46,  46,  46,  46,  46,  /*  115 */
 46,  46,  46,  46,  46,  46,  46,  46,  /*  115 */
 46,  46,  46,  46,  46,  46,  46,  46,  /*  115 */
 60,  60,  60,  60,  46,  46,  46,  46,  /*  115 */
 46,  46,  46,  46,  46,  46,  46,  46,  /*  115 */
  3,   8,   8,  12,  12,   5,   6,   5,  /*  115 */
  6,   5,   6,   5,   6,   5,   6,   5,  /*  115 */
  6,   5,   6,   5,   6,  46,  46,  46,  /*  116 */
 46,   3,   3,   3,   3,  12,  12,  12,  /*  116 */
  3,   3,   3,  46,   3,   3,   3,   3,  /*  116 */
  8,   5,   6,   5,   6,   5,   6,   3,  /*  116 */
  3,   3,   7,   8,   7,   7,   7,  46,  /*  116 */
  3,   4,   3,   3,  46,  46,  46,  46,  /*  116 */
 40,  40,  40,  46,  40,  46,  40,  40,  /*  116 */
 40,  40,  40,  40,  40,  40,  40,  40,  /*  116 */
 40,  40,  40,  40,  40,  40,  40,  40,  /*  117 */
 40,  40,  40,  40,  40,  40,  40,  40,  /*  117 */
 40,  40,  40,  40,  40,  40,  40,  40,  /*  117 */
 40,  40,  40,  40,  40,  40,  40,  40,  /*  117 */
 40,  40,  40,  40,  40,  40,  40,  40,  /*  117 */
 40,  40,  40,  40,  40,  40,  40,  40,  /*  117 */
 40,  40,  40,  40,  40,  40,  40,  40,  /*  117 */
 40,  40,  40,  40,  40,  46,  46, 104,  /*  117 */
 46,   3,   3,   3,   4,   3,   3,   3,  /*  118 */
  5,   6,   3,   7,   3,   8,   3,   3,  /*  118 */
  9,   9,   9,   9,   9,   9,   9,   9,  /*  118 */
  9,   9,   3,   3,   7,   7,   7,   3,  /*  118 */
  3,  10,  10,  10,  10,  10,  10,  10,  /*  118 */
 10,  10,  10,  10,  10,  10,  10,  10,  /*  118 */
 10,  10,  10,  10,  10,  10,  10,  10,  /*  118 */
 10,  10,  10,   5,   3,   6,  11,  12,  /*  118 */
 11,  13,  13,  13,  13,  13,  13,  13,  /*  119 */
 13,  13,  13,  13,  13,  13,  13,  13,  /*  119 */
 13,  13,  13,  13,  13,  13,  13,  13,  /*  119 */
 13,  13,  13,   5,   7,   6,   7,  46,  /*  119 */
 46,   3,   5,   6,   3,   3,  40,  40,  /*  119 */
 40,  40,  40,  40,  40,  40,  40,  40,  /*  119 */
 59,  40,  40,  40,  40,  40,  40,  40,  /*  119 */
 40,  40,  40,  40,  40,  40,  40,  40,  /*  119 */
 40,  40,  40,  40,  40,  40,  40,  40,  /*  120 */
 40,  40,  40,  40,  40,  40,  40,  40,  /*  120 */
 40,  40,  40,  40,  40,  40,  40,  40,  /*  120 */
 40,  40,  40,  40,  40,  40,  59,  59,  /*  120 */
 40,  40,  40,  40,  40,  40,  40,  40,  /*  120 */
 40,  40,  40,  40,  40,  40,  40,  40,  /*  120 */
 40,  40,  40,  40,  40,  40,  40,  40,  /*  120 */
 40,  40,  40,  40,  40,  40,  40,  46,  /*  120 */
 46,  46,  40,  40,  40,  40,  40,  40,  /*  121 */
 46,  46,  40,  40,  40,  40,  40,  40,  /*  121 */
 46,  46,  40,  40,  40,  40,  40,  40,  /*  121 */
 46,  46,  40,  40,  40,  46,  46,  46,  /*  121 */
  4,   4,   7,  11,  15,   4,   4,  46,  /*  121 */
  7,   7,   7,   7,   7,  15,  15,  46,  /*  121 */
 46,  46,  46,  46,  46,  46,  46,  46,  /*  121 */
 46,  46,  46,  46,  46,  15,  46,  46   /*  121 */
};

/* The A table has 124 entries for a total of 496 bytes. */

const uint32 js_A[] = {
0x0001000F,  /*    0   Cc, ignorable */
0x0004000F,  /*    1   Cc, whitespace */
0x0004000C,  /*    2   Zs, whitespace */
0x00000018,  /*    3   Po */
0x0006001A,  /*    4   Sc, currency */
0x00000015,  /*    5   Ps */
0x00000016,  /*    6   Pe */
0x00000019,  /*    7   Sm */
0x00000014,  /*    8   Pd */
0x00036089,  /*    9   Nd, identifier part, decimal 16 */
0x0827FF81,  /*   10   Lu, hasLower (add 32), identifier start, supradecimal 31 */
0x0000001B,  /*   11   Sk */
0x00050017,  /*   12   Pc, underscore */
0x0817FF82,  /*   13   Ll, hasUpper (subtract 32), identifier start, supradecimal 31 */
0x0000000C,  /*   14   Zs */
0x0000001C,  /*   15   So */
0x00070182,  /*   16   Ll, identifier start */
0x0000600B,  /*   17   No, decimal 16 */
0x0000500B,  /*   18   No, decimal 8 */
0x0000800B,  /*   19   No, strange */
0x08270181,  /*   20   Lu, hasLower (add 32), identifier start */
0x08170182,  /*   21   Ll, hasUpper (subtract 32), identifier start */
0xE1D70182,  /*   22   Ll, hasUpper (subtract -121), identifier start */
0x00670181,  /*   23   Lu, hasLower (add 1), identifier start */
0x00570182,  /*   24   Ll, hasUpper (subtract 1), identifier start */
0xCE670181,  /*   25   Lu, hasLower (add -199), identifier start */
0x3A170182,  /*   26   Ll, hasUpper (subtract 232), identifier start */
0xE1E70181,  /*   27   Lu, hasLower (add -121), identifier start */
0x4B170182,  /*   28   Ll, hasUpper (subtract 300), identifier start */
0x34A70181,  /*   29   Lu, hasLower (add 210), identifier start */
0x33A70181,  /*   30   Lu, hasLower (add 206), identifier start */
0x33670181,  /*   31   Lu, hasLower (add 205), identifier start */
0x32A70181,  /*   32   Lu, hasLower (add 202), identifier start */
0x32E70181,  /*   33   Lu, hasLower (add 203), identifier start */
0x33E70181,  /*   34   Lu, hasLower (add 207), identifier start */
0x34E70181,  /*   35   Lu, hasLower (add 211), identifier start */
0x34670181,  /*   36   Lu, hasLower (add 209), identifier start */
0x35670181,  /*   37   Lu, hasLower (add 213), identifier start */
0x00070181,  /*   38   Lu, identifier start */
0x36A70181,  /*   39   Lu, hasLower (add 218), identifier start */
0x00070185,  /*   40   Lo, identifier start */
0x36670181,  /*   41   Lu, hasLower (add 217), identifier start */
0x36E70181,  /*   42   Lu, hasLower (add 219), identifier start */
0x00AF0181,  /*   43   Lu, hasLower (add 2), hasTitle, identifier start */
0x007F0183,  /*   44   Lt, hasUpper (subtract 1), hasLower (add 1), hasTitle, identifier start */
0x009F0182,  /*   45   Ll, hasUpper (subtract 2), hasTitle, identifier start */
0x00000000,  /*   46   unassigned */
0x34970182,  /*   47   Ll, hasUpper (subtract 210), identifier start */
0x33970182,  /*   48   Ll, hasUpper (subtract 206), identifier start */
0x33570182,  /*   49   Ll, hasUpper (subtract 205), identifier start */
0x32970182,  /*   50   Ll, hasUpper (subtract 202), identifier start */
0x32D70182,  /*   51   Ll, hasUpper (subtract 203), identifier start */
0x33D70182,  /*   52   Ll, hasUpper (subtract 207), identifier start */
0x34570182,  /*   53   Ll, hasUpper (subtract 209), identifier start */
0x34D70182,  /*   54   Ll, hasUpper (subtract 211), identifier start */
0x35570182,  /*   55   Ll, hasUpper (subtract 213), identifier start */
0x36970182,  /*   56   Ll, hasUpper (subtract 218), identifier start */
0x36570182,  /*   57   Ll, hasUpper (subtract 217), identifier start */
0x36D70182,  /*   58   Ll, hasUpper (subtract 219), identifier start */
0x00070084,  /*   59   Lm, identifier start */
0x00030086,  /*   60   Mn, identifier part */
0x09A70181,  /*   61   Lu, hasLower (add 38), identifier start */
0x09670181,  /*   62   Lu, hasLower (add 37), identifier start */
0x10270181,  /*   63   Lu, hasLower (add 64), identifier start */
0x0FE70181,  /*   64   Lu, hasLower (add 63), identifier start */
0x09970182,  /*   65   Ll, hasUpper (subtract 38), identifier start */
0x09570182,  /*   66   Ll, hasUpper (subtract 37), identifier start */
0x10170182,  /*   67   Ll, hasUpper (subtract 64), identifier start */
0x0FD70182,  /*   68   Ll, hasUpper (subtract 63), identifier start */
0x0F970182,  /*   69   Ll, hasUpper (subtract 62), identifier start */
0x0E570182,  /*   70   Ll, hasUpper (subtract 57), identifier start */
0x0BD70182,  /*   71   Ll, hasUpper (subtract 47), identifier start */
0x0D970182,  /*   72   Ll, hasUpper (subtract 54), identifier start */
0x15970182,  /*   73   Ll, hasUpper (subtract 86), identifier start */
0x14170182,  /*   74   Ll, hasUpper (subtract 80), identifier start */
0x14270181,  /*   75   Lu, hasLower (add 80), identifier start */
0x0C270181,  /*   76   Lu, hasLower (add 48), identifier start */
0x0C170182,  /*   77   Ll, hasUpper (subtract 48), identifier start */
0x00034089,  /*   78   Nd, identifier part, decimal 0 */
0x00000087,  /*   79   Me */
0x00030088,  /*   80   Mc, identifier part */
0x00037489,  /*   81   Nd, identifier part, decimal 26 */
0x00005A0B,  /*   82   No, decimal 13 */
0x00006E0B,  /*   83   No, decimal 23 */
0x0000740B,  /*   84   No, decimal 26 */
0x0000000B,  /*   85   No */
0xFE170182,  /*   86   Ll, hasUpper (subtract -8), identifier start */
0xFE270181,  /*   87   Lu, hasLower (add -8), identifier start */
0xED970182,  /*   88   Ll, hasUpper (subtract -74), identifier start */
0xEA970182,  /*   89   Ll, hasUpper (subtract -86), identifier start */
0xE7170182,  /*   90   Ll, hasUpper (subtract -100), identifier start */
0xE0170182,  /*   91   Ll, hasUpper (subtract -128), identifier start */
0xE4170182,  /*   92   Ll, hasUpper (subtract -112), identifier start */
0xE0970182,  /*   93   Ll, hasUpper (subtract -126), identifier start */
0xFDD70182,  /*   94   Ll, hasUpper (subtract -9), identifier start */
0xEDA70181,  /*   95   Lu, hasLower (add -74), identifier start */
0xFDE70181,  /*   96   Lu, hasLower (add -9), identifier start */
0xEAA70181,  /*   97   Lu, hasLower (add -86), identifier start */
0xE7270181,  /*   98   Lu, hasLower (add -100), identifier start */
0xFE570182,  /*   99   Ll, hasUpper (subtract -7), identifier start */
0xE4270181,  /*  100   Lu, hasLower (add -112), identifier start */
0xFE670181,  /*  101   Lu, hasLower (add -7), identifier start */
0xE0270181,  /*  102   Lu, hasLower (add -128), identifier start */
0xE0A70181,  /*  103   Lu, hasLower (add -126), identifier start */
0x00010010,  /*  104   Cf, ignorable */
0x0004000D,  /*  105   Zl, whitespace */
0x0004000E,  /*  106   Zp, whitespace */
0x0000400B,  /*  107   No, decimal 0 */
0x0000440B,  /*  108   No, decimal 2 */
0x0427438A,  /*  109   Nl, hasLower (add 16), identifier start, decimal 1 */
0x0427818A,  /*  110   Nl, hasLower (add 16), identifier start, strange */
0x0417638A,  /*  111   Nl, hasUpper (subtract 16), identifier start, decimal 17 */
0x0417818A,  /*  112   Nl, hasUpper (subtract 16), identifier start, strange */
0x0007818A,  /*  113   Nl, identifier start, strange */
0x0000420B,  /*  114   No, decimal 1 */
0x0000720B,  /*  115   No, decimal 25 */
0x06A0001C,  /*  116   So, hasLower (add 26) */
0x0690001C,  /*  117   So, hasUpper (subtract 26) */
0x00006C0B,  /*  118   No, decimal 22 */
0x0000560B,  /*  119   No, decimal 11 */
0x0007738A,  /*  120   Nl, identifier start, decimal 25 */
0x0007418A,  /*  121   Nl, identifier start, decimal 0 */
0x00000013,  /*  122   Cs */
0x00000012   /*  123   Co */
};

const jschar js_uriReservedPlusPound_ucstr[] =
    {';', '/', '?', ':', '@', '&', '=', '+', '$', ',', '#', 0};
const jschar js_uriUnescaped_ucstr[] =
    {'0', '1', '2', '3', '4', '5', '6', '7', '8', '9',
     'A', 'B', 'C', 'D', 'E', 'F', 'G', 'H', 'I', 'J', 'K', 'L', 'M',
     'N', 'O', 'P', 'Q', 'R', 'S', 'T', 'U', 'V', 'W', 'X', 'Y', 'Z',
     'a', 'b', 'c', 'd', 'e', 'f', 'g', 'h', 'i', 'j', 'k', 'l', 'm',
     'n', 'o', 'p', 'q', 'r', 's', 't', 'u', 'v', 'w', 'x', 'y', 'z',
     '-', '_', '.', '!', '~', '*', '\'', '(', ')', 0};

/*
 * This table allows efficient testing for the regular expression \w which is
 * defined by ECMA-262 15.10.2.6 to be [0-9A-Z_a-z].
 */
const bool js_alnum[] = {
/*       0      1      2      3      4      5      5      7      8      9      */
/*  0 */ false, false, false, false, false, false, false, false, false, false,
/*  1 */ false, false, false, false, false, false, false, false, false, false,
/*  2 */ false, false, false, false, false, false, false, false, false, false,
/*  3 */ false, false, false, false, false, false, false, false, false, false,
/*  4 */ false, false, false, false, false, false, false, false, true,  true,
/*  5 */ true,  true,  true,  true,  true,  true,  true,  true,  false, false,
/*  6 */ false, false, false, false, false, true,  true,  true,  true,  true,
/*  7 */ true,  true,  true,  true,  true,  true,  true,  true,  true,  true,
/*  8 */ true,  true,  true,  true,  true,  true,  true,  true,  true,  true,
/*  9 */ true,  false, false, false, false, true,  false, true,  true,  true,
/* 10 */ true,  true,  true,  true,  true,  true,  true,  true,  true,  true,
/* 11 */ true,  true,  true,  true,  true,  true,  true,  true,  true,  true,
/* 12 */ true,  true,  true,  false, false, false, false, false
};

#define URI_CHUNK 64U

static inline bool
TransferBufferToString(JSContext *cx, JSCharBuffer &cb, Value *rval)
{
    JSString *str = js_NewStringFromCharBuffer(cx, cb);
    if (!str)
        return false;
    rval->setString(str);
    return true;;
}

/*
 * ECMA 3, 15.1.3 URI Handling Function Properties
 *
 * The following are implementations of the algorithms
 * given in the ECMA specification for the hidden functions
 * 'Encode' and 'Decode'.
 */
static JSBool
Encode(JSContext *cx, JSString *str, const jschar *unescapedSet,
       const jschar *unescapedSet2, Value *rval)
{
    static const char HexDigits[] = "0123456789ABCDEF"; /* NB: uppercase */

    size_t length = str->length();
    const jschar *chars = str->getChars(cx);
    if (!chars)
        return JS_FALSE;

    if (length == 0) {
        rval->setString(cx->runtime->emptyString);
        return JS_TRUE;
    }

    JSCharBuffer cb(cx);
    jschar hexBuf[4];
    hexBuf[0] = '%';
    hexBuf[3] = 0;
    for (size_t k = 0; k < length; k++) {
        jschar c = chars[k];
        if (js_strchr(unescapedSet, c) ||
            (unescapedSet2 && js_strchr(unescapedSet2, c))) {
            if (!cb.append(c))
                return JS_FALSE;
        } else {
            if ((c >= 0xDC00) && (c <= 0xDFFF)) {
                JS_ReportErrorNumber(cx, js_GetErrorMessage, NULL,
                                 JSMSG_BAD_URI, NULL);
                return JS_FALSE;
            }
            uint32 v;
            if (c < 0xD800 || c > 0xDBFF) {
                v = c;
            } else {
                k++;
                if (k == length) {
                    JS_ReportErrorNumber(cx, js_GetErrorMessage, NULL,
                                     JSMSG_BAD_URI, NULL);
                    return JS_FALSE;
                }
                jschar c2 = chars[k];
                if ((c2 < 0xDC00) || (c2 > 0xDFFF)) {
                    JS_ReportErrorNumber(cx, js_GetErrorMessage, NULL,
                                     JSMSG_BAD_URI, NULL);
                    return JS_FALSE;
                }
                v = ((c - 0xD800) << 10) + (c2 - 0xDC00) + 0x10000;
            }
            uint8 utf8buf[4];
            size_t L = js_OneUcs4ToUtf8Char(utf8buf, v);
            for (size_t j = 0; j < L; j++) {
                hexBuf[1] = HexDigits[utf8buf[j] >> 4];
                hexBuf[2] = HexDigits[utf8buf[j] & 0xf];
                if (!cb.append(hexBuf, 3))
                    return JS_FALSE;
            }
        }
    }

    return TransferBufferToString(cx, cb, rval);
}

static JSBool
Decode(JSContext *cx, JSString *str, const jschar *reservedSet, Value *rval)
{
    size_t length = str->length();
    const jschar *chars = str->getChars(cx);
    if (!chars)
        return JS_FALSE;

    if (length == 0) {
        rval->setString(cx->runtime->emptyString);
        return JS_TRUE;
    }

    JSCharBuffer cb(cx);
    for (size_t k = 0; k < length; k++) {
        jschar c = chars[k];
        if (c == '%') {
            size_t start = k;
            if ((k + 2) >= length)
                goto report_bad_uri;
            if (!JS7_ISHEX(chars[k+1]) || !JS7_ISHEX(chars[k+2]))
                goto report_bad_uri;
            jsuint B = JS7_UNHEX(chars[k+1]) * 16 + JS7_UNHEX(chars[k+2]);
            k += 2;
            if (!(B & 0x80)) {
                c = (jschar)B;
            } else {
                intN n = 1;
                while (B & (0x80 >> n))
                    n++;
                if (n == 1 || n > 4)
                    goto report_bad_uri;
                uint8 octets[4];
                octets[0] = (uint8)B;
                if (k + 3 * (n - 1) >= length)
                    goto report_bad_uri;
                for (intN j = 1; j < n; j++) {
                    k++;
                    if (chars[k] != '%')
                        goto report_bad_uri;
                    if (!JS7_ISHEX(chars[k+1]) || !JS7_ISHEX(chars[k+2]))
                        goto report_bad_uri;
                    B = JS7_UNHEX(chars[k+1]) * 16 + JS7_UNHEX(chars[k+2]);
                    if ((B & 0xC0) != 0x80)
                        goto report_bad_uri;
                    k += 2;
                    octets[j] = (char)B;
                }
                uint32 v = Utf8ToOneUcs4Char(octets, n);
                if (v >= 0x10000) {
                    v -= 0x10000;
                    if (v > 0xFFFFF)
                        goto report_bad_uri;
                    c = (jschar)((v & 0x3FF) + 0xDC00);
                    jschar H = (jschar)((v >> 10) + 0xD800);
                    if (!cb.append(H))
                        return JS_FALSE;
                } else {
                    c = (jschar)v;
                }
            }
            if (js_strchr(reservedSet, c)) {
                if (!cb.append(chars + start, k - start + 1))
                    return JS_FALSE;
            } else {
                if (!cb.append(c))
                    return JS_FALSE;
            }
        } else {
            if (!cb.append(c))
                return JS_FALSE;
        }
    }

    return TransferBufferToString(cx, cb, rval);

  report_bad_uri:
    JS_ReportErrorNumber(cx, js_GetErrorMessage, NULL, JSMSG_BAD_URI);
    /* FALL THROUGH */

    return JS_FALSE;
}

static JSBool
str_decodeURI(JSContext *cx, uintN argc, Value *vp)
{
    JSLinearString *str = ArgToRootedString(cx, argc, vp, 0);
    if (!str)
        return JS_FALSE;
    return Decode(cx, str, js_uriReservedPlusPound_ucstr, vp);
}

static JSBool
str_decodeURI_Component(JSContext *cx, uintN argc, Value *vp)
{
    JSLinearString *str = ArgToRootedString(cx, argc, vp, 0);
    if (!str)
        return JS_FALSE;
    return Decode(cx, str, js_empty_ucstr, vp);
}

static JSBool
str_encodeURI(JSContext *cx, uintN argc, Value *vp)
{
    JSLinearString *str = ArgToRootedString(cx, argc, vp, 0);
    if (!str)
        return JS_FALSE;
    return Encode(cx, str, js_uriReservedPlusPound_ucstr, js_uriUnescaped_ucstr,
                  vp);
}

static JSBool
str_encodeURI_Component(JSContext *cx, uintN argc, Value *vp)
{
    JSLinearString *str = ArgToRootedString(cx, argc, vp, 0);
    if (!str)
        return JS_FALSE;
    return Encode(cx, str, js_uriUnescaped_ucstr, NULL, vp);
}

/*
 * Convert one UCS-4 char and write it into a UTF-8 buffer, which must be at
 * least 4 bytes long.  Return the number of UTF-8 bytes of data written.
 */
int
js_OneUcs4ToUtf8Char(uint8 *utf8Buffer, uint32 ucs4Char)
{
    int utf8Length = 1;

    JS_ASSERT(ucs4Char <= 0x10FFFF);
    if (ucs4Char < 0x80) {
        *utf8Buffer = (uint8)ucs4Char;
    } else {
        int i;
        uint32 a = ucs4Char >> 11;
        utf8Length = 2;
        while (a) {
            a >>= 5;
            utf8Length++;
        }
        i = utf8Length;
        while (--i) {
            utf8Buffer[i] = (uint8)((ucs4Char & 0x3F) | 0x80);
            ucs4Char >>= 6;
        }
        *utf8Buffer = (uint8)(0x100 - (1 << (8-utf8Length)) + ucs4Char);
    }
    return utf8Length;
}

/*
 * Convert a utf8 character sequence into a UCS-4 character and return that
 * character.  It is assumed that the caller already checked that the sequence
 * is valid.
 */
static uint32
Utf8ToOneUcs4Char(const uint8 *utf8Buffer, int utf8Length)
{
    uint32 ucs4Char;
    uint32 minucs4Char;
    /* from Unicode 3.1, non-shortest form is illegal */
    static const uint32 minucs4Table[] = {
        0x00000080, 0x00000800, 0x00010000
    };

    JS_ASSERT(utf8Length >= 1 && utf8Length <= 4);
    if (utf8Length == 1) {
        ucs4Char = *utf8Buffer;
        JS_ASSERT(!(ucs4Char & 0x80));
    } else {
        JS_ASSERT((*utf8Buffer & (0x100 - (1 << (7-utf8Length)))) ==
                  (0x100 - (1 << (8-utf8Length))));
        ucs4Char = *utf8Buffer++ & ((1<<(7-utf8Length))-1);
        minucs4Char = minucs4Table[utf8Length-2];
        while (--utf8Length) {
            JS_ASSERT((*utf8Buffer & 0xC0) == 0x80);
            ucs4Char = ucs4Char<<6 | (*utf8Buffer++ & 0x3F);
        }
        if (JS_UNLIKELY(ucs4Char < minucs4Char)) {
            ucs4Char = OVERLONG_UTF8;
        } else if (ucs4Char == 0xFFFE || ucs4Char == 0xFFFF) {
            ucs4Char = 0xFFFD;
        }
    }
    return ucs4Char;
}

namespace js {

size_t
PutEscapedStringImpl(char *buffer, size_t bufferSize, FILE *fp, JSLinearString *str, uint32 quote)
{
    enum {
        STOP, FIRST_QUOTE, LAST_QUOTE, CHARS, ESCAPE_START, ESCAPE_MORE
    } state;

    JS_ASSERT(quote == 0 || quote == '\'' || quote == '"');
    JS_ASSERT_IF(!buffer, bufferSize == 0);
    JS_ASSERT_IF(fp, !buffer);

    if (bufferSize == 0)
        buffer = NULL;
    else
        bufferSize--;

    const jschar *chars = str->chars();
    const jschar *charsEnd = chars + str->length();
    size_t n = 0;
    state = FIRST_QUOTE;
    uintN shift = 0;
    uintN hex = 0;
    uintN u = 0;
    char c = 0;  /* to quell GCC warnings */

    for (;;) {
        switch (state) {
          case STOP:
            goto stop;
          case FIRST_QUOTE:
            state = CHARS;
            goto do_quote;
          case LAST_QUOTE:
            state = STOP;
          do_quote:
            if (quote == 0)
                continue;
            c = (char)quote;
            break;
          case CHARS:
            if (chars == charsEnd) {
                state = LAST_QUOTE;
                continue;
            }
            u = *chars++;
            if (u < ' ') {
                if (u != 0) {
                    const char *escape = strchr(js_EscapeMap, (int)u);
                    if (escape) {
                        u = escape[1];
                        goto do_escape;
                    }
                }
                goto do_hex_escape;
            }
            if (u < 127) {
                if (u == quote || u == '\\')
                    goto do_escape;
                c = (char)u;
            } else if (u < 0x100) {
                goto do_hex_escape;
            } else {
                shift = 16;
                hex = u;
                u = 'u';
                goto do_escape;
            }
            break;
          do_hex_escape:
            shift = 8;
            hex = u;
            u = 'x';
          do_escape:
            c = '\\';
            state = ESCAPE_START;
            break;
          case ESCAPE_START:
            JS_ASSERT(' ' <= u && u < 127);
            c = (char)u;
            state = ESCAPE_MORE;
            break;
          case ESCAPE_MORE:
            if (shift == 0) {
                state = CHARS;
                continue;
            }
            shift -= 4;
            u = 0xF & (hex >> shift);
            c = (char)(u + (u < 10 ? '0' : 'A' - 10));
            break;
        }
        if (buffer) {
            JS_ASSERT(n <= bufferSize);
            if (n != bufferSize) {
                buffer[n] = c;
            } else {
                buffer[n] = '\0';
                buffer = NULL;
            }
        } else if (fp) {
            if (fputc(c, fp) < 0)
                return size_t(-1);
        }
        n++;
    }
  stop:
    if (buffer)
        buffer[n] = '\0';
    return n;
}

} /* namespace js */<|MERGE_RESOLUTION|>--- conflicted
+++ resolved
@@ -1917,14 +1917,8 @@
 };
 
 static bool
-<<<<<<< HEAD
-InterpretDollar(JSContext *cx, RegExpStatics *res, jschar *dp, jschar *ep, ReplaceData &rdata,
-                JSSubString *out, size_t *skip)
-=======
 InterpretDollar(JSContext *cx, RegExpStatics *res, const jschar *dp, const jschar *ep,
-                ReplaceData &rdata, JSSubString *out, size_t *skip,
-                volatile JSContext::DollarPath *path)
->>>>>>> 5b27c7fc
+                ReplaceData &rdata, JSSubString *out, size_t *skip)
 {
     JS_ASSERT(*dp == '$');
 
@@ -2097,14 +2091,8 @@
 
     JSString *repstr = rdata.repstr;
     size_t replen = repstr->length();
-<<<<<<< HEAD
-    for (jschar *dp = rdata.dollar, *ep = rdata.dollarEnd; dp; dp = js_strchr_limit(dp, '$', ep)) {
-=======
-    JSContext::DollarPath path;
-    const jschar *dp = rdata.dollar;
-    const jschar *ep = rdata.dollarEnd;
-    for (; dp; dp = js_strchr_limit(dp, '$', ep)) {
->>>>>>> 5b27c7fc
+    for (const jschar *dp = rdata.dollar, *ep = rdata.dollarEnd; dp;
+         dp = js_strchr_limit(dp, '$', ep)) {
         JSSubString sub;
         size_t skip;
         if (InterpretDollar(cx, res, dp, ep, rdata, &sub, &skip)) {
@@ -2121,21 +2109,9 @@
 static void
 DoReplace(JSContext *cx, RegExpStatics *res, ReplaceData &rdata, jschar *chars)
 {
-<<<<<<< HEAD
-    JSString *repstr = rdata.repstr;
-    jschar *cp;
-    jschar *bp = cp = repstr->chars();
-=======
     JSLinearString *repstr = rdata.repstr;
     const jschar *cp;
     const jschar *bp = cp = repstr->chars();
-    volatile JSContext::DollarPath path;
-#ifdef XP_WIN
-    cx->dollarPath = &path;
-    jschar sourceBuf[128];
-    cx->blackBox = sourceBuf;
-#endif
->>>>>>> 5b27c7fc
 
     const jschar *dp = rdata.dollar;
     const jschar *ep = rdata.dollarEnd;
@@ -2147,30 +2123,7 @@
 
         JSSubString sub;
         size_t skip;
-<<<<<<< HEAD
         if (InterpretDollar(cx, res, dp, ep, rdata, &sub, &skip)) {
-=======
-        if (InterpretDollar(cx, res, dp, ep, rdata, &sub, &skip, &path)) {
-#ifdef XP_WIN
-            if (((size_t(sub.chars) & 0xfffffU) + sub.length) > 0x100000U) {
-                /* Going to cross a 0xffffe address, so take a gander at the replace value. */
-                volatile JSSubString vsub = sub;
-                volatile const jschar *repstrChars = rdata.repstr->chars();
-                volatile const jschar *repstrDollar = rdata.dollar;
-                volatile const jschar *repstrDollarEnd = rdata.dollarEnd;
-                cx->sub = &vsub;
-                cx->repstrChars = &repstrChars;
-                cx->repstrDollar = &repstrDollar;
-                cx->repstrDollarEnd = &repstrDollarEnd;
-                ptrdiff_t dollarDistance = rdata.dollarEnd - rdata.dollar;
-                JS_CRASH_UNLESS(dollarDistance >= 0);
-                volatile size_t peekLen = JS_MIN(rdata.repstr->length(), 128);
-                cx->peekLen = &peekLen;
-                js_strncpy(sourceBuf, rdata.repstr->chars(), peekLen);
-            }
-#endif
-
->>>>>>> 5b27c7fc
             len = sub.length;
             js_strncpy(chars, sub.chars, len);
             chars += len;
