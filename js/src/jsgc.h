--- conflicted
+++ resolved
@@ -904,14 +904,12 @@
     void pushXML(JSXML *xml) {
         pushTaggedPtr(XmlTag, xml);
     }
-<<<<<<< HEAD
-	
+
+#endif
+
     void pushIonCode(ion::IonCode *code) {
         pushTaggedPtr(IonCodeTag, code);
     }
-=======
-#endif
->>>>>>> db33252d
 
     uint32_t getMarkColor() const {
         return color;
