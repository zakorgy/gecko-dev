/* -*- Mode: C++; tab-width: 8; indent-tabs-mode: nil; c-basic-offset: 4 -*-
 * vim: set ts=8 sw=4 et tw=78:
 *
 * ***** BEGIN LICENSE BLOCK *****
 * Version: MPL 1.1/GPL 2.0/LGPL 2.1
 *
 * The contents of this file are subject to the Mozilla Public License Version
 * 1.1 (the "License"); you may not use this file except in compliance with
 * the License. You may obtain a copy of the License at
 * http://www.mozilla.org/MPL/
 *
 * Software distributed under the License is distributed on an "AS IS" basis,
 * WITHOUT WARRANTY OF ANY KIND, either express or implied. See the License
 * for the specific language governing rights and limitations under the
 * License.
 *
 * The Original Code is Mozilla Communicator client code, released
 * March 31, 1998.
 *
 * The Initial Developer of the Original Code is
 * Netscape Communications Corporation.
 * Portions created by the Initial Developer are Copyright (C) 1998
 * the Initial Developer. All Rights Reserved.
 *
 * Contributor(s):
 *
 * Alternatively, the contents of this file may be used under the terms of
 * either of the GNU General Public License Version 2 or later (the "GPL"),
 * or the GNU Lesser General Public License Version 2.1 or later (the "LGPL"),
 * in which case the provisions of the GPL or the LGPL are applicable instead
 * of those above. If you wish to allow use of your version of this file only
 * under the terms of either the GPL or the LGPL, and not to allow others to
 * use your version of this file under the terms of the MPL, indicate your
 * decision by deleting the provisions above and replace them with the notice
 * and other provisions required by the GPL or the LGPL. If you do not delete
 * the provisions above, a recipient may use your version of this file under
 * the terms of any one of the MPL, the GPL or the LGPL.
 *
 * ***** END LICENSE BLOCK ***** */

#define __STDC_LIMIT_MACROS

/*
 * JS symbol tables.
 */
#include <new>
#include <stdlib.h>
#include <string.h>
#include "jstypes.h"
#include "jsstdint.h"
#include "jsarena.h"
#include "jsbit.h"
#include "jsclist.h"
#include "jsdhash.h"
#include "jsutil.h" /* Added by JSIFY */
#include "jsapi.h"
#include "jsatom.h"
#include "jscntxt.h"
#include "jsdbgapi.h"
#include "jsfun.h"      /* for JS_ARGS_LENGTH_MAX */
#include "jslock.h"
#include "jsnum.h"
#include "jsobj.h"
#include "jsscope.h"
#include "jsstr.h"
#include "jstracer.h"

#include "jsobjinlines.h"
#include "jsscopeinlines.h"

using namespace js;

uint32
js_GenerateShape(JSContext *cx, bool gcLocked)
{
    JSRuntime *rt;
    uint32 shape;

    rt = cx->runtime;
    shape = JS_ATOMIC_INCREMENT(&rt->shapeGen);
    JS_ASSERT(shape != 0);
    if (shape >= SHAPE_OVERFLOW_BIT) {
        /*
         * FIXME bug 440834: The shape id space has overflowed. Currently we
         * cope badly with this and schedule the GC on the every call. But
         * first we make sure that increments from other threads would not
         * have a chance to wrap around shapeGen to zero.
         */
        rt->shapeGen = SHAPE_OVERFLOW_BIT;
        shape = SHAPE_OVERFLOW_BIT;
        js_TriggerGC(cx, gcLocked);
    }
    return shape;
}

JSScope *
js_GetMutableScope(JSContext *cx, JSObject *obj)
{
<<<<<<< HEAD
    JSScope *scope, *newscope;
    Class *clasp;
    uint32 freeslot;

    scope = obj->scope();
=======
    JSScope *scope = obj->scope();
>>>>>>> e3d9276b
    JS_ASSERT(JS_IS_SCOPE_LOCKED(cx, scope));
    if (!scope->isSharedEmpty())
        return scope;

    JSScope *newscope = JSScope::create(cx, scope->ops, obj->getClass(), obj, scope->shape);
    if (!newscope)
        return NULL;

    /* The newly allocated scope is single-threaded and, as such, is locked. */
    JS_ASSERT(CX_OWNS_SCOPE_TITLE(cx, newscope));
    JS_ASSERT(JS_IS_SCOPE_LOCKED(cx, newscope));
    obj->map = newscope;

    /*
     * Subtle dependency on objects that call js_EnsureReservedSlots either:
     * (a) never escaping anywhere an ad-hoc property could be set on them;
     * (b) having at least JSSLOT_FREE(obj->getClass()) >= JS_INITIAL_NSLOTS.
     * Note that (b) depends on fine-tuning of JS_INITIAL_NSLOTS (5).
     *
     * Block objects fall into (a); Argument, Call, and Function objects (flat
     * closures only) fall into (b). All of this goes away soon (FIXME 558451).
     */
    JS_ASSERT(newscope->freeslot >= JSSLOT_START(obj->getClass()) &&
              newscope->freeslot <= JSSLOT_FREE(obj->getClass()));
    newscope->freeslot = JSSLOT_FREE(obj->getClass());

    uint32 nslots = obj->numSlots();
    if (newscope->freeslot > nslots && !obj->allocSlots(cx, newscope->freeslot)) {
        newscope->destroy(cx);
        obj->map = scope;
        return NULL;
    }

    if (nslots > JS_INITIAL_NSLOTS && nslots > newscope->freeslot)
        newscope->freeslot = nslots;
#ifdef DEBUG
    if (newscope->freeslot < nslots)
        obj->setSlot(newscope->freeslot, JSVAL_VOID);
#endif

    JS_DROP_ALL_EMPTY_SCOPE_LOCKS(cx, scope);
    static_cast<JSEmptyScope *>(scope)->drop(cx);
    return newscope;
}

/*
 * JSScope uses multiplicative hashing, _a la_ jsdhash.[ch], but specialized
 * to minimize footprint.  But if a scope has fewer than SCOPE_HASH_THRESHOLD
 * entries, we use linear search and avoid allocating scope->table.
 */
#define SCOPE_HASH_THRESHOLD    6
#define MIN_SCOPE_SIZE_LOG2     4
#define MIN_SCOPE_SIZE          JS_BIT(MIN_SCOPE_SIZE_LOG2)
#define SCOPE_TABLE_NBYTES(n)   ((n) * sizeof(JSScopeProperty *))

void
JSScope::initMinimal(JSContext *cx, uint32 newShape)
{
    shape = newShape;
    emptyScope = NULL;
    hashShift = JS_DHASH_BITS - MIN_SCOPE_SIZE_LOG2;
    entryCount = removedCount = 0;
    table = NULL;
    lastProp = NULL;
}

#ifdef DEBUG
JS_FRIEND_DATA(JSScopeStats) js_scope_stats = {0};

# define METER(x)       JS_ATOMIC_INCREMENT(&js_scope_stats.x)
#else
# define METER(x)       /* nothing */
#endif

bool
JSScope::createTable(JSContext *cx, bool report)
{
    int sizeLog2;
    JSScopeProperty *sprop, **spp;

    JS_ASSERT(!table);
    JS_ASSERT(lastProp);

    if (entryCount > SCOPE_HASH_THRESHOLD) {
        /*
         * Either we're creating a table for a large scope that was populated
         * via property cache hit logic under JSOP_INITPROP, JSOP_SETNAME, or
         * JSOP_SETPROP; or else calloc failed at least once already. In any
         * event, let's try to grow, overallocating to hold at least twice the
         * current population.
         */
        sizeLog2 = JS_CeilingLog2(2 * entryCount);
        hashShift = JS_DHASH_BITS - sizeLog2;
    } else {
        JS_ASSERT(hashShift == JS_DHASH_BITS - MIN_SCOPE_SIZE_LOG2);
        sizeLog2 = MIN_SCOPE_SIZE_LOG2;
    }

    table = (JSScopeProperty **) js_calloc(JS_BIT(sizeLog2) * sizeof(JSScopeProperty *));
    if (!table) {
        if (report)
            JS_ReportOutOfMemory(cx);
        METER(tableAllocFails);
        return false;
    }
    cx->updateMallocCounter(JS_BIT(sizeLog2) * sizeof(JSScopeProperty *));

    hashShift = JS_DHASH_BITS - sizeLog2;
    for (sprop = lastProp; sprop; sprop = sprop->parent) {
        spp = search(sprop->id, true);
        SPROP_STORE_PRESERVING_COLLISION(spp, sprop);
    }
    return true;
}

JSScope *
JSScope::create(JSContext *cx, const JSObjectOps *ops, Class *clasp,
                JSObject *obj, uint32 shape)
{
    JS_ASSERT(ops->isNative());
    JS_ASSERT(obj);

    JSScope *scope = cx->create<JSScope>(ops, obj);
    if (!scope)
        return NULL;

    scope->freeslot = JSSLOT_START(clasp);
    scope->flags = cx->runtime->gcRegenShapesScopeFlag;
    scope->initMinimal(cx, shape);

#ifdef JS_THREADSAFE
    js_InitTitle(cx, &scope->title);
#endif
    JS_RUNTIME_METER(cx->runtime, liveScopes);
    JS_RUNTIME_METER(cx->runtime, totalScopes);
    return scope;
}

JSEmptyScope::JSEmptyScope(JSContext *cx, const JSObjectOps *ops,
                           Class *clasp)
    : JSScope(ops, NULL), clasp(clasp)
{
    /*
     * This scope holds a reference to the new empty scope. Our only caller,
     * getEmptyScope, also promises to incref on behalf of its caller.
     */
    nrefs = 2;
    freeslot = JSSLOT_START(clasp);
    flags = OWN_SHAPE | cx->runtime->gcRegenShapesScopeFlag;
    initMinimal(cx, js_GenerateShape(cx, false));

#ifdef JS_THREADSAFE
    js_InitTitle(cx, &title);
#endif
    JS_RUNTIME_METER(cx->runtime, liveScopes);
    JS_RUNTIME_METER(cx->runtime, totalScopes);
}

#ifdef DEBUG
# include "jsprf.h"
# define LIVE_SCOPE_METER(cx,expr) JS_LOCK_RUNTIME_VOID(cx->runtime,expr)
#else
# define LIVE_SCOPE_METER(cx,expr) /* nothing */
#endif

void
JSScope::destroy(JSContext *cx)
{
#ifdef JS_THREADSAFE
    js_FinishTitle(cx, &title);
#endif
    if (table)
        cx->free(table);

    /*
     * The scopes containing empty scopes are only destroyed from the GC
     * thread.
     */
    if (emptyScope)
        emptyScope->dropFromGC(cx);

    LIVE_SCOPE_METER(cx, cx->runtime->liveScopeProps -= entryCount);
    JS_RUNTIME_UNMETER(cx->runtime, liveScopes);
    cx->free(this);
}

/* static */
bool
JSScope::initRuntimeState(JSContext *cx)
{
    JSRuntime *rt = cx->runtime;

#define SCOPE(Name) rt->empty##Name##Scope
#define CLASP(Name) &js_##Name##Class

#define INIT_EMPTY_SCOPE(Name,NAME,ops)                                       \
    INIT_EMPTY_SCOPE_WITH_CLASS(Name, NAME, ops, CLASP(Name))

#define INIT_EMPTY_SCOPE_WITH_CLASS(Name,NAME,ops,clasp)                      \
    INIT_EMPTY_SCOPE_WITH_FREESLOT(Name, NAME, ops, clasp, JSSLOT_FREE(clasp))

#define INIT_EMPTY_SCOPE_WITH_FREESLOT(Name,NAME,ops,clasp,slot)              \
    SCOPE(Name) = cx->create<JSEmptyScope>(cx, ops, clasp);                   \
    if (!SCOPE(Name))                                                         \
        return false;                                                         \
    JS_ASSERT(SCOPE(Name)->shape == JSScope::EMPTY_##NAME##_SHAPE);           \
    JS_ASSERT(SCOPE(Name)->nrefs == 2);                                       \
    SCOPE(Name)->nrefs = 1;                                                   \
    SCOPE(Name)->freeslot = slot

    /*
     * NewArguments allocates dslots to have enough room for the argc of the
     * particular arguments object being created.
     *
     * Thus we fake freeslot in the shared empty scope for the many unmutated
     * arguments objects so that, until and unless a scope property is defined
     * on a particular arguments object, it can share the runtime-wide empty
     * scope with other arguments objects, whatever their initial argc values.
     *
     * This allows assertions that the arg slot being got or set by a fast path
     * is less than freeslot to succeed. As the shared emptyArgumentsScope is
     * never mutated, it's safe to pretend to have all the slots possible.
     *
     * Note how the fast paths in jsops.cpp for JSOP_LENGTH and JSOP_GETELEM
     * bypass resolution of scope properties for length and element indices on
     * arguments objects. This helps ensure that any arguments object needing
     * its own mutable scope (with unique shape) is a rare event.
     */
    INIT_EMPTY_SCOPE_WITH_FREESLOT(Arguments, ARGUMENTS, &js_ObjectOps, CLASP(Arguments),
                                   JS_INITIAL_NSLOTS + JS_ARGS_LENGTH_MAX);

    INIT_EMPTY_SCOPE(Block, BLOCK, &js_ObjectOps);

    /*
     * Initialize the shared scope for all empty Call objects so gets for args
     * and vars do not force the creation of a mutable scope for the particular
     * call object being accessed.
     *
     * See comment above for rt->emptyArgumentsScope->freeslot initialization.
     */
    INIT_EMPTY_SCOPE_WITH_FREESLOT(Call, CALL, &js_ObjectOps, CLASP(Call),
                                   JS_INITIAL_NSLOTS + JSFunction::MAX_ARGS_AND_VARS);

    /* A DeclEnv object holds the name binding for a named function expression. */
    INIT_EMPTY_SCOPE(DeclEnv, DECL_ENV, &js_ObjectOps);

    /* Non-escaping native enumerator objects share this empty scope. */
    INIT_EMPTY_SCOPE_WITH_CLASS(Enumerator, ENUMERATOR, &js_ObjectOps, &js_IteratorClass.base);

    /* Same drill for With objects. */
    INIT_EMPTY_SCOPE(With, WITH, &js_WithObjectOps);

#undef SCOPE
#undef CLASP
#undef INIT_EMPTY_SCOPE
#undef INIT_EMPTY_SCOPE_WITH_CLASS
#undef INIT_EMPTY_SCOPE_WITH_FREESLOT

    return true;
}

/* static */
void
JSScope::finishRuntimeState(JSContext *cx)
{
    JSRuntime *rt = cx->runtime;

#define FINISH_EMPTY_SCOPE(Name)                                              \
    if (rt->empty##Name##Scope) {                                             \
        rt->empty##Name##Scope->drop(cx);                                     \
        rt->empty##Name##Scope = NULL;                                        \
    }

    /* Mnemonic: ABCDEW */
    FINISH_EMPTY_SCOPE(Arguments);
    FINISH_EMPTY_SCOPE(Block);
    FINISH_EMPTY_SCOPE(Call);
    FINISH_EMPTY_SCOPE(DeclEnv);
    FINISH_EMPTY_SCOPE(Enumerator);
    FINISH_EMPTY_SCOPE(With);

#undef FINISH_EMPTY_SCOPE
}

JS_STATIC_ASSERT(sizeof(JSHashNumber) == 4);
JS_STATIC_ASSERT(sizeof(jsid) == JS_BYTES_PER_WORD);

#if JS_BYTES_PER_WORD == 4
# define HASH_ID(id) ((JSHashNumber)(JSID_BITS(id)))
#elif JS_BYTES_PER_WORD == 8
# define HASH_ID(id) ((JSHashNumber)(JSID_BITS(id)) ^ (JSHashNumber)((JSID_BITS(id)) >> 32))
#else
# error "Unsupported configuration"
#endif

/*
 * Double hashing needs the second hash code to be relatively prime to table
 * size, so we simply make hash2 odd.  The inputs to multiplicative hash are
 * the golden ratio, expressed as a fixed-point 32 bit fraction, and the id
 * itself.
 */
#define SCOPE_HASH0(id)                 (HASH_ID(id) * JS_GOLDEN_RATIO)
#define SCOPE_HASH1(hash0,shift)        ((hash0) >> (shift))
#define SCOPE_HASH2(hash0,log2,shift)   ((((hash0) << (log2)) >> (shift)) | 1)

JSScopeProperty **
JSScope::searchTable(jsid id, bool adding)
{
    JSHashNumber hash0, hash1, hash2;
    int sizeLog2;
    JSScopeProperty *stored, *sprop, **spp, **firstRemoved;
    uint32 sizeMask;

    JS_ASSERT(table);
    JS_ASSERT(!JSID_IS_VOID(id));

    /* Compute the primary hash address. */
    METER(hashes);
    hash0 = SCOPE_HASH0(id);
    hash1 = SCOPE_HASH1(hash0, hashShift);
    spp = table + hash1;

    /* Miss: return space for a new entry. */
    stored = *spp;
    if (SPROP_IS_FREE(stored)) {
        METER(misses);
        return spp;
    }

    /* Hit: return entry. */
    sprop = SPROP_CLEAR_COLLISION(stored);
    if (sprop && sprop->id == id) {
        METER(hits);
        return spp;
    }

    /* Collision: double hash. */
    sizeLog2 = JS_DHASH_BITS - hashShift;
    hash2 = SCOPE_HASH2(hash0, sizeLog2, hashShift);
    sizeMask = JS_BITMASK(sizeLog2);

#ifdef DEBUG
    jsuword collision_flag = SPROP_COLLISION;
#endif

    /* Save the first removed entry pointer so we can recycle it if adding. */
    if (SPROP_IS_REMOVED(stored)) {
        firstRemoved = spp;
    } else {
        firstRemoved = NULL;
        if (adding && !SPROP_HAD_COLLISION(stored))
            SPROP_FLAG_COLLISION(spp, sprop);
#ifdef DEBUG
        collision_flag &= jsuword(*spp) & SPROP_COLLISION;
#endif
    }

    for (;;) {
        METER(steps);
        hash1 -= hash2;
        hash1 &= sizeMask;
        spp = table + hash1;

        stored = *spp;
        if (SPROP_IS_FREE(stored)) {
            METER(stepMisses);
            return (adding && firstRemoved) ? firstRemoved : spp;
        }

        sprop = SPROP_CLEAR_COLLISION(stored);
        if (sprop && sprop->id == id) {
            METER(stepHits);
            JS_ASSERT(collision_flag);
            return spp;
        }

        if (SPROP_IS_REMOVED(stored)) {
            if (!firstRemoved)
                firstRemoved = spp;
        } else {
            if (adding && !SPROP_HAD_COLLISION(stored))
                SPROP_FLAG_COLLISION(spp, sprop);
#ifdef DEBUG
            collision_flag &= jsuword(*spp) & SPROP_COLLISION;
#endif
        }
    }

    /* NOTREACHED */
    return NULL;
}

bool
JSScope::changeTable(JSContext *cx, int change)
{
    int oldlog2, newlog2;
    uint32 oldsize, newsize, nbytes;
    JSScopeProperty **newtable, **oldtable, **spp, **oldspp, *sprop;

    if (!table)
        return createTable(cx, true);

    /* Grow, shrink, or compress by changing this->table. */
    oldlog2 = JS_DHASH_BITS - hashShift;
    newlog2 = oldlog2 + change;
    oldsize = JS_BIT(oldlog2);
    newsize = JS_BIT(newlog2);
    nbytes = SCOPE_TABLE_NBYTES(newsize);
    newtable = (JSScopeProperty **) cx->calloc(nbytes);
    if (!newtable) {
        METER(tableAllocFails);
        return false;
    }

    /* Now that we have newtable allocated, update members. */
    hashShift = JS_DHASH_BITS - newlog2;
    removedCount = 0;
    oldtable = table;
    table = newtable;

    /* Treat the above calloc as a JS_malloc, to match CreateScopeTable. */
    cx->updateMallocCounter(nbytes);

    /* Copy only live entries, leaving removed and free ones behind. */
    for (oldspp = oldtable; oldsize != 0; oldspp++) {
        sprop = SPROP_FETCH(oldspp);
        if (sprop) {
            spp = search(sprop->id, true);
            JS_ASSERT(SPROP_IS_FREE(*spp));
            *spp = sprop;
        }
        oldsize--;
    }

    /* Finally, free the old table storage. */
    cx->free(oldtable);
    return true;
}

/*
 * Get or create a property-tree or dictionary child property of parent, which
 * must be lastProp if inDictionaryMode(), else parent must be one of lastProp
 * or lastProp->parent.
 */
JSScopeProperty *
JSScope::getChildProperty(JSContext *cx, JSScopeProperty *parent,
                          JSScopeProperty &child)
{
    JS_ASSERT(!JSID_IS_VOID(child.id));
    JS_ASSERT(!child.inDictionary());

    /*
     * Aliases share another property's slot, passed in the |slot| parameter.
     * Shared properties have no slot. Unshared properties that do not alias
     * another property's slot allocate a slot here, but may lose it due to a
     * JS_ClearScope call.
     */
    if (!child.isAlias()) {
        if (child.attrs & JSPROP_SHARED) {
            child.slot = SPROP_INVALID_SLOT;
        } else {
            /*
             * We may have set slot from a nearly-matching sprop, above.
             * If so, we're overwriting that nearly-matching sprop, so we
             * can reuse its slot -- we don't need to allocate a new one.
             * Similarly, we use a specific slot if provided by the caller.
             */
            if (child.slot == SPROP_INVALID_SLOT &&
                !js_AllocSlot(cx, object, &child.slot)) {
                return NULL;
            }
        }
    }

    if (inDictionaryMode()) {
        JS_ASSERT(parent == lastProp);
        if (newDictionaryProperty(cx, child, &lastProp)) {
            updateShape(cx);
            return lastProp;
        }
        return NULL;
    }

    JSScopeProperty *sprop = JS_PROPERTY_TREE(cx).getChild(cx, parent, shape, child);
    if (sprop) {
        JS_ASSERT(sprop->parent == parent);
        if (parent == lastProp) {
            extend(cx, sprop);
        } else {
            JS_ASSERT(parent == lastProp->parent);
            setLastProperty(sprop);
            updateShape(cx);
        }
    }
    return sprop;
}

#ifdef DEBUG_notbrendan
#define CHECK_ANCESTOR_LINE(scope, sparse)                                    \
    JS_BEGIN_MACRO                                                            \
        if ((scope)->table) CheckAncestorLine(scope);                         \
    JS_END_MACRO

static void
CheckAncestorLine(JSScope *scope)
{
    uint32 size;
    JSScopeProperty **spp, **start, **end, *ancestorLine, *sprop, *aprop;
    uint32 entryCount, ancestorCount;

    ancestorLine = scope->lastProperty();
    if (ancestorLine)
        JS_ASSERT(scope->hasProperty(ancestorLine));

    entryCount = 0;
    size = SCOPE_CAPACITY(scope);
    start = scope->table;
    for (spp = start, end = start + size; spp < end; spp++) {
        sprop = SPROP_FETCH(spp);
        if (sprop) {
            ++entryCount;
            for (aprop = ancestorLine; aprop; aprop = aprop->parent) {
                if (aprop == sprop)
                    break;
            }
            JS_ASSERT(aprop);
        }
    }
    JS_ASSERT(entryCount == scope->entryCount);

    ancestorCount = 0;
    for (sprop = ancestorLine; sprop; sprop = sprop->parent)
        ancestorCount++;
    JS_ASSERT(ancestorCount == scope->entryCount);
}
#else
#define CHECK_ANCESTOR_LINE(scope, sparse) /* nothing */
#endif

void
JSScope::reportReadOnlyScope(JSContext *cx)
{
    JSString *str;
    const char *bytes;

    str = js_ValueToString(cx, ObjectOrNullTag(object));
    if (!str)
        return;
    bytes = js_GetStringBytes(cx, str);
    if (!bytes)
        return;
    JS_ReportErrorNumber(cx, js_GetErrorMessage, NULL, JSMSG_READ_ONLY, bytes);
}

void
JSScope::generateOwnShape(JSContext *cx)
{
#ifdef JS_TRACER
    if (object) {
         LeaveTraceIfGlobalObject(cx, object);

        /*
         * The JIT must have arranged to re-guard after any unpredictable shape
         * change, so if we are on trace here, we should already be prepared to
         * bail off trace.
         */
        JS_ASSERT_IF(JS_ON_TRACE(cx), cx->bailExit);

        /*
         * If we are recording, here is where we forget already-guarded shapes.
         * Any subsequent property operation upon object on the trace currently
         * being recorded will re-guard (and re-memoize).
         */
        TraceMonitor *tm = &JS_TRACE_MONITOR(cx);
        if (TraceRecorder *tr = tm->recorder)
            tr->forgetGuardedShapesForObject(object);
    }
#endif

    shape = js_GenerateShape(cx, false);
    setOwnShape();
}

JSScopeProperty *
JSScope::newDictionaryProperty(JSContext *cx, const JSScopeProperty &child,
                               JSScopeProperty **childp)
{
    JSScopeProperty *dprop = JS_PROPERTY_TREE(cx).newScopeProperty(cx);
    if (!dprop)
        return NULL;

    new (dprop) JSScopeProperty(child.id, child.rawGetter, child.rawSetter, child.slot,
                                child.attrs, child.flags | JSScopeProperty::IN_DICTIONARY,
                                child.shortid);
    dprop->shape = js_GenerateShape(cx, false);

    dprop->childp = NULL;
    insertDictionaryProperty(dprop, childp);
    updateFlags(dprop);
    return dprop;
}

bool
JSScope::toDictionaryMode(JSContext *cx, JSScopeProperty *&aprop)
{
    JS_ASSERT(!inDictionaryMode());

    JSScopeProperty **oldTable = table;
    uint32 saveRemovedCount = removedCount;
    if (oldTable) {
        int sizeLog2 = JS_DHASH_BITS - hashShift;
        JSScopeProperty **newTable = (JSScopeProperty **)
            js_calloc(JS_BIT(sizeLog2) * sizeof(JSScopeProperty *));

        if (!newTable) {
            JS_ReportOutOfMemory(cx);
            METER(toDictFails);
            return false;
        }
        table = newTable;
        removedCount = 0;
    }

    /*
     * We are committed from here on. If we fail due to OOM in the loop below,
     * we'll restore saveEntryCount, oldTable, oldLastProp.
     */
    JSScopeProperty *oldLastProp = lastProp;
    lastProp = NULL;

    /*
     * Clear entryCount because JSScope::insertDictionaryProperty called from
     * JSScope::newDictionaryProperty bumps it.
     */
    uint32 saveEntryCount = entryCount;
    entryCount = 0;

    for (JSScopeProperty *sprop = oldLastProp, **childp = &lastProp; sprop; sprop = sprop->parent) {
        JSScopeProperty *dprop = newDictionaryProperty(cx, *sprop, childp);
        if (!dprop) {
            entryCount = saveEntryCount;
            removedCount = saveRemovedCount;
            if (table)
                js_free(table);
            table = oldTable;
            lastProp = oldLastProp;
            METER(toDictFails);
            return false;
        }

        if (table) {
            JSScopeProperty **spp = search(dprop->id, true);
            JS_ASSERT(!SPROP_FETCH(spp));
            SPROP_STORE_PRESERVING_COLLISION(spp, dprop);
        }

        if (aprop == sprop)
            aprop = dprop;
        childp = &dprop->parent;
    }

    if (oldTable)
        js_free(oldTable);
    setDictionaryMode();
    clearOwnShape();

    if (lastProp) {
        /*
         * This scope may get OWN_SHAPE set again, but for now its shape must
         * be the shape of its lastProp. If it is empty, its initial shape is
         * still valid. See JSScope::updateShape's definition in jsscope.h.
         */
        shape = lastProp->shape;
    }
    return true;
}

JSScopeProperty *
JSScope::addProperty(JSContext *cx, jsid id,
                     PropertyOp getter, PropertyOp setter,
                     uint32 slot, uintN attrs,
                     uintN flags, intN shortid)
{
    JS_ASSERT(JS_IS_SCOPE_LOCKED(cx, this));
    CHECK_ANCESTOR_LINE(this, true);

    JS_ASSERT(!JSID_IS_VOID(id));
    JS_ASSERT_IF(!cx->runtime->gcRegenShapes,
                 hasRegenFlag(cx->runtime->gcRegenShapesScopeFlag));

    /*
     * You can't add properties to a sealed scope. But note well that you can
     * change property attributes in a sealed scope, even though that replaces
     * a JSScopeProperty * in the scope's hash table -- but no id is added, so
     * the scope remains sealed.
     */
    if (sealed()) {
        reportReadOnlyScope(cx);
        return NULL;
    }

    /* Search for id with adding = true in order to claim its entry. */
    JSScopeProperty **spp = search(id, true);
    JS_ASSERT(!SPROP_FETCH(spp));
    return addPropertyHelper(cx, id, getter, setter, slot, attrs, flags, shortid, spp);
}

/*
 * Normalize stub getter and setter values for faster is-stub testing in the
 * SPROP_CALL_[GS]ETTER macros.
 */
static inline bool
NormalizeGetterAndSetter(JSContext *cx, JSScope *scope,
                         jsid id, uintN attrs, uintN flags,
                         PropertyOp &getter,
                         PropertyOp &setter)
{
    if (setter == PropertyStub) {
        JS_ASSERT(!(attrs & JSPROP_SETTER));
        setter = NULL;
    }
    if (flags & JSScopeProperty::METHOD) {
        /* Here, getter is the method, a function object reference. */
        JS_ASSERT(getter);
        JS_ASSERT(!setter || setter == js_watch_set);
        JS_ASSERT(!(attrs & (JSPROP_GETTER | JSPROP_SETTER)));
    } else {
        if (getter == PropertyStub) {
            JS_ASSERT(!(attrs & JSPROP_GETTER));
            getter = NULL;
        }
    }

    /*
     * Check for a watchpoint on a deleted property; if one exists, change
     * setter to js_watch_set or js_watch_set_wrapper.
     * XXXbe this could get expensive with lots of watchpoints...
     */
    if (!JS_CLIST_IS_EMPTY(&cx->runtime->watchPointList) &&
        js_FindWatchPoint(cx->runtime, scope, id)) {
        setter = js_WrapWatchedSetter(cx, id, attrs, setter);
        if (!setter) {
            METER(wrapWatchFails);
            return false;
        }
    }
    return true;
}

JSScopeProperty *
JSScope::addPropertyHelper(JSContext *cx, jsid id,
                           PropertyOp getter, PropertyOp setter,
                           uint32 slot, uintN attrs,
                           uintN flags, intN shortid,
                           JSScopeProperty **spp)
{
    NormalizeGetterAndSetter(cx, this, id, attrs, flags, getter, setter);

    /* Check whether we need to grow, if the load factor is >= .75. */
    uint32 size = SCOPE_CAPACITY(this);
    if (entryCount + removedCount >= size - (size >> 2)) {
        int change = removedCount < size >> 2;
        if (!change)
            METER(compresses);
        else
            METER(grows);
        if (!changeTable(cx, change) && entryCount + removedCount == size - 1)
            return NULL;
        spp = search(id, true);
        JS_ASSERT(!SPROP_FETCH(spp));
    }

    /* Find or create a property tree node labeled by our arguments. */
    JSScopeProperty *sprop;
    {
        JSScopeProperty child(id, getter, setter, slot, attrs, flags, shortid);
        sprop = getChildProperty(cx, lastProp, child);
    }

    if (sprop) {
        /* Store the tree node pointer in the table entry for id. */
        if (table)
            SPROP_STORE_PRESERVING_COLLISION(spp, sprop);
        CHECK_ANCESTOR_LINE(this, false);
#ifdef DEBUG
        LIVE_SCOPE_METER(cx, ++cx->runtime->liveScopeProps);
        JS_RUNTIME_METER(cx->runtime, totalScopeProps);
#endif

        /*
         * If we reach the hashing threshold, try to allocate this->table.
         * If we can't (a rare event, preceded by swapping to death on most
         * modern OSes), stick with linear search rather than whining about
         * this little set-back.  Therefore we must test !this->table and
         * this->entryCount >= SCOPE_HASH_THRESHOLD, not merely whether the
         * entry count just reached the threshold.
         */
        if (!table && entryCount >= SCOPE_HASH_THRESHOLD)
            (void) createTable(cx, false);

        METER(adds);
        return sprop;
    }

    METER(addFails);
    return NULL;
}

JSScopeProperty *
JSScope::putProperty(JSContext *cx, jsid id,
                     PropertyOp getter, PropertyOp setter,
                     uint32 slot, uintN attrs,
                     uintN flags, intN shortid)
{
    JSScopeProperty **spp, *sprop, *overwriting;

    JS_ASSERT(JS_IS_SCOPE_LOCKED(cx, this));
    CHECK_ANCESTOR_LINE(this, true);

    JS_ASSERT(!JSID_IS_VOID(id));

    JS_ASSERT_IF(!cx->runtime->gcRegenShapes,
                 hasRegenFlag(cx->runtime->gcRegenShapesScopeFlag));

    if (sealed()) {
        reportReadOnlyScope(cx);
        return NULL;
    }

    /* Search for id in order to claim its entry if table has been allocated. */
    spp = search(id, true);
    sprop = SPROP_FETCH(spp);
    if (!sprop)
        return addPropertyHelper(cx, id, getter, setter, slot, attrs, flags, shortid, spp);

    /* Property exists: JSScope::search must have returned a valid *spp. */
    JS_ASSERT(!SPROP_IS_REMOVED(*spp));
    overwriting = sprop;

    NormalizeGetterAndSetter(cx, this, id, attrs, flags, getter, setter);

    /*
     * If all property members match, this is a redundant add and we can
     * return early.  If the caller wants to allocate a slot, but doesn't
     * care which slot, copy sprop->slot into slot so we can match sprop,
     * if all other members match.
     */
    if (!(attrs & JSPROP_SHARED) &&
        slot == SPROP_INVALID_SLOT &&
        SPROP_HAS_VALID_SLOT(sprop, this)) {
        slot = sprop->slot;
    }
    if (sprop->matchesParamsAfterId(getter, setter, slot, attrs, flags, shortid)) {
        METER(redundantPuts);
        return sprop;
    }

    /*
     * If we are clearing sprop to force the existing property that it
     * describes to be overwritten, then we have to unlink sprop from the
     * ancestor line at this->lastProp.
     *
     * If sprop is not lastProp and this scope is not in dictionary mode,
     * we must switch to dictionary mode so we can unlink the non-terminal
     * sprop without breaking anyone sharing the property lineage via the
     * runtime's property tree.
     */
    if (sprop == lastProp && !inDictionaryMode()) {
        removeLastProperty();
    } else {
        if (!inDictionaryMode()) {
            if (!toDictionaryMode(cx, sprop))
                return NULL;
            spp = search(id, false);
        }
        removeDictionaryProperty(sprop);
    }

    /*
     * If we fail later on trying to find or create a new sprop, we will
     * restore *spp from |overwriting|. Note that we don't bother to keep
     * this->removedCount in sync, because we will fix up both *spp and
     * this->entryCount shortly.
     */
    if (table)
        SPROP_STORE_PRESERVING_COLLISION(spp, NULL);
    CHECK_ANCESTOR_LINE(this, true);

    {
        /* Find or create a property tree node labeled by our arguments. */
        JSScopeProperty child(id, getter, setter, slot, attrs, flags, shortid);
        sprop = getChildProperty(cx, lastProp, child);
    }

    if (sprop) {
        CHECK_ANCESTOR_LINE(this, false);

        if (table) {
            /* Store the tree node pointer in the table entry for id. */
            SPROP_STORE_PRESERVING_COLLISION(spp, sprop);
        } else if (entryCount >= SCOPE_HASH_THRESHOLD) {
            /* See comment in JSScope::addPropertyHelper about ignoring OOM here. */
            (void) createTable(cx, false);
        }

        METER(puts);
        return sprop;
    }

    if (table)
        SPROP_STORE_PRESERVING_COLLISION(spp, overwriting);
    ++entryCount;
    CHECK_ANCESTOR_LINE(this, true);
    METER(putFails);
    return NULL;
}

JSScopeProperty *
JSScope::changeProperty(JSContext *cx, JSScopeProperty *sprop,
                        uintN attrs, uintN mask,
                        PropertyOp getter, PropertyOp setter)
{
    JSScopeProperty *newsprop;

    JS_ASSERT(JS_IS_SCOPE_LOCKED(cx, this));
    CHECK_ANCESTOR_LINE(this, true);

    JS_ASSERT(!JSID_IS_VOID(sprop->id));
    JS_ASSERT(hasProperty(sprop));

    attrs |= sprop->attrs & mask;

    /* Allow only shared (slot-less) => unshared (slot-full) transition. */
    JS_ASSERT(!((attrs ^ sprop->attrs) & JSPROP_SHARED) ||
              !(attrs & JSPROP_SHARED));

    /* Don't allow method properties to be changed to have a getter. */
    JS_ASSERT_IF(getter != sprop->rawGetter, !sprop->isMethod());

    if (getter == PropertyStub)
        getter = NULL;
    if (setter == PropertyStub)
        setter = NULL;
    if (sprop->attrs == attrs && sprop->getter() == getter && sprop->setter() == setter)
        return sprop;

    JSScopeProperty child(sprop->id, getter, setter, sprop->slot, attrs, sprop->flags,
                          sprop->shortid);
    if (inDictionaryMode()) {
        removeDictionaryProperty(sprop);
        newsprop = newDictionaryProperty(cx, child, &lastProp);
        if (newsprop) {
            if (table) {
                JSScopeProperty **spp = search(sprop->id, false);
                SPROP_STORE_PRESERVING_COLLISION(spp, newsprop);
            }
            updateShape(cx);
        }
    } else if (sprop == lastProp) {
        newsprop = getChildProperty(cx, sprop->parent, child);
        if (newsprop) {
            if (table) {
                JSScopeProperty **spp = search(sprop->id, false);
                JS_ASSERT(SPROP_FETCH(spp) == sprop);
                SPROP_STORE_PRESERVING_COLLISION(spp, newsprop);
            }
            CHECK_ANCESTOR_LINE(this, true);
        }
    } else {
        /*
         * Let JSScope::putProperty handle this |overwriting| case, including
         * the conservation of sprop->slot (if it's valid). We must not call
         * JSScope::removeProperty because it will free a valid sprop->slot and
         * JSScope::putProperty won't re-allocate it.
         */
        newsprop = putProperty(cx, child.id, child.rawGetter, child.rawSetter, child.slot,
                               child.attrs, child.flags, child.shortid);
    }

#ifdef DEBUG
    if (newsprop)
        METER(changes);
    else
        METER(changeFails);
#endif
    return newsprop;
}

bool
JSScope::removeProperty(JSContext *cx, jsid id)
{
    JSScopeProperty **spp, *sprop;
    uint32 size;

    JS_ASSERT(JS_IS_SCOPE_LOCKED(cx, this));
    CHECK_ANCESTOR_LINE(this, true);
    if (sealed()) {
        reportReadOnlyScope(cx);
        return false;
    }

    spp = search(id, false);
    sprop = SPROP_CLEAR_COLLISION(*spp);
    if (!sprop) {
        METER(uselessRemoves);
        return true;
    }

    /* If sprop is not the last property added, switch to dictionary mode. */
    if (sprop != lastProp) {
        if (!inDictionaryMode()) {
            if (!toDictionaryMode(cx, sprop))
                return false;
            spp = search(id, false);
        }
        JS_ASSERT(SPROP_FETCH(spp) == sprop);
    }

    /* First, if sprop is unshared and not cleared, free its slot number. */
    if (SPROP_HAS_VALID_SLOT(sprop, this)) {
        js_FreeSlot(cx, object, sprop->slot);
        JS_ATOMIC_INCREMENT(&cx->runtime->propertyRemovals);
    }

    /* Next, remove id by setting its entry to a removed or free sentinel. */
    if (SPROP_HAD_COLLISION(*spp)) {
        JS_ASSERT(table);
        *spp = SPROP_REMOVED;
        ++removedCount;
    } else {
        METER(removeFrees);
        if (table) {
            *spp = NULL;
#ifdef DEBUG
            /*
             * Check the consistency of the table but limit the number of
             * checks not to alter significantly the complexity of the delete
             * in debug builds, see bug 534493.
             */
            JSScopeProperty *aprop = lastProp;
            for (unsigned n = 50; aprop && n != 0; aprop = aprop->parent, --n)
                JS_ASSERT_IF(aprop != sprop, hasProperty(aprop));
#endif
        }
    }
    LIVE_SCOPE_METER(cx, --cx->runtime->liveScopeProps);

    if (inDictionaryMode()) {
        /*
         * Remove sprop from its scope-owned doubly linked list, setting this
         * scope's OWN_SHAPE flag first if sprop is lastProp so updateShape(cx)
         * after this if-else will generate a fresh shape for this scope.
         */
        if (sprop != lastProp)
            setOwnShape();
        removeDictionaryProperty(sprop);
    } else {
        JS_ASSERT(sprop == lastProp);
        removeLastProperty();
    }
    updateShape(cx);
    CHECK_ANCESTOR_LINE(this, true);

    /* Last, consider shrinking this->table if its load factor is <= .25. */
    size = SCOPE_CAPACITY(this);
    if (size > MIN_SCOPE_SIZE && entryCount <= size >> 2) {
        METER(shrinks);
        (void) changeTable(cx, -1);
    }

    METER(removes);
    return true;
}

void
JSScope::clear(JSContext *cx)
{
    CHECK_ANCESTOR_LINE(this, true);
    LIVE_SCOPE_METER(cx, cx->runtime->liveScopeProps -= entryCount);

    if (table)
        js_free(table);
    clearDictionaryMode();
    clearOwnShape();
    LeaveTraceIfGlobalObject(cx, object);

    Class *clasp = object->getClass();
    JSObject *proto = object->getProto();
    JSEmptyScope *emptyScope;
    uint32 newShape;
    if (proto &&
        proto->isNative() &&
        (emptyScope = proto->scope()->emptyScope) &&
        emptyScope->clasp == clasp) {
        newShape = emptyScope->shape;
    } else {
        newShape = js_GenerateShape(cx, false);
    }
    initMinimal(cx, newShape);

    JS_ATOMIC_INCREMENT(&cx->runtime->propertyRemovals);
}

void
JSScope::deletingShapeChange(JSContext *cx, JSScopeProperty *sprop)
{
    JS_ASSERT(!JSID_IS_VOID(sprop->id));
    generateOwnShape(cx);
}

bool
JSScope::methodShapeChange(JSContext *cx, JSScopeProperty *sprop)
{
    JS_ASSERT(!JSID_IS_VOID(sprop->id));
    if (sprop->isMethod()) {
#ifdef DEBUG
        const Value &prev = object->lockedGetSlot(sprop->slot);
        JS_ASSERT(&sprop->methodObject() == &prev.asObject());
        JS_ASSERT(hasMethodBarrier());
        JS_ASSERT(object->getClass() == &js_ObjectClass);
        JS_ASSERT(!sprop->rawSetter || sprop->rawSetter == js_watch_set);
#endif

        /*
         * Pass null to make a stub getter, but pass along sprop->setter to
         * preserve watchpoints. Clear JSScopeProperty::METHOD from flags as we
         * are despecializing from a method memoized in the property tree to a
         * plain old function-valued property.
         */
        sprop = putProperty(cx, sprop->id, NULL, sprop->rawSetter, sprop->slot,
                            sprop->attrs,
                            sprop->getFlags() & ~JSScopeProperty::METHOD,
                            sprop->shortid);
        if (!sprop)
            return false;
    }

    generateOwnShape(cx);
    return true;
}

bool
JSScope::methodShapeChange(JSContext *cx, uint32 slot)
{
    if (!hasMethodBarrier()) {
        generateOwnShape(cx);
    } else {
        for (JSScopeProperty *sprop = lastProp; sprop; sprop = sprop->parent) {
            JS_ASSERT(!JSID_IS_VOID(sprop->id));
            if (sprop->slot == slot)
                return methodShapeChange(cx, sprop);
        }
    }
    return true;
}

void
JSScope::protoShapeChange(JSContext *cx)
{
    generateOwnShape(cx);
}

void
JSScope::shadowingShapeChange(JSContext *cx, JSScopeProperty *sprop)
{
    JS_ASSERT(!JSID_IS_VOID(sprop->id));
    generateOwnShape(cx);
}

bool
JSScope::globalObjectOwnShapeChange(JSContext *cx)
{
    generateOwnShape(cx);
    return !js_IsPropertyCacheDisabled(cx);
}

#ifdef DEBUG
static void
PrintPropertyGetterOrSetter(JSTracer *trc, char *buf, size_t bufsize)
{
    JSScopeProperty *sprop;
    jsid id;
    size_t n;
    const char *name;

    JS_ASSERT(trc->debugPrinter == PrintPropertyGetterOrSetter);
    sprop = (JSScopeProperty *)trc->debugPrintArg;
    id = sprop->id;
    JS_ASSERT(!JSID_IS_VOID(id));
    name = trc->debugPrintIndex ? js_setter_str : js_getter_str;

    if (JSID_IS_ATOM(id)) {
        n = js_PutEscapedString(buf, bufsize - 1,
                                JSID_TO_STRING(id), 0);
        if (n < bufsize - 1)
            JS_snprintf(buf + n, bufsize - n, " %s", name);
    } else if (JSID_IS_INT(sprop->id)) {
        JS_snprintf(buf, bufsize, "%d %s", JSID_TO_INT(id), name);
    } else {
        JS_snprintf(buf, bufsize, "<object> %s", name);
    }
}

static void
PrintPropertyMethod(JSTracer *trc, char *buf, size_t bufsize)
{
    JSScopeProperty *sprop;
    jsid id;
    size_t n;

    JS_ASSERT(trc->debugPrinter == PrintPropertyMethod);
    sprop = (JSScopeProperty *)trc->debugPrintArg;
    id = sprop->id;
    JS_ASSERT(!JSID_IS_VOID(id));

    JS_ASSERT(JSID_IS_ATOM(id));
    n = js_PutEscapedString(buf, bufsize - 1, JSID_TO_STRING(id), 0);
    if (n < bufsize - 1)
        JS_snprintf(buf + n, bufsize - n, " method");
}
#endif

void
JSScopeProperty::trace(JSTracer *trc)
{
    if (IS_GC_MARKING_TRACER(trc))
        mark();
    MarkId(trc, id, "id");

    if (attrs & (JSPROP_GETTER | JSPROP_SETTER)) {
        if ((attrs & JSPROP_GETTER) && rawGetter) {
            JS_SET_TRACING_DETAILS(trc, PrintPropertyGetterOrSetter, this, 0);
            Mark(trc, getterObject(), JSTRACE_OBJECT);
        }
        if ((attrs & JSPROP_SETTER) && rawSetter) {
            JS_SET_TRACING_DETAILS(trc, PrintPropertyGetterOrSetter, this, 1);
            Mark(trc, setterObject(), JSTRACE_OBJECT);
        }
    }

    if (isMethod()) {
        JS_SET_TRACING_DETAILS(trc, PrintPropertyMethod, this, 0);
        Mark(trc, &methodObject(), JSTRACE_OBJECT);
    }
}<|MERGE_RESOLUTION|>--- conflicted
+++ resolved
@@ -96,15 +96,7 @@
 JSScope *
 js_GetMutableScope(JSContext *cx, JSObject *obj)
 {
-<<<<<<< HEAD
-    JSScope *scope, *newscope;
-    Class *clasp;
-    uint32 freeslot;
-
-    scope = obj->scope();
-=======
     JSScope *scope = obj->scope();
->>>>>>> e3d9276b
     JS_ASSERT(JS_IS_SCOPE_LOCKED(cx, scope));
     if (!scope->isSharedEmpty())
         return scope;
