/* -*- Mode: C++; tab-width: 8; indent-tabs-mode: nil; c-basic-offset: 4 -*-
 * vim: set ts=8 sw=4 et tw=79:
 *
 * ***** BEGIN LICENSE BLOCK *****
 * Version: MPL 1.1/GPL 2.0/LGPL 2.1
 *
 * The contents of this file are subject to the Mozilla Public License Version
 * 1.1 (the "License"); you may not use this file except in compliance with
 * the License. You may obtain a copy of the License at
 * http://www.mozilla.org/MPL/
 *
 * Software distributed under the License is distributed on an "AS IS" basis,
 * WITHOUT WARRANTY OF ANY KIND, either express or implied. See the License
 * for the specific language governing rights and limitations under the
 * License.
 *
 * The Original Code is Mozilla Communicator client code, released
 * March 31, 1998.
 *
 * The Initial Developer of the Original Code is
 * Netscape Communications Corporation.
 * Portions created by the Initial Developer are Copyright (C) 1998
 * the Initial Developer. All Rights Reserved.
 *
 * Contributor(s):
 *
 * Alternatively, the contents of this file may be used under the terms of
 * either of the GNU General Public License Version 2 or later (the "GPL"),
 * or the GNU Lesser General Public License Version 2.1 or later (the "LGPL"),
 * in which case the provisions of the GPL or the LGPL are applicable instead
 * of those above. If you wish to allow use of your version of this file only
 * under the terms of either the GPL or the LGPL, and not to allow others to
 * use your version of this file under the terms of the MPL, indicate your
 * decision by deleting the provisions above and replace them with the notice
 * and other provisions required by the GPL or the LGPL. If you do not delete
 * the provisions above, a recipient may use your version of this file under
 * the terms of any one of the MPL, the GPL or the LGPL.
 *
 * ***** END LICENSE BLOCK ***** */

/*
 * JS object implementation.
 */
#include <stdlib.h>
#include <string.h>
#include "jstypes.h"
#include "jsstdint.h"
#include "jsarena.h"
#include "jsbit.h"
#include "jsutil.h"
#include "jshash.h"
#include "jsdhash.h"
#include "jsprf.h"
#include "jsapi.h"
#include "jsarray.h"
#include "jsatom.h"
#include "jsbool.h"
#include "jsbuiltins.h"
#include "jscntxt.h"
#include "jsversion.h"
#include "jsemit.h"
#include "jsfun.h"
#include "jsgc.h"
#include "jsgcmark.h"
#include "jsinterp.h"
#include "jsiter.h"
#include "jslock.h"
#include "jsnum.h"
#include "jsobj.h"
#include "jsonparser.h"
#include "jsopcode.h"
#include "jsparse.h"
#include "jsprobes.h"
#include "jsproxy.h"
#include "jsscope.h"
#include "jsscript.h"
#include "jsstaticcheck.h"
#include "jsstdint.h"
#include "jsstr.h"
#include "jstracer.h"
#include "jsdbgapi.h"
#include "json.h"
#include "jswrapper.h"

#include "jsarrayinlines.h"
#include "jsinterpinlines.h"
#include "jsscopeinlines.h"
#include "jsscriptinlines.h"
#include "jsobjinlines.h"

#include "vm/StringObject-inl.h"

#if JS_HAS_GENERATORS
#include "jsiter.h"
#endif

#if JS_HAS_XML_SUPPORT
#include "jsxml.h"
#endif

#if JS_HAS_XDR
#include "jsxdrapi.h"
#endif

#include "jsatominlines.h"
#include "jsobjinlines.h"
#include "jsscriptinlines.h"

#include "jsautooplen.h"

using namespace js;
using namespace js::gc;
using namespace js::types;

JS_FRIEND_DATA(js::Shape) Shape::sharedNonNative(SHAPELESS);

Class js_ObjectClass = {
    js_Object_str,
    JSCLASS_HAS_CACHED_PROTO(JSProto_Object),
    PropertyStub,         /* addProperty */
    PropertyStub,         /* delProperty */
    PropertyStub,         /* getProperty */
    StrictPropertyStub,   /* setProperty */
    EnumerateStub,
    ResolveStub,
    ConvertStub
};

JS_FRIEND_API(JSObject *)
js_ObjectToOuterObject(JSContext *cx, JSObject *obj)
{
    OBJ_TO_OUTER_OBJECT(cx, obj);
    return obj;
}

JS_FRIEND_API(bool)
NULLABLE_OBJ_TO_INNER_OBJECT(JSContext *cx, JSObject *&obj)
{
    if (!obj) {
        JS_ReportErrorNumber(cx, js_GetErrorMessage, NULL, JSMSG_INACTIVE);
        return false;
    }
    OBJ_TO_INNER_OBJECT(cx, obj);
    return !!obj;
}

#if JS_HAS_OBJ_PROTO_PROP

static JSBool
obj_getProto(JSContext *cx, JSObject *obj, jsid id, Value *vp);

static JSBool
obj_setProto(JSContext *cx, JSObject *obj, jsid id, JSBool strict, Value *vp);

static JSPropertySpec object_props[] = {
    {js_proto_str, 0, JSPROP_PERMANENT|JSPROP_SHARED, Jsvalify(obj_getProto), Jsvalify(obj_setProto)},
    {0,0,0,0,0}
};

static JSBool
obj_getProto(JSContext *cx, JSObject *obj, jsid id, Value *vp)
{
    /* Let CheckAccess get the slot's value, based on the access mode. */
    uintN attrs;
    id = ATOM_TO_JSID(cx->runtime->atomState.protoAtom);
    return CheckAccess(cx, obj, id, JSACC_PROTO, vp, &attrs);
}

static JSBool
obj_setProto(JSContext *cx, JSObject *obj, jsid id, JSBool strict, Value *vp)
{
    /* ECMAScript 5 8.6.2 forbids changing [[Prototype]] if not [[Extensible]]. */
    if (!obj->isExtensible()) {
        obj->reportNotExtensible(cx);
        return false;
    }

    if (!vp->isObjectOrNull())
        return JS_TRUE;

    JSObject *pobj = vp->toObjectOrNull();
    if (pobj) {
        /*
         * Innerize pobj here to avoid sticking unwanted properties on the
         * outer object. This ensures that any with statements only grant
         * access to the inner object.
         */
        OBJ_TO_INNER_OBJECT(cx, pobj);
        if (!pobj)
            return JS_FALSE;
    }

    uintN attrs;
    id = ATOM_TO_JSID(cx->runtime->atomState.protoAtom);
    if (!CheckAccess(cx, obj, id, JSAccessMode(JSACC_PROTO|JSACC_WRITE), vp, &attrs))
        return JS_FALSE;

    return SetProto(cx, obj, pobj, JS_TRUE);
}

#else  /* !JS_HAS_OBJ_PROTO_PROP */

#define object_props NULL

#endif /* !JS_HAS_OBJ_PROTO_PROP */

static JSHashNumber
js_hash_object(const void *key)
{
    return JSHashNumber(uintptr_t(key) >> JS_GCTHING_ALIGN);
}

static JSHashEntry *
MarkSharpObjects(JSContext *cx, JSObject *obj, JSIdArray **idap)
{
    JSSharpObjectMap *map;
    JSHashTable *table;
    JSHashNumber hash;
    JSHashEntry **hep, *he;
    jsatomid sharpid;
    JSIdArray *ida;
    JSBool ok;
    jsint i, length;
    jsid id;
    JSObject *obj2;
    JSProperty *prop;

    JS_CHECK_RECURSION(cx, return NULL);

    map = &cx->sharpObjectMap;
    JS_ASSERT(map->depth >= 1);
    table = map->table;
    hash = js_hash_object(obj);
    hep = JS_HashTableRawLookup(table, hash, obj);
    he = *hep;
    if (!he) {
        sharpid = 0;
        he = JS_HashTableRawAdd(table, hep, hash, obj, (void *) sharpid);
        if (!he) {
            JS_ReportOutOfMemory(cx);
            return NULL;
        }

        ida = JS_Enumerate(cx, obj);
        if (!ida)
            return NULL;

        ok = JS_TRUE;
        for (i = 0, length = ida->length; i < length; i++) {
            id = ida->vector[i];
            ok = obj->lookupProperty(cx, id, &obj2, &prop);
            if (!ok)
                break;
            if (!prop)
                continue;
            bool hasGetter, hasSetter;
            AutoValueRooter v(cx);
            AutoValueRooter setter(cx);
            if (obj2->isNative()) {
                const Shape *shape = (Shape *) prop;
                hasGetter = shape->hasGetterValue();
                hasSetter = shape->hasSetterValue();
                if (hasGetter)
                    v.set(shape->getterValue());
                if (hasSetter)
                    setter.set(shape->setterValue());
            } else {
                hasGetter = hasSetter = false;
            }
            if (hasSetter) {
                /* Mark the getter, then set val to setter. */
                if (hasGetter && v.value().isObject()) {
                    ok = !!MarkSharpObjects(cx, &v.value().toObject(), NULL);
                    if (!ok)
                        break;
                }
                v.set(setter.value());
            } else if (!hasGetter) {
                ok = obj->getProperty(cx, id, v.addr());
                if (!ok)
                    break;
            }
            if (v.value().isObject() &&
                !MarkSharpObjects(cx, &v.value().toObject(), NULL)) {
                ok = JS_FALSE;
                break;
            }
        }
        if (!ok || !idap)
            JS_DestroyIdArray(cx, ida);
        if (!ok)
            return NULL;
    } else {
        sharpid = uintptr_t(he->value);
        if (sharpid == 0) {
            sharpid = ++map->sharpgen << SHARP_ID_SHIFT;
            he->value = (void *) sharpid;
        }
        ida = NULL;
    }
    if (idap)
        *idap = ida;
    return he;
}

JSHashEntry *
js_EnterSharpObject(JSContext *cx, JSObject *obj, JSIdArray **idap,
                    jschar **sp)
{
    JSSharpObjectMap *map;
    JSHashTable *table;
    JSIdArray *ida;
    JSHashNumber hash;
    JSHashEntry *he, **hep;
    jsatomid sharpid;
    char buf[20];
    size_t len;

    if (!JS_CHECK_OPERATION_LIMIT(cx))
        return NULL;

    /* Set to null in case we return an early error. */
    *sp = NULL;
    map = &cx->sharpObjectMap;
    table = map->table;
    if (!table) {
        table = JS_NewHashTable(8, js_hash_object, JS_CompareValues,
                                JS_CompareValues, NULL, NULL);
        if (!table) {
            JS_ReportOutOfMemory(cx);
            return NULL;
        }
        map->table = table;
        JS_KEEP_ATOMS(cx->runtime);
    }

    /* From this point the control must flow either through out: or bad:. */
    ida = NULL;
    if (map->depth == 0) {
        /*
         * Although MarkSharpObjects tries to avoid invoking getters,
         * it ends up doing so anyway under some circumstances; for
         * example, if a wrapped object has getters, the wrapper will
         * prevent MarkSharpObjects from recognizing them as such.
         * This could lead to js_LeaveSharpObject being called while
         * MarkSharpObjects is still working.
         *
         * Increment map->depth while we call MarkSharpObjects, to
         * ensure that such a call doesn't free the hash table we're
         * still using.
         */
        ++map->depth;
        he = MarkSharpObjects(cx, obj, &ida);
        --map->depth;
        if (!he)
            goto bad;
        JS_ASSERT((uintptr_t(he->value) & SHARP_BIT) == 0);
        if (!idap) {
            JS_DestroyIdArray(cx, ida);
            ida = NULL;
        }
    } else {
        hash = js_hash_object(obj);
        hep = JS_HashTableRawLookup(table, hash, obj);
        he = *hep;

        /*
         * It's possible that the value of a property has changed from the
         * first time the object's properties are traversed (when the property
         * ids are entered into the hash table) to the second (when they are
         * converted to strings), i.e., the JSObject::getProperty() call is not
         * idempotent.
         */
        if (!he) {
            he = JS_HashTableRawAdd(table, hep, hash, obj, NULL);
            if (!he) {
                JS_ReportOutOfMemory(cx);
                goto bad;
            }
            sharpid = 0;
            goto out;
        }
    }

    sharpid = uintptr_t(he->value);
    if (sharpid != 0) {
        len = JS_snprintf(buf, sizeof buf, "#%u%c",
                          sharpid >> SHARP_ID_SHIFT,
                          (sharpid & SHARP_BIT) ? '#' : '=');
        *sp = InflateString(cx, buf, &len);
        if (!*sp) {
            if (ida)
                JS_DestroyIdArray(cx, ida);
            goto bad;
        }
    }

out:
    JS_ASSERT(he);
    if ((sharpid & SHARP_BIT) == 0) {
        if (idap && !ida) {
            ida = JS_Enumerate(cx, obj);
            if (!ida) {
                if (*sp) {
                    cx->free_(*sp);
                    *sp = NULL;
                }
                goto bad;
            }
        }
        map->depth++;
    }

    if (idap)
        *idap = ida;
    return he;

bad:
    /* Clean up the sharpObjectMap table on outermost error. */
    if (map->depth == 0) {
        JS_UNKEEP_ATOMS(cx->runtime);
        map->sharpgen = 0;
        JS_HashTableDestroy(map->table);
        map->table = NULL;
    }
    return NULL;
}

void
js_LeaveSharpObject(JSContext *cx, JSIdArray **idap)
{
    JSSharpObjectMap *map;
    JSIdArray *ida;

    map = &cx->sharpObjectMap;
    JS_ASSERT(map->depth > 0);
    if (--map->depth == 0) {
        JS_UNKEEP_ATOMS(cx->runtime);
        map->sharpgen = 0;
        JS_HashTableDestroy(map->table);
        map->table = NULL;
    }
    if (idap) {
        ida = *idap;
        if (ida) {
            JS_DestroyIdArray(cx, ida);
            *idap = NULL;
        }
    }
}

static intN
gc_sharp_table_entry_marker(JSHashEntry *he, intN i, void *arg)
{
    MarkObject((JSTracer *)arg, *(JSObject *)he->key, "sharp table entry");
    return JS_DHASH_NEXT;
}

void
js_TraceSharpMap(JSTracer *trc, JSSharpObjectMap *map)
{
    JS_ASSERT(map->depth > 0);
    JS_ASSERT(map->table);

    /*
     * During recursive calls to MarkSharpObjects a non-native object or
     * object with a custom getProperty method can potentially return an
     * unrooted value or even cut from the object graph an argument of one of
     * MarkSharpObjects recursive invocations. So we must protect map->table
     * entries against GC.
     *
     * We can not simply use JSTempValueRooter to mark the obj argument of
     * MarkSharpObjects during recursion as we have to protect *all* entries
     * in JSSharpObjectMap including those that contains otherwise unreachable
     * objects just allocated through custom getProperty. Otherwise newer
     * allocations can re-use the address of an object stored in the hashtable
     * confusing js_EnterSharpObject. So to address the problem we simply
     * mark all objects from map->table.
     *
     * An alternative "proper" solution is to use JSTempValueRooter in
     * MarkSharpObjects with code to remove during finalization entries
     * with otherwise unreachable objects. But this is way too complex
     * to justify spending efforts.
     */
    JS_HashTableEnumerateEntries(map->table, gc_sharp_table_entry_marker, trc);
}

#if JS_HAS_TOSOURCE
static JSBool
obj_toSource(JSContext *cx, uintN argc, Value *vp)
{
    JSBool ok;
    JSHashEntry *he;
    JSIdArray *ida;
    jschar *chars, *ochars, *vsharp;
    const jschar *idstrchars, *vchars;
    size_t nchars, idstrlength, gsoplength, vlength, vsharplength, curlen;
    const char *comma;
    JSObject *obj2;
    JSProperty *prop;
    Value *val;
    JSString *gsop[2];
    JSString *valstr, *str;
    JSLinearString *idstr;

    JS_CHECK_RECURSION(cx, return JS_FALSE);

    Value localroot[4];
    PodArrayZero(localroot);
    AutoArrayRooter tvr(cx, JS_ARRAY_LENGTH(localroot), localroot);

    /* If outermost, we need parentheses to be an expression, not a block. */
    JSBool outermost = (cx->sharpObjectMap.depth == 0);

    JSObject *obj = ToObject(cx, &vp[1]);
    if (!obj)
        return false;

    if (!(he = js_EnterSharpObject(cx, obj, &ida, &chars))) {
        ok = JS_FALSE;
        goto out;
    }
    if (!ida) {
        /*
         * We didn't enter -- obj is already "sharp", meaning we've visited it
         * already in our depth first search, and therefore chars contains a
         * string of the form "#n#".
         */
        JS_ASSERT(IS_SHARP(he));
#if JS_HAS_SHARP_VARS
        nchars = js_strlen(chars);
#else
        chars[0] = '{';
        chars[1] = '}';
        chars[2] = 0;
        nchars = 2;
#endif
        goto make_string;
    }
    JS_ASSERT(!IS_SHARP(he));
    ok = JS_TRUE;

    if (!chars) {
        /* If outermost, allocate 4 + 1 for "({})" and the terminator. */
        chars = (jschar *) cx->malloc_(((outermost ? 4 : 2) + 1) * sizeof(jschar));
        nchars = 0;
        if (!chars)
            goto error;
        if (outermost)
            chars[nchars++] = '(';
    } else {
        /* js_EnterSharpObject returned a string of the form "#n=" in chars. */
        MAKE_SHARP(he);
        nchars = js_strlen(chars);
        chars = (jschar *)
            cx->realloc_((ochars = chars), (nchars + 2 + 1) * sizeof(jschar));
        if (!chars) {
            Foreground::free_(ochars);
            goto error;
        }
        if (outermost) {
            /*
             * No need for parentheses around the whole shebang, because #n=
             * unambiguously begins an object initializer, and never a block
             * statement.
             */
            outermost = JS_FALSE;
        }
    }

    chars[nchars++] = '{';

    comma = NULL;

    /*
     * We have four local roots for cooked and raw value GC safety.  Hoist the
     * "localroot + 2" out of the loop using the val local, which refers to
     * the raw (unconverted, "uncooked") values.
     */
    val = localroot + 2;

    for (jsint i = 0, length = ida->length; i < length; i++) {
        /* Get strings for id and value and GC-root them via vp. */
        jsid id = ida->vector[i];

        ok = obj->lookupProperty(cx, id, &obj2, &prop);
        if (!ok)
            goto error;

        /*
         * Convert id to a value and then to a string.  Decide early whether we
         * prefer get/set or old getter/setter syntax.
         */
        JSString *s = js_ValueToString(cx, IdToValue(id));
        if (!s || !(idstr = s->ensureLinear(cx))) {
            ok = JS_FALSE;
            goto error;
        }
        vp->setString(idstr);                           /* local root */

        jsint valcnt = 0;
        if (prop) {
            bool doGet = true;
            if (obj2->isNative()) {
                const Shape *shape = (Shape *) prop;
                unsigned attrs = shape->attributes();
                if (attrs & JSPROP_GETTER) {
                    doGet = false;
                    val[valcnt] = shape->getterValue();
                    gsop[valcnt] = cx->runtime->atomState.getAtom;
                    valcnt++;
                }
                if (attrs & JSPROP_SETTER) {
                    doGet = false;
                    val[valcnt] = shape->setterValue();
                    gsop[valcnt] = cx->runtime->atomState.setAtom;
                    valcnt++;
                }
            }
            if (doGet) {
                valcnt = 1;
                gsop[0] = NULL;
                ok = obj->getProperty(cx, id, &val[0]);
                if (!ok)
                    goto error;
            }
        }

        /*
         * If id is a string that's not an identifier, or if it's a negative
         * integer, then it must be quoted.
         */
        bool idIsLexicalIdentifier = js_IsIdentifier(idstr);
        if (JSID_IS_ATOM(id)
            ? !idIsLexicalIdentifier
            : (!JSID_IS_INT(id) || JSID_TO_INT(id) < 0)) {
            s = js_QuoteString(cx, idstr, jschar('\''));
            if (!s || !(idstr = s->ensureLinear(cx))) {
                ok = JS_FALSE;
                goto error;
            }
            vp->setString(idstr);                       /* local root */
        }
        idstrlength = idstr->length();
        idstrchars = idstr->getChars(cx);
        if (!idstrchars) {
            ok = JS_FALSE;
            goto error;
        }

        for (jsint j = 0; j < valcnt; j++) {
            /*
             * Censor an accessor descriptor getter or setter part if it's
             * undefined.
             */
            if (gsop[j] && val[j].isUndefined())
                continue;

            /* Convert val[j] to its canonical source form. */
            valstr = js_ValueToSource(cx, val[j]);
            if (!valstr) {
                ok = JS_FALSE;
                goto error;
            }
            localroot[j].setString(valstr);             /* local root */
            vchars = valstr->getChars(cx);
            if (!vchars) {
                ok = JS_FALSE;
                goto error;
            }
            vlength = valstr->length();

            /*
             * If val[j] is a non-sharp object, and we're not serializing an
             * accessor (ECMA syntax can't accommodate sharpened accessors),
             * consider sharpening it.
             */
            vsharp = NULL;
            vsharplength = 0;
#if JS_HAS_SHARP_VARS
            if (!gsop[j] && val[j].isObject() && vchars[0] != '#') {
                he = js_EnterSharpObject(cx, &val[j].toObject(), NULL, &vsharp);
                if (!he) {
                    ok = JS_FALSE;
                    goto error;
                }
                if (IS_SHARP(he)) {
                    vchars = vsharp;
                    vlength = js_strlen(vchars);
                } else {
                    if (vsharp) {
                        vsharplength = js_strlen(vsharp);
                        MAKE_SHARP(he);
                    }
                    js_LeaveSharpObject(cx, NULL);
                }
            }
#endif

            /*
             * Remove '(function ' from the beginning of valstr and ')' from the
             * end so that we can put "get" in front of the function definition.
             */
            if (gsop[j] && IsFunctionObject(val[j])) {
                const jschar *start = vchars;
                const jschar *end = vchars + vlength;

                uint8 parenChomp = 0;
                if (vchars[0] == '(') {
                    vchars++;
                    parenChomp = 1;
                }

                /* Try to jump "function" keyword. */
                if (vchars)
                    vchars = js_strchr_limit(vchars, ' ', end);

                /*
                 * Jump over the function's name: it can't be encoded as part
                 * of an ECMA getter or setter.
                 */
                if (vchars)
                    vchars = js_strchr_limit(vchars, '(', end);

                if (vchars) {
                    if (*vchars == ' ')
                        vchars++;
                    vlength = end - vchars - parenChomp;
                } else {
                    gsop[j] = NULL;
                    vchars = start;
                }
            }

#define SAFE_ADD(n)                                                          \
    JS_BEGIN_MACRO                                                           \
        size_t n_ = (n);                                                     \
        curlen += n_;                                                        \
        if (curlen < n_)                                                     \
            goto overflow;                                                   \
    JS_END_MACRO

            curlen = nchars;
            if (comma)
                SAFE_ADD(2);
            SAFE_ADD(idstrlength + 1);
            if (gsop[j])
                SAFE_ADD(gsop[j]->length() + 1);
            SAFE_ADD(vsharplength);
            SAFE_ADD(vlength);
            /* Account for the trailing null. */
            SAFE_ADD((outermost ? 2 : 1) + 1);
#undef SAFE_ADD

            if (curlen > size_t(-1) / sizeof(jschar))
                goto overflow;

            /* Allocate 1 + 1 at end for closing brace and terminating 0. */
            chars = (jschar *) cx->realloc_((ochars = chars), curlen * sizeof(jschar));
            if (!chars) {
                chars = ochars;
                goto overflow;
            }

            if (comma) {
                chars[nchars++] = comma[0];
                chars[nchars++] = comma[1];
            }
            comma = ", ";

            if (gsop[j]) {
                gsoplength = gsop[j]->length();
                const jschar *gsopchars = gsop[j]->getChars(cx);
                if (!gsopchars)
                    goto overflow;
                js_strncpy(&chars[nchars], gsopchars, gsoplength);
                nchars += gsoplength;
                chars[nchars++] = ' ';
            }
            js_strncpy(&chars[nchars], idstrchars, idstrlength);
            nchars += idstrlength;
            /* Extraneous space after id here will be extracted later */
            chars[nchars++] = gsop[j] ? ' ' : ':';

            if (vsharplength) {
                js_strncpy(&chars[nchars], vsharp, vsharplength);
                nchars += vsharplength;
            }
            js_strncpy(&chars[nchars], vchars, vlength);
            nchars += vlength;

            if (vsharp)
                cx->free_(vsharp);
        }
    }

    chars[nchars++] = '}';
    if (outermost)
        chars[nchars++] = ')';
    chars[nchars] = 0;

  error:
    js_LeaveSharpObject(cx, &ida);

    if (!ok) {
        if (chars)
            Foreground::free_(chars);
        goto out;
    }

    if (!chars) {
        JS_ReportOutOfMemory(cx);
        ok = JS_FALSE;
        goto out;
    }
  make_string:
    str = js_NewString(cx, chars, nchars);
    if (!str) {
        cx->free_(chars);
        ok = JS_FALSE;
        goto out;
    }
    vp->setString(str);
    ok = JS_TRUE;
  out:
    return ok;

  overflow:
    cx->free_(vsharp);
    cx->free_(chars);
    chars = NULL;
    goto error;
}
#endif /* JS_HAS_TOSOURCE */

namespace js {

JSString *
obj_toStringHelper(JSContext *cx, JSObject *obj)
{
    if (obj->isProxy())
        return JSProxy::obj_toString(cx, obj);

    const char *clazz = obj->getClass()->name;
    size_t nchars = 9 + strlen(clazz); /* 9 for "[object ]" */
    jschar *chars = (jschar *) cx->malloc_((nchars + 1) * sizeof(jschar));
    if (!chars)
        return NULL;

    const char *prefix = "[object ";
    nchars = 0;
    while ((chars[nchars] = (jschar)*prefix) != 0)
        nchars++, prefix++;
    while ((chars[nchars] = (jschar)*clazz) != 0)
        nchars++, clazz++;
    chars[nchars++] = ']';
    chars[nchars] = 0;

    JSString *str = js_NewString(cx, chars, nchars);
    if (!str)
        cx->free_(chars);
    return str;
}

JSObject *
NonNullObject(JSContext *cx, const Value &v)
{
    if (v.isPrimitive()) {
        JS_ReportErrorNumber(cx, js_GetErrorMessage, NULL, JSMSG_NOT_NONNULL_OBJECT);
        return NULL;
    }
    return &v.toObject();
}

}

/* ES5 15.2.4.2.  Note steps 1 and 2 are errata. */
static JSBool
obj_toString(JSContext *cx, uintN argc, Value *vp)
{
    Value &thisv = vp[1];

    /* Step 1. */
    if (thisv.isUndefined()) {
        vp->setString(cx->runtime->atomState.objectUndefinedAtom);
        return true;
    }

    /* Step 2. */
    if (thisv.isNull()) {
        vp->setString(cx->runtime->atomState.objectNullAtom);
        return true;
    }

    /* Step 3. */
    JSObject *obj = ToObject(cx, &thisv);
    if (!obj)
        return false;

    /* Steps 4-5. */
    JSString *str = js::obj_toStringHelper(cx, obj);
    if (!str)
        return false;
    vp->setString(str);
    return true;
}

/* ES5 15.2.4.3. */
static JSBool
obj_toLocaleString(JSContext *cx, uintN argc, Value *vp)
{
    JS_CHECK_RECURSION(cx, return false);

    /* Step 1. */
    JSObject *obj = ToObject(cx, &vp[1]);
    if (!obj)
        return false;

    /* Steps 2-4. */
    return obj->callMethod(cx, ATOM_TO_JSID(cx->runtime->atomState.toStringAtom), 0, NULL, vp);
}

static JSBool
obj_valueOf(JSContext *cx, uintN argc, Value *vp)
{
    JSObject *obj = ToObject(cx, &vp[1]);
    if (!obj)
        return false;
    vp->setObject(*obj);
    return true;
}

/* We should be able to assert this for *any* fp->scopeChain(). */
static void
AssertInnerizedScopeChain(JSContext *cx, JSObject &scopeobj)
{
#ifdef DEBUG
    for (JSObject *o = &scopeobj; o; o = o->getParent()) {
        if (JSObjectOp op = o->getClass()->ext.innerObject)
            JS_ASSERT(op(cx, o) == o);
    }
#endif
}

#ifndef EVAL_CACHE_CHAIN_LIMIT
# define EVAL_CACHE_CHAIN_LIMIT 4
#endif

static inline JSScript **
EvalCacheHash(JSContext *cx, JSLinearString *str)
{
    const jschar *s = str->chars();
    size_t n = str->length();

    if (n > 100)
        n = 100;
    uint32 h;
    for (h = 0; n; s++, n--)
        h = JS_ROTATE_LEFT32(h, 4) ^ *s;

    h *= JS_GOLDEN_RATIO;
    h >>= 32 - JS_EVAL_CACHE_SHIFT;
    return &JS_SCRIPTS_TO_GC(cx)[h];
}

static JS_ALWAYS_INLINE JSScript *
EvalCacheLookup(JSContext *cx, JSLinearString *str, StackFrame *caller, uintN staticLevel,
                JSPrincipals *principals, JSObject &scopeobj, JSScript **bucket)
{
    if (!principals)
        return NULL;

    /*
     * Cache local eval scripts indexed by source qualified by scope.
     *
     * An eval cache entry should never be considered a hit unless its
     * strictness matches that of the new eval code. The existing code takes
     * care of this, because hits are qualified by the function from which
     * eval was called, whose strictness doesn't change. (We don't cache evals
     * in eval code, so the calling function corresponds to the calling script,
     * and its strictness never varies.) Scripts produced by calls to eval from
     * global code aren't cached.
     *
     * FIXME bug 620141: Qualify hits by calling script rather than function.
     * Then we wouldn't need the unintuitive !isEvalFrame() hack in EvalKernel
     * to avoid caching nested evals in functions (thus potentially mismatching
     * on strict mode), and we could cache evals in global code if desired.
     */
    uintN count = 0;
    JSScript **scriptp = bucket;

    JSVersion version = cx->findVersion();
    JSScript *script;
    while ((script = *scriptp) != NULL) {
        if (script->savedCallerFun &&
            script->staticLevel == staticLevel &&
            script->getVersion() == version &&
            !script->hasSingletons &&
            (script->principals == principals ||
             (script->principals &&
              principals->subsume(principals, script->principals) &&
              script->principals->subsume(script->principals, principals)))) {
            /*
             * Get the prior (cache-filling) eval's saved caller function.
             * See Compiler::compileScript in jsparse.cpp.
             */
            JSFunction *fun = script->getFunction(0);

            if (fun == caller->fun()) {
                /*
                 * Get the source string passed for safekeeping in the
                 * atom map by the prior eval to Compiler::compileScript.
                 */
                JSAtom *src = script->atomMap.vector[0];

                if (src == str || EqualStrings(src, str)) {
                    /*
                     * Source matches, qualify by comparing scopeobj to the
                     * COMPILE_N_GO-memoized parent of the first literal
                     * function or regexp object if any. If none, then this
                     * script has no compiled-in dependencies on the prior
                     * eval's scopeobj.
                     */
                    JSObjectArray *objarray = script->objects();
                    int i = 1;

                    if (objarray->length == 1) {
                        if (JSScript::isValidOffset(script->regexpsOffset)) {
                            objarray = script->regexps();
                            i = 0;
                        } else {
                            i = -1;
                        }
                    }
                    if (i < 0 ||
                        objarray->vector[i]->getParent() == &scopeobj) {
                        JS_ASSERT(staticLevel == script->staticLevel);
                        *scriptp = script->u.nextToGC;
                        script->u.nextToGC = NULL;
                        return script;
                    }
                }
            }
        }

        if (++count == EVAL_CACHE_CHAIN_LIMIT)
            return NULL;
        scriptp = &script->u.nextToGC;
    }
    return NULL;
}

/*
 * There are two things we want to do with each script executed in EvalKernel:
 *  1. notify jsdbgapi about script creation/destruction
 *  2. add the script to the eval cache when EvalKernel is finished
 *
 * NB: Although the eval cache keeps a script alive wrt to the JS engine, from
 * a jsdbgapi user's perspective, we want each eval() to create and destroy a
 * script. This hides implementation details and means we don't have to deal
 * with calls to JS_GetScriptObject for scripts in the eval cache (currently,
 * script->u.object aliases script->u.nextToGC).
 */
class EvalScriptGuard
{
    JSContext *cx_;
    JSLinearString *str_;
    JSScript **bucket_;
    JSScript *script_;

  public:
    EvalScriptGuard(JSContext *cx, JSLinearString *str)
      : cx_(cx),
        str_(str),
        script_(NULL) {
        bucket_ = EvalCacheHash(cx, str);
    }

    ~EvalScriptGuard() {
        if (script_) {
            js_CallDestroyScriptHook(cx_, script_);
            script_->isActiveEval = false;
            script_->isCachedEval = true;
            script_->u.nextToGC = *bucket_;
            *bucket_ = script_;
#ifdef CHECK_SCRIPT_OWNER
            script_->owner = NULL;
#endif
        }
    }

    void lookupInEvalCache(StackFrame *caller, uintN staticLevel,
                           JSPrincipals *principals, JSObject &scopeobj) {
        if (JSScript *found = EvalCacheLookup(cx_, str_, caller, staticLevel,
                                              principals, scopeobj, bucket_)) {
            js_CallNewScriptHook(cx_, found, NULL);
            script_ = found;
            script_->isCachedEval = false;
            script_->isActiveEval = true;
        }
    }

    void setNewScript(JSScript *script) {
        /* NewScriptFromCG has already called js_CallNewScriptHook. */
        JS_ASSERT(!script_ && script);
        script_ = script;
        script_->isActiveEval = true;
    }

    bool foundScript() {
        return !!script_;
    }

    JSScript *script() const {
        JS_ASSERT(script_);
        return script_;
    }
};

/* Define subset of ExecuteType so that casting performs the injection. */
enum EvalType { DIRECT_EVAL = EXECUTE_DIRECT_EVAL, INDIRECT_EVAL = EXECUTE_INDIRECT_EVAL };

/*
 * Common code implementing direct and indirect eval.
 *
 * Evaluate call.argv[2], if it is a string, in the context of the given calling
 * frame, with the provided scope chain, with the semantics of either a direct
 * or indirect eval (see ES5 10.4.2).  If this is an indirect eval, scopeobj
 * must be a global object.
 *
 * On success, store the completion value in call.rval and return true.
 */
static bool
EvalKernel(JSContext *cx, const CallArgs &call, EvalType evalType, StackFrame *caller,
           JSObject &scopeobj)
{
    JS_ASSERT((evalType == INDIRECT_EVAL) == (caller == NULL));
    AssertInnerizedScopeChain(cx, scopeobj);

    if (!scopeobj.getGlobal()->isRuntimeCodeGenEnabled(cx)) {
        JS_ReportError(cx, "call to eval() blocked by CSP");
        return false;
    }

    /* ES5 15.1.2.1 step 1. */
    if (call.argc() < 1) {
        call.rval().setUndefined();
        return true;
    }
    if (!call[0].isString()) {
        call.rval() = call[0];
        return true;
    }
    JSString *str = call[0].toString();

    /* ES5 15.1.2.1 steps 2-8. */

    /*
     * Per ES5, indirect eval runs in the global scope. (eval is specified this
     * way so that the compiler can make assumptions about what bindings may or
     * may not exist in the current frame if it doesn't see 'eval'.)
     */
    uintN staticLevel;
    Value thisv;
    if (evalType == DIRECT_EVAL) {
        staticLevel = caller->script()->staticLevel + 1;

        /*
         * Direct calls to eval are supposed to see the caller's |this|. If we
         * haven't wrapped that yet, do so now, before we make a copy of it for
         * the eval code to use.
         */
        if (!ComputeThis(cx, caller))
            return false;
        thisv = caller->thisValue();

#ifdef DEBUG
        jsbytecode *callerPC = caller->pcQuadratic(cx->stack);
        JS_ASSERT_IF(caller->isFunctionFrame(), caller->fun()->isHeavyweight());
        JS_ASSERT(callerPC && js_GetOpcode(cx, caller->script(), callerPC) == JSOP_EVAL);
#endif
    } else {
        JS_ASSERT(call.callee().getGlobal() == &scopeobj);
        staticLevel = 0;

        /* Use the global as 'this', modulo outerization. */
        JSObject *thisobj = scopeobj.thisObject(cx);
        if (!thisobj)
            return false;
        thisv = ObjectValue(*thisobj);
    }

    JSLinearString *linearStr = str->ensureLinear(cx);
    if (!linearStr)
        return false;
    const jschar *chars = linearStr->chars();
    size_t length = linearStr->length();

    /*
     * If the eval string starts with '(' and ends with ')', it may be JSON.
     * Try the JSON parser first because it's much faster.  If the eval string
     * isn't JSON, JSON parsing will probably fail quickly, so little time
     * will be lost.
     *
     * Don't use the JSON parser if the caller is strict mode code, because in
     * strict mode object literals must not have repeated properties, and the
     * JSON parser cheerfully (and correctly) accepts them.  If you're parsing
     * JSON with eval and using strict mode, you deserve to be slow.
     */
    if (length > 2 &&
        chars[0] == '(' && chars[length - 1] == ')' &&
        (!caller || !caller->script()->strictModeCode))
    {
        /*
         * Remarkably, JavaScript syntax is not a superset of JSON syntax:
         * strings in JavaScript cannot contain the Unicode line and paragraph
         * terminator characters U+2028 and U+2029, but strings in JSON can.
         * Rather than force the JSON parser to handle this quirk when used by
         * eval, we simply don't use the JSON parser when either character
         * appears in the provided string.  See bug 657367.
         */
        for (const jschar *cp = &chars[1], *end = &chars[length - 2]; ; cp++) {
            if (*cp == 0x2028 || *cp == 0x2029)
                break;

            if (cp == end) {
                JSONParser parser(cx, chars + 1, length - 2,
                                  JSONParser::StrictJSON, JSONParser::NoError);
                Value tmp;
                if (!parser.parse(&tmp))
                    return false;
                if (tmp.isUndefined())
                    break;
                call.rval() = tmp;
                return true;
            }
        }
    }

    EvalScriptGuard esg(cx, linearStr);

    JSPrincipals *principals = PrincipalsForCompiledCode(call, cx);

    if (evalType == DIRECT_EVAL && caller->isNonEvalFunctionFrame())
        esg.lookupInEvalCache(caller, staticLevel, principals, scopeobj);

    if (!esg.foundScript()) {
        uintN lineno;
        const char *filename = CurrentScriptFileAndLine(cx, &lineno,
                                                        evalType == DIRECT_EVAL
                                                        ? CALLED_FROM_JSOP_EVAL
                                                        : NOT_CALLED_FROM_JSOP_EVAL);
        uint32 tcflags = TCF_COMPILE_N_GO | TCF_NEED_MUTABLE_SCRIPT | TCF_COMPILE_FOR_EVAL;
        JSScript *compiled = Compiler::compileScript(cx, &scopeobj, caller, principals, tcflags,
                                                     chars, length, filename, lineno,
                                                     cx->findVersion(), linearStr, staticLevel);
        if (!compiled)
            return false;

        esg.setNewScript(compiled);
    }

    return Execute(cx, esg.script(), scopeobj, thisv, ExecuteType(evalType),
                   NULL /* evalInFrame */, &call.rval());
}

/*
 * We once supported a second argument to eval to use as the scope chain
 * when evaluating the code string.  Warn when such uses are seen so that
 * authors will know that support for eval(s, o) has been removed.
 */
static inline bool
WarnOnTooManyArgs(JSContext *cx, const CallArgs &call)
{
    if (call.argc() > 1) {
        if (JSScript *script = cx->stack.currentScript()) {
            if (!script->warnedAboutTwoArgumentEval) {
                static const char TWO_ARGUMENT_WARNING[] =
                    "Support for eval(code, scopeObject) has been removed. "
                    "Use |with (scopeObject) eval(code);| instead.";
                if (!JS_ReportWarning(cx, TWO_ARGUMENT_WARNING))
                    return false;
                script->warnedAboutTwoArgumentEval = true;
            }
        } else {
            /*
             * In the case of an indirect call without a caller frame, avoid a
             * potential warning-flood by doing nothing.
             */
        }
    }

    return true;
}

/*
 * ES5 15.1.2.1.
 *
 * NB: This method handles only indirect eval.
 */
static JSBool
eval(JSContext *cx, uintN argc, Value *vp)
{
    CallArgs call = CallArgsFromVp(argc, vp);
    return WarnOnTooManyArgs(cx, call) &&
           EvalKernel(cx, call, INDIRECT_EVAL, NULL, *call.callee().getGlobal());
}

namespace js {

bool
DirectEval(JSContext *cx, const CallArgs &call)
{
    /* Direct eval can assume it was called from an interpreted frame. */
    StackFrame *caller = cx->fp();
    JS_ASSERT(caller->isScriptFrame());
    JS_ASSERT(IsBuiltinEvalForScope(&caller->scopeChain(), call.calleev()));
    JS_ASSERT(js_GetOpcode(cx, cx->fp()->script(), cx->regs().pc) == JSOP_EVAL);

    AutoFunctionCallProbe callProbe(cx, call.callee().getFunctionPrivate(), caller->script());

    JSObject *scopeChain =
        GetScopeChainFast(cx, caller, JSOP_EVAL, JSOP_EVAL_LENGTH + JSOP_LINENO_LENGTH);

    return scopeChain &&
           WarnOnTooManyArgs(cx, call) &&
           EvalKernel(cx, call, DIRECT_EVAL, caller, *scopeChain);
}

bool
IsBuiltinEvalForScope(JSObject *scopeChain, const Value &v)
{
    return scopeChain->getGlobal()->getOriginalEval() == v;
}

bool
IsAnyBuiltinEval(JSFunction *fun)
{
    return fun->maybeNative() == eval;
}

JSPrincipals *
PrincipalsForCompiledCode(const CallArgs &call, JSContext *cx)
{
    JS_ASSERT(IsAnyBuiltinEval(call.callee().getFunctionPrivate()) ||
              IsBuiltinFunctionConstructor(call.callee().getFunctionPrivate()));

    /*
     * To compute the principals of the compiled eval/Function code, we simply
     * use the callee's principals. To see why the caller's principals are
     * ignored, consider first that, in the capability-model we assume, the
     * high-privileged eval/Function should never have escaped to the
     * low-privileged caller. (For the Mozilla embedding, this is brute-enforced
     * by explicit filtering by wrappers.) Thus, the caller's privileges should
     * subsume the callee's.
     *
     * In the converse situation, where the callee has lower privileges than the
     * caller, we might initially guess that the caller would want to retain
     * their higher privileges in the generated code. However, since the
     * compiled code will be run with the callee's scope chain, this would make
     * fp->script()->compartment() != fp->compartment().
     */

    return call.callee().principals(cx);
}

}  /* namespace js */

#if JS_HAS_OBJ_WATCHPOINT

static JSBool
obj_watch_handler(JSContext *cx, JSObject *obj, jsid id, jsval old,
                  jsval *nvp, void *closure)
{
    JSObject *callable = (JSObject *) closure;
    if (JSPrincipals *watcher = callable->principals(cx)) {
        if (JSObject *scopeChain = cx->stack.currentScriptedScopeChain()) {
            if (JSPrincipals *subject = scopeChain->principals(cx)) {
                if (!watcher->subsume(watcher, subject)) {
                    /* Silently don't call the watch handler. */
                    return JS_TRUE;
                }
            }
        }
    }

    /* Avoid recursion on (obj, id) already being watched on cx. */
    AutoResolving resolving(cx, obj, id, AutoResolving::WATCH);
    if (resolving.alreadyStarted())
        return true;

    Value argv[] = { IdToValue(id), Valueify(old), Valueify(*nvp) };
    return ExternalInvoke(cx, ObjectValue(*obj), ObjectOrNullValue(callable),
                          JS_ARRAY_LENGTH(argv), argv, Valueify(nvp));
}

static JSBool
obj_watch(JSContext *cx, uintN argc, Value *vp)
{
    if (argc <= 1) {
        js_ReportMissingArg(cx, *vp, 1);
        return JS_FALSE;
    }

    JSObject *callable = js_ValueToCallableObject(cx, &vp[3], 0);
    if (!callable)
        return JS_FALSE;

    /* Compute the unique int/atom symbol id needed by js_LookupProperty. */
    jsid propid;
    if (!ValueToId(cx, vp[2], &propid))
        return JS_FALSE;

    JSObject *obj = ToObject(cx, &vp[1]);
    if (!obj)
        return false;

    Value tmp;
    uintN attrs;
    if (!CheckAccess(cx, obj, propid, JSACC_WATCH, &tmp, &attrs))
        return JS_FALSE;

    vp->setUndefined();

    if (attrs & JSPROP_READONLY)
        return JS_TRUE;
    if (obj->isDenseArray() && !obj->makeDenseArraySlow(cx))
        return JS_FALSE;
    return JS_SetWatchPoint(cx, obj, propid, obj_watch_handler, callable);
}

static JSBool
obj_unwatch(JSContext *cx, uintN argc, Value *vp)
{
    JSObject *obj = ToObject(cx, &vp[1]);
    if (!obj)
        return false;
    vp->setUndefined();
    jsid id;
    if (argc != 0) {
        if (!ValueToId(cx, vp[2], &id))
            return JS_FALSE;
    } else {
        id = JSID_VOID;
    }
    return JS_ClearWatchPoint(cx, obj, id, NULL, NULL);
}

#endif /* JS_HAS_OBJ_WATCHPOINT */

/*
 * Prototype and property query methods, to complement the 'in' and
 * 'instanceof' operators.
 */

/* Proposed ECMA 15.2.4.5. */
static JSBool
obj_hasOwnProperty(JSContext *cx, uintN argc, Value *vp)
{
    JSObject *obj = ToObject(cx, &vp[1]);
    if (!obj)
        return false;
    return js_HasOwnPropertyHelper(cx, obj->getOps()->lookupProperty, argc, vp);
}

JSBool
js_HasOwnPropertyHelper(JSContext *cx, LookupPropOp lookup, uintN argc,
                        Value *vp)
{
    jsid id;
    if (!ValueToId(cx, argc != 0 ? vp[2] : UndefinedValue(), &id))
        return JS_FALSE;

    JSObject *obj = ToObject(cx, &vp[1]);
    if (!obj)
        return false;
    JSObject *obj2;
    JSProperty *prop;
    if (obj->isProxy()) {
        bool has;
        if (!JSProxy::hasOwn(cx, obj, id, &has))
            return false;
        vp->setBoolean(has);
        return true;
    }
    if (!js_HasOwnProperty(cx, lookup, obj, id, &obj2, &prop))
        return JS_FALSE;
    vp->setBoolean(!!prop);
    return JS_TRUE;
}

JSBool
js_HasOwnProperty(JSContext *cx, LookupPropOp lookup, JSObject *obj, jsid id,
                  JSObject **objp, JSProperty **propp)
{
    JSAutoResolveFlags rf(cx, JSRESOLVE_QUALIFIED | JSRESOLVE_DETECTING);
    if (!(lookup ? lookup : js_LookupProperty)(cx, obj, id, objp, propp))
        return false;
    if (!*propp)
        return true;

    if (*objp == obj)
        return true;

    JSObject *outer = NULL;
    if (JSObjectOp op = (*objp)->getClass()->ext.outerObject) {
        outer = op(cx, *objp);
        if (!outer)
            return false;
    }

    if (outer != *objp)
        *propp = NULL;
    return true;
}

/* ES5 15.2.4.6. */
static JSBool
obj_isPrototypeOf(JSContext *cx, uintN argc, Value *vp)
{
    /* Step 1. */
    if (argc < 1 || !vp[2].isObject()) {
        vp->setBoolean(false);
        return true;
    }

    /* Step 2. */
    JSObject *obj = ToObject(cx, &vp[1]);
    if (!obj)
        return false;

    /* Step 3. */
    vp->setBoolean(js_IsDelegate(cx, obj, vp[2]));
    return true;
}

/* ES5 15.2.4.7. */
static JSBool
obj_propertyIsEnumerable(JSContext *cx, uintN argc, Value *vp)
{
    /* Step 1. */
    jsid id;
    if (!ValueToId(cx, argc != 0 ? vp[2] : UndefinedValue(), &id))
        return false;

    /* Step 2. */
    JSObject *obj = ToObject(cx, &vp[1]);
    if (!obj)
        return false;

    /* Steps 3-5. */
    return js_PropertyIsEnumerable(cx, obj, id, vp);
}

JSBool
js_PropertyIsEnumerable(JSContext *cx, JSObject *obj, jsid id, Value *vp)
{
    JSObject *pobj;
    JSProperty *prop;
    if (!obj->lookupProperty(cx, id, &pobj, &prop))
        return false;

    if (!prop) {
        vp->setBoolean(false);
        return true;
    }

    /*
     * ECMA spec botch: return false unless hasOwnProperty. Leaving "own" out
     * of propertyIsEnumerable's name was a mistake.
     */
    if (pobj != obj) {
        vp->setBoolean(false);
        return true;
    }

    uintN attrs;
    if (!pobj->getAttributes(cx, id, &attrs))
        return false;

    vp->setBoolean((attrs & JSPROP_ENUMERATE) != 0);
    return true;
}

#if OLD_GETTER_SETTER_METHODS

const char js_defineGetter_str[] = "__defineGetter__";
const char js_defineSetter_str[] = "__defineSetter__";
const char js_lookupGetter_str[] = "__lookupGetter__";
const char js_lookupSetter_str[] = "__lookupSetter__";

JS_FRIEND_API(JSBool)
js_obj_defineGetter(JSContext *cx, uintN argc, Value *vp)
{
    CallArgs call = CallArgsFromVp(argc, vp);
    if (!BoxNonStrictThis(cx, call))
        return false;
    JSObject *obj = &call.thisv().toObject();

    if (argc <= 1 || !js_IsCallable(call[1])) {
        JS_ReportErrorNumber(cx, js_GetErrorMessage, NULL,
                             JSMSG_BAD_GETTER_OR_SETTER,
                             js_getter_str);
        return JS_FALSE;
    }
    PropertyOp getter = CastAsPropertyOp(&call[1].toObject());

    jsid id;
    if (!ValueToId(cx, call[0], &id))
        return JS_FALSE;
    if (!CheckRedeclaration(cx, obj, id, JSPROP_GETTER))
        return JS_FALSE;
    /*
     * Getters and setters are just like watchpoints from an access
     * control point of view.
     */
    Value junk;
    uintN attrs;
    if (!CheckAccess(cx, obj, id, JSACC_WATCH, &junk, &attrs))
        return JS_FALSE;
    call.rval().setUndefined();
    return obj->defineProperty(cx, id, UndefinedValue(), getter, StrictPropertyStub,
                               JSPROP_ENUMERATE | JSPROP_GETTER | JSPROP_SHARED);
}

JS_FRIEND_API(JSBool)
js_obj_defineSetter(JSContext *cx, uintN argc, Value *vp)
{
    CallArgs call = CallArgsFromVp(argc, vp);
    if (!BoxNonStrictThis(cx, call))
        return false;
    JSObject *obj = &call.thisv().toObject();

    if (argc <= 1 || !js_IsCallable(call[1])) {
        JS_ReportErrorNumber(cx, js_GetErrorMessage, NULL,
                             JSMSG_BAD_GETTER_OR_SETTER,
                             js_setter_str);
        return JS_FALSE;
    }
    StrictPropertyOp setter = CastAsStrictPropertyOp(&call[1].toObject());

    jsid id;
    if (!ValueToId(cx, call[0], &id))
        return JS_FALSE;
    if (!CheckRedeclaration(cx, obj, id, JSPROP_SETTER))
        return JS_FALSE;
    /*
     * Getters and setters are just like watchpoints from an access
     * control point of view.
     */
    Value junk;
    uintN attrs;
    if (!CheckAccess(cx, obj, id, JSACC_WATCH, &junk, &attrs))
        return JS_FALSE;
    call.rval().setUndefined();
    return obj->defineProperty(cx, id, UndefinedValue(), PropertyStub, setter,
                               JSPROP_ENUMERATE | JSPROP_SETTER | JSPROP_SHARED);
}

static JSBool
obj_lookupGetter(JSContext *cx, uintN argc, Value *vp)
{
    jsid id;
    if (!ValueToId(cx, argc != 0 ? vp[2] : UndefinedValue(), &id))
        return JS_FALSE;
    JSObject *obj = ToObject(cx, &vp[1]);
    if (!obj)
        return JS_FALSE;
    JSObject *pobj;
    JSProperty *prop;
    if (!obj->lookupProperty(cx, id, &pobj, &prop))
        return JS_FALSE;
    vp->setUndefined();
    if (prop) {
        if (pobj->isNative()) {
            Shape *shape = (Shape *) prop;
            if (shape->hasGetterValue())
                *vp = shape->getterValue();
        }
    }
    return JS_TRUE;
}

static JSBool
obj_lookupSetter(JSContext *cx, uintN argc, Value *vp)
{
    jsid id;
    if (!ValueToId(cx, argc != 0 ? vp[2] : UndefinedValue(), &id))
        return JS_FALSE;
    JSObject *obj = ToObject(cx, &vp[1]);
    if (!obj)
        return JS_FALSE;
    JSObject *pobj;
    JSProperty *prop;
    if (!obj->lookupProperty(cx, id, &pobj, &prop))
        return JS_FALSE;
    vp->setUndefined();
    if (prop) {
        if (pobj->isNative()) {
            Shape *shape = (Shape *) prop;
            if (shape->hasSetterValue())
                *vp = shape->setterValue();
        }
    }
    return JS_TRUE;
}
#endif /* OLD_GETTER_SETTER_METHODS */

JSBool
obj_getPrototypeOf(JSContext *cx, uintN argc, Value *vp)
{
    if (argc == 0) {
        js_ReportMissingArg(cx, *vp, 0);
        return JS_FALSE;
    }

    if (vp[2].isPrimitive()) {
        char *bytes = DecompileValueGenerator(cx, JSDVG_SEARCH_STACK, vp[2], NULL);
        if (!bytes)
            return JS_FALSE;
        JS_ReportErrorNumber(cx, js_GetErrorMessage, NULL,
                             JSMSG_UNEXPECTED_TYPE, bytes, "not an object");
        JS_free(cx, bytes);
        return JS_FALSE;
    }

    JSObject *obj = &vp[2].toObject();
    uintN attrs;
    return CheckAccess(cx, obj, ATOM_TO_JSID(cx->runtime->atomState.protoAtom),
                       JSACC_PROTO, vp, &attrs);
}

extern JSBool
js_NewPropertyDescriptorObject(JSContext *cx, jsid id, uintN attrs,
                               const Value &getter, const Value &setter,
                               const Value &value, Value *vp)
{
    /* We have our own property, so start creating the descriptor. */
    JSObject *desc = NewBuiltinClassInstance(cx, &js_ObjectClass);
    if (!desc)
        return false;
    vp->setObject(*desc);    /* Root and return. */

    const JSAtomState &atomState = cx->runtime->atomState;
    if (attrs & (JSPROP_GETTER | JSPROP_SETTER)) {
        if (!desc->defineProperty(cx, ATOM_TO_JSID(atomState.getAtom), getter,
                                  PropertyStub, StrictPropertyStub, JSPROP_ENUMERATE) ||
            !desc->defineProperty(cx, ATOM_TO_JSID(atomState.setAtom), setter,
                                  PropertyStub, StrictPropertyStub, JSPROP_ENUMERATE)) {
            return false;
        }
    } else {
        if (!desc->defineProperty(cx, ATOM_TO_JSID(atomState.valueAtom), value,
                                  PropertyStub, StrictPropertyStub, JSPROP_ENUMERATE) ||
            !desc->defineProperty(cx, ATOM_TO_JSID(atomState.writableAtom),
                                  BooleanValue((attrs & JSPROP_READONLY) == 0),
                                  PropertyStub, StrictPropertyStub, JSPROP_ENUMERATE)) {
            return false;
        }
    }

    return desc->defineProperty(cx, ATOM_TO_JSID(atomState.enumerableAtom),
                                BooleanValue((attrs & JSPROP_ENUMERATE) != 0),
                                PropertyStub, StrictPropertyStub, JSPROP_ENUMERATE) &&
           desc->defineProperty(cx, ATOM_TO_JSID(atomState.configurableAtom),
                                BooleanValue((attrs & JSPROP_PERMANENT) == 0),
                                PropertyStub, StrictPropertyStub, JSPROP_ENUMERATE);
}

JSBool
js_GetOwnPropertyDescriptor(JSContext *cx, JSObject *obj, jsid id, Value *vp)
{
    if (obj->isProxy())
        return JSProxy::getOwnPropertyDescriptor(cx, obj, id, false, vp);

    JSObject *pobj;
    JSProperty *prop;
    if (!js_HasOwnProperty(cx, obj->getOps()->lookupProperty, obj, id, &pobj, &prop))
        return false;
    if (!prop) {
        vp->setUndefined();
        return true;
    }

    Value roots[] = { UndefinedValue(), UndefinedValue(), UndefinedValue() };
    AutoArrayRooter tvr(cx, JS_ARRAY_LENGTH(roots), roots);
    unsigned attrs;
    bool doGet = true;
    if (pobj->isNative()) {
        Shape *shape = (Shape *) prop;
        attrs = shape->attributes();
        if (attrs & (JSPROP_GETTER | JSPROP_SETTER)) {
            doGet = false;
            if (attrs & JSPROP_GETTER)
                roots[0] = shape->getterValue();
            if (attrs & JSPROP_SETTER)
                roots[1] = shape->setterValue();
        }
    } else {
        if (!pobj->getAttributes(cx, id, &attrs))
            return false;
    }

    if (doGet && !obj->getProperty(cx, id, &roots[2]))
        return false;

    return js_NewPropertyDescriptorObject(cx, id,
                                          attrs,
                                          roots[0], /* getter */
                                          roots[1], /* setter */
                                          roots[2], /* value */
                                          vp);
}

static bool
GetFirstArgumentAsObject(JSContext *cx, uintN argc, Value *vp, const char *method, JSObject **objp)
{
    if (argc == 0) {
        JS_ReportErrorNumber(cx, js_GetErrorMessage, NULL, JSMSG_MORE_ARGS_NEEDED,
                             method, "0", "s");
        return false;
    }

    const Value &v = vp[2];
    if (!v.isObject()) {
        char *bytes = DecompileValueGenerator(cx, JSDVG_SEARCH_STACK, v, NULL);
        if (!bytes)
            return false;
        JS_ReportErrorNumber(cx, js_GetErrorMessage, NULL, JSMSG_UNEXPECTED_TYPE,
                             bytes, "not an object");
        JS_free(cx, bytes);
        return false;
    }

    *objp = &v.toObject();
    return true;
}

static JSBool
obj_getOwnPropertyDescriptor(JSContext *cx, uintN argc, Value *vp)
{
    JSObject *obj;
    if (!GetFirstArgumentAsObject(cx, argc, vp, "Object.getOwnPropertyDescriptor", &obj))
        return JS_FALSE;
    AutoIdRooter nameidr(cx);
    if (!ValueToId(cx, argc >= 2 ? vp[3] : UndefinedValue(), nameidr.addr()))
        return JS_FALSE;
    return js_GetOwnPropertyDescriptor(cx, obj, nameidr.id(), vp);
}

static JSBool
obj_keys(JSContext *cx, uintN argc, Value *vp)
{
    JSObject *obj;
    if (!GetFirstArgumentAsObject(cx, argc, vp, "Object.keys", &obj))
        return false;

    AutoIdVector props(cx);
    if (!GetPropertyNames(cx, obj, JSITER_OWNONLY, &props))
        return false;

    AutoValueVector vals(cx);
    if (!vals.reserve(props.length()))
        return false;
    for (size_t i = 0, len = props.length(); i < len; i++) {
        jsid id = props[i];
        if (JSID_IS_STRING(id)) {
            JS_ALWAYS_TRUE(vals.append(StringValue(JSID_TO_STRING(id))));
        } else if (JSID_IS_INT(id)) {
            JSString *str = js_IntToString(cx, JSID_TO_INT(id));
            if (!str)
                return false;
            vals.infallibleAppend(StringValue(str));
        } else {
            JS_ASSERT(JSID_IS_OBJECT(id));
        }
    }

    JS_ASSERT(props.length() <= UINT32_MAX);
    JSObject *aobj = NewDenseCopiedArray(cx, jsuint(vals.length()), vals.begin());
    if (!aobj)
        return false;
    vp->setObject(*aobj);

    return true;
}

static bool
HasProperty(JSContext* cx, JSObject* obj, jsid id, Value* vp, bool *foundp)
{
    if (!obj->hasProperty(cx, id, foundp, JSRESOLVE_QUALIFIED | JSRESOLVE_DETECTING))
        return false;
    if (!*foundp) {
        vp->setUndefined();
        return true;
    }

    /*
     * We must go through the method read barrier in case id is 'get' or 'set'.
     * There is no obvious way to defer cloning a joined function object whose
     * identity will be used by DefinePropertyOnObject, e.g., or reflected via
     * js_GetOwnPropertyDescriptor, as the getter or setter callable object.
     */
    return !!obj->getProperty(cx, id, vp);
}

PropDesc::PropDesc()
  : pd(UndefinedValue()),
    value(UndefinedValue()),
    get(UndefinedValue()),
    set(UndefinedValue()),
    attrs(0),
    hasGet(false),
    hasSet(false),
    hasValue(false),
    hasWritable(false),
    hasEnumerable(false),
    hasConfigurable(false)
{
}

bool
PropDesc::initialize(JSContext* cx, const Value &origval)
{
    Value v = origval;

    /* 8.10.5 step 1 */
    if (v.isPrimitive()) {
        JS_ReportErrorNumber(cx, js_GetErrorMessage, NULL, JSMSG_NOT_NONNULL_OBJECT);
        return false;
    }
    JSObject* desc = &v.toObject();

    /* Make a copy of the descriptor. We might need it later. */
    pd = v;

    /* Start with the proper defaults. */
    attrs = JSPROP_PERMANENT | JSPROP_READONLY;

    bool found;

    /* 8.10.5 step 3 */
#ifdef __GNUC__ /* quell GCC overwarning */
    found = false;
#endif
    if (!HasProperty(cx, desc, ATOM_TO_JSID(cx->runtime->atomState.enumerableAtom), &v, &found))
        return false;
    if (found) {
        hasEnumerable = JS_TRUE;
        if (js_ValueToBoolean(v))
            attrs |= JSPROP_ENUMERATE;
    }

    /* 8.10.5 step 4 */
    if (!HasProperty(cx, desc, ATOM_TO_JSID(cx->runtime->atomState.configurableAtom), &v, &found))
        return false;
    if (found) {
        hasConfigurable = JS_TRUE;
        if (js_ValueToBoolean(v))
            attrs &= ~JSPROP_PERMANENT;
    }

    /* 8.10.5 step 5 */
    if (!HasProperty(cx, desc, ATOM_TO_JSID(cx->runtime->atomState.valueAtom), &v, &found))
        return false;
    if (found) {
        hasValue = true;
        value = v;
    }

    /* 8.10.6 step 6 */
    if (!HasProperty(cx, desc, ATOM_TO_JSID(cx->runtime->atomState.writableAtom), &v, &found))
        return false;
    if (found) {
        hasWritable = JS_TRUE;
        if (js_ValueToBoolean(v))
            attrs &= ~JSPROP_READONLY;
    }

    /* 8.10.7 step 7 */
    if (!HasProperty(cx, desc, ATOM_TO_JSID(cx->runtime->atomState.getAtom), &v, &found))
        return false;
    if (found) {
        if ((v.isPrimitive() || !js_IsCallable(v)) && !v.isUndefined()) {
            JS_ReportErrorNumber(cx, js_GetErrorMessage, NULL, JSMSG_BAD_GET_SET_FIELD,
                                 js_getter_str);
            return false;
        }
        hasGet = true;
        get = v;
        attrs |= JSPROP_GETTER | JSPROP_SHARED;
    }

    /* 8.10.7 step 8 */
    if (!HasProperty(cx, desc, ATOM_TO_JSID(cx->runtime->atomState.setAtom), &v, &found))
        return false;
    if (found) {
        if ((v.isPrimitive() || !js_IsCallable(v)) && !v.isUndefined()) {
            JS_ReportErrorNumber(cx, js_GetErrorMessage, NULL, JSMSG_BAD_GET_SET_FIELD,
                                 js_setter_str);
            return false;
        }
        hasSet = true;
        set = v;
        attrs |= JSPROP_SETTER | JSPROP_SHARED;
    }

    /* 8.10.7 step 9 */
    if ((hasGet || hasSet) && (hasValue || hasWritable)) {
        JS_ReportErrorNumber(cx, js_GetErrorMessage, NULL, JSMSG_INVALID_DESCRIPTOR);
        return false;
    }

    return true;
}

static JSBool
Reject(JSContext *cx, uintN errorNumber, bool throwError, jsid id, bool *rval)
{
    if (throwError) {
        jsid idstr;
        if (!js_ValueToStringId(cx, IdToValue(id), &idstr))
           return JS_FALSE;
        JSAutoByteString bytes(cx, JSID_TO_STRING(idstr));
        if (!bytes)
            return JS_FALSE;
        JS_ReportErrorNumber(cx, js_GetErrorMessage, NULL, errorNumber, bytes.ptr());
        return JS_FALSE;
    }

    *rval = false;
    return JS_TRUE;
}

static JSBool
Reject(JSContext *cx, JSObject *obj, uintN errorNumber, bool throwError, bool *rval)
{
    if (throwError) {
        if (js_ErrorFormatString[errorNumber].argCount == 1) {
            js_ReportValueErrorFlags(cx, JSREPORT_ERROR, errorNumber,
                                     JSDVG_IGNORE_STACK, ObjectValue(*obj),
                                     NULL, NULL, NULL);
        } else {
            JS_ASSERT(js_ErrorFormatString[errorNumber].argCount == 0);
            JS_ReportErrorNumber(cx, js_GetErrorMessage, NULL, errorNumber);
        }
        return JS_FALSE;
    }

    *rval = false;
    return JS_TRUE;
}

static JSBool
DefinePropertyOnObject(JSContext *cx, JSObject *obj, const jsid &id, const PropDesc &desc,
                       bool throwError, bool *rval)
{
    /* 8.12.9 step 1. */
    JSProperty *current;
    JSObject *obj2;
    JS_ASSERT(!obj->getOps()->lookupProperty);
    if (!js_HasOwnProperty(cx, NULL, obj, id, &obj2, &current))
        return JS_FALSE;

    JS_ASSERT(!obj->getOps()->defineProperty);

    /* 8.12.9 steps 2-4. */
    if (!current) {
        if (!obj->isExtensible())
            return Reject(cx, obj, JSMSG_OBJECT_NOT_EXTENSIBLE, throwError, rval);

        *rval = true;

        if (desc.isGenericDescriptor() || desc.isDataDescriptor()) {
            JS_ASSERT(!obj->getOps()->defineProperty);
            return js_DefineProperty(cx, obj, id, &desc.value,
                                     PropertyStub, StrictPropertyStub, desc.attrs);
        }

        JS_ASSERT(desc.isAccessorDescriptor());

        /*
         * Getters and setters are just like watchpoints from an access
         * control point of view.
         */
        Value dummy;
        uintN dummyAttrs;
        if (!CheckAccess(cx, obj, id, JSACC_WATCH, &dummy, &dummyAttrs))
            return JS_FALSE;

        Value tmp = UndefinedValue();
        return js_DefineProperty(cx, obj, id, &tmp,
                                 desc.getter(), desc.setter(), desc.attrs);
    }

    /* 8.12.9 steps 5-6 (note 5 is merely a special case of 6). */
    Value v = UndefinedValue();

    JS_ASSERT(obj == obj2);

    const Shape *shape = reinterpret_cast<Shape *>(current);
    do {
        if (desc.isAccessorDescriptor()) {
            if (!shape->isAccessorDescriptor())
                break;

            if (desc.hasGet) {
                JSBool same;
                if (!SameValue(cx, desc.getterValue(), shape->getterOrUndefined(), &same))
                    return JS_FALSE;
                if (!same)
                    break;
            }

            if (desc.hasSet) {
                JSBool same;
                if (!SameValue(cx, desc.setterValue(), shape->setterOrUndefined(), &same))
                    return JS_FALSE;
                if (!same)
                    break;
            }
        } else {
            /*
             * Determine the current value of the property once, if the current
             * value might actually need to be used or preserved later.  NB: we
             * guard on whether the current property is a data descriptor to
             * avoid calling a getter; we won't need the value if it's not a
             * data descriptor.
             */
            if (shape->isDataDescriptor()) {
                /*
                 * We must rule out a non-configurable js::PropertyOp-guarded
                 * property becoming a writable unguarded data property, since
                 * such a property can have its value changed to one the getter
                 * and setter preclude.
                 *
                 * A desc lacking writable but with value is a data descriptor
                 * and we must reject it as if it had writable: true if current
                 * is writable.
                 */
                if (!shape->configurable() &&
                    (!shape->hasDefaultGetter() || !shape->hasDefaultSetter()) &&
                    desc.isDataDescriptor() &&
                    (desc.hasWritable ? desc.writable() : shape->writable()))
                {
                    return Reject(cx, JSMSG_CANT_REDEFINE_PROP, throwError, id, rval);
                }

                if (!js_NativeGet(cx, obj, obj2, shape, JSGET_NO_METHOD_BARRIER, &v))
                    return JS_FALSE;
            }

            if (desc.isDataDescriptor()) {
                if (!shape->isDataDescriptor())
                    break;

                JSBool same;
                if (desc.hasValue) {
                    if (!SameValue(cx, desc.value, v, &same))
                        return JS_FALSE;
                    if (!same) {
                        /*
                         * Insist that a non-configurable js::PropertyOp data
                         * property is frozen at exactly the last-got value.
                         *
                         * Duplicate the first part of the big conjunction that
                         * we tested above, rather than add a local bool flag.
                         * Likewise, don't try to keep shape->writable() in a
                         * flag we veto from true to false for non-configurable
                         * PropertyOp-based data properties and test before the
                         * SameValue check later on in order to re-use that "if
                         * (!SameValue) Reject" logic.
                         *
                         * This function is large and complex enough that it
                         * seems best to repeat a small bit of code and return
                         * Reject(...) ASAP, instead of being clever.
                         */
                        if (!shape->configurable() &&
                            (!shape->hasDefaultGetter() || !shape->hasDefaultSetter()))
                        {
                            return Reject(cx, JSMSG_CANT_REDEFINE_PROP, throwError, id, rval);
                        }
                        break;
                    }
                }
                if (desc.hasWritable && desc.writable() != shape->writable())
                    break;
            } else {
                /* The only fields in desc will be handled below. */
                JS_ASSERT(desc.isGenericDescriptor());
            }
        }

        if (desc.hasConfigurable && desc.configurable() != shape->configurable())
            break;
        if (desc.hasEnumerable && desc.enumerable() != shape->enumerable())
            break;

        /* The conditions imposed by step 5 or step 6 apply. */
        *rval = true;
        return JS_TRUE;
    } while (0);

    /* 8.12.9 step 7. */
    if (!shape->configurable()) {
        /*
         * Since [[Configurable]] defaults to false, we don't need to check
         * whether it was specified.  We can't do likewise for [[Enumerable]]
         * because its putative value is used in a comparison -- a comparison
         * whose result must always be false per spec if the [[Enumerable]]
         * field is not present.  Perfectly pellucid logic, eh?
         */
        JS_ASSERT_IF(!desc.hasConfigurable, !desc.configurable());
        if (desc.configurable() ||
            (desc.hasEnumerable && desc.enumerable() != shape->enumerable())) {
            return Reject(cx, JSMSG_CANT_REDEFINE_PROP, throwError, id, rval);
        }
    }

    bool callDelProperty = false;

    if (desc.isGenericDescriptor()) {
        /* 8.12.9 step 8, no validation required */
    } else if (desc.isDataDescriptor() != shape->isDataDescriptor()) {
        /* 8.12.9 step 9. */
        if (!shape->configurable())
            return Reject(cx, JSMSG_CANT_REDEFINE_PROP, throwError, id, rval);
    } else if (desc.isDataDescriptor()) {
        /* 8.12.9 step 10. */
        JS_ASSERT(shape->isDataDescriptor());
        if (!shape->configurable() && !shape->writable()) {
            if (desc.hasWritable && desc.writable())
                return Reject(cx, JSMSG_CANT_REDEFINE_PROP, throwError, id, rval);
            if (desc.hasValue) {
                JSBool same;
                if (!SameValue(cx, desc.value, v, &same))
                    return JS_FALSE;
                if (!same)
                    return Reject(cx, JSMSG_CANT_REDEFINE_PROP, throwError, id, rval);
            }
        }

        callDelProperty = !shape->hasDefaultGetter() || !shape->hasDefaultSetter();
    } else {
        /* 8.12.9 step 11. */
        JS_ASSERT(desc.isAccessorDescriptor() && shape->isAccessorDescriptor());
        if (!shape->configurable()) {
            if (desc.hasSet) {
                JSBool same;
                if (!SameValue(cx, desc.setterValue(), shape->setterOrUndefined(), &same))
                    return JS_FALSE;
                if (!same)
                    return Reject(cx, JSMSG_CANT_REDEFINE_PROP, throwError, id, rval);
            }

            if (desc.hasGet) {
                JSBool same;
                if (!SameValue(cx, desc.getterValue(), shape->getterOrUndefined(), &same))
                    return JS_FALSE;
                if (!same)
                    return Reject(cx, JSMSG_CANT_REDEFINE_PROP, throwError, id, rval);
            }
        }
    }

    /* 8.12.9 step 12. */
    uintN attrs;
    PropertyOp getter;
    StrictPropertyOp setter;
    if (desc.isGenericDescriptor()) {
        uintN changed = 0;
        if (desc.hasConfigurable)
            changed |= JSPROP_PERMANENT;
        if (desc.hasEnumerable)
            changed |= JSPROP_ENUMERATE;

        attrs = (shape->attributes() & ~changed) | (desc.attrs & changed);
        if (shape->isMethod()) {
            JS_ASSERT(!(attrs & (JSPROP_GETTER | JSPROP_SETTER)));
            getter = PropertyStub;
            setter = StrictPropertyStub;
        } else {
            getter = shape->getter();
            setter = shape->setter();
        }
    } else if (desc.isDataDescriptor()) {
        uintN unchanged = 0;
        if (!desc.hasConfigurable)
            unchanged |= JSPROP_PERMANENT;
        if (!desc.hasEnumerable)
            unchanged |= JSPROP_ENUMERATE;
        if (!desc.hasWritable)
            unchanged |= JSPROP_READONLY;

        if (desc.hasValue)
            v = desc.value;
        attrs = (desc.attrs & ~unchanged) | (shape->attributes() & unchanged);
        getter = PropertyStub;
        setter = StrictPropertyStub;
    } else {
        JS_ASSERT(desc.isAccessorDescriptor());

        /*
         * Getters and setters are just like watchpoints from an access
         * control point of view.
         */
        Value dummy;
        if (!CheckAccess(cx, obj2, id, JSACC_WATCH, &dummy, &attrs))
             return JS_FALSE;

        JS_ASSERT_IF(shape->isMethod(), !(attrs & (JSPROP_GETTER | JSPROP_SETTER)));

        /* 8.12.9 step 12. */
        uintN changed = 0;
        if (desc.hasConfigurable)
            changed |= JSPROP_PERMANENT;
        if (desc.hasEnumerable)
            changed |= JSPROP_ENUMERATE;
        if (desc.hasGet)
            changed |= JSPROP_GETTER | JSPROP_SHARED;
        if (desc.hasSet)
            changed |= JSPROP_SETTER | JSPROP_SHARED;

        attrs = (desc.attrs & changed) | (shape->attributes() & ~changed);
        if (desc.hasGet) {
            getter = desc.getter();
        } else {
            getter = (shape->isMethod() || (shape->hasDefaultGetter() && !shape->hasGetterValue()))
                     ? PropertyStub
                     : shape->getter();
        }
        if (desc.hasSet) {
            setter = desc.setter();
        } else {
            setter = (shape->hasDefaultSetter() && !shape->hasSetterValue())
                     ? StrictPropertyStub
                     : shape->setter();
        }
    }

    *rval = true;

    /*
     * Since "data" properties implemented using native C functions may rely on
     * side effects during setting, we must make them aware that they have been
     * "assigned"; deleting the property before redefining it does the trick.
     * See bug 539766, where we ran into problems when we redefined
     * arguments.length without making the property aware that its value had
     * been changed (which would have happened if we had deleted it before
     * redefining it or we had invoked its setter to change its value).
     */
    if (callDelProperty) {
        Value dummy = UndefinedValue();
        if (!CallJSPropertyOp(cx, obj2->getClass()->delProperty, obj2, id, &dummy))
            return false;
    }

    return js_DefineProperty(cx, obj, id, &v, getter, setter, attrs);
}

static JSBool
DefinePropertyOnArray(JSContext *cx, JSObject *obj, const jsid &id, const PropDesc &desc,
                      bool throwError, bool *rval)
{
    /*
     * We probably should optimize dense array property definitions where
     * the descriptor describes a traditional array property (enumerable,
     * configurable, writable, numeric index or length without altering its
     * attributes).  Such definitions are probably unlikely, so we don't bother
     * for now.
     */
    if (obj->isDenseArray() && !obj->makeDenseArraySlow(cx))
        return JS_FALSE;

    jsuint oldLen = obj->getArrayLength();

    if (JSID_IS_ATOM(id, cx->runtime->atomState.lengthAtom)) {
        /*
         * Our optimization of storage of the length property of arrays makes
         * it very difficult to properly implement defining the property.  For
         * now simply throw an exception (NB: not merely Reject) on any attempt
         * to define the "length" property, rather than attempting to implement
         * some difficult-for-authors-to-grasp subset of that functionality.
         */
        JS_ReportErrorNumber(cx, js_GetErrorMessage, NULL, JSMSG_CANT_DEFINE_ARRAY_LENGTH);
        return JS_FALSE;
    }

    uint32 index;
    if (js_IdIsIndex(id, &index)) {
        /*
        // Disabled until we support defining "length":
        if (index >= oldLen && lengthPropertyNotWritable())
            return ThrowTypeError(cx, JSMSG_CANT_APPEND_TO_ARRAY);
         */
        if (!DefinePropertyOnObject(cx, obj, id, desc, false, rval))
            return JS_FALSE;
        if (!*rval)
            return Reject(cx, obj, JSMSG_CANT_DEFINE_ARRAY_INDEX, throwError, rval);

        if (index >= oldLen) {
            JS_ASSERT(index != UINT32_MAX);
            obj->setArrayLength(cx, index + 1);
        }

        *rval = true;
        return JS_TRUE;
    }

    return DefinePropertyOnObject(cx, obj, id, desc, throwError, rval);
}

static JSBool
DefineProperty(JSContext *cx, JSObject *obj, const jsid &id, const PropDesc &desc, bool throwError,
               bool *rval)
{
    if (obj->isArray())
        return DefinePropertyOnArray(cx, obj, id, desc, throwError, rval);

    if (obj->getOps()->lookupProperty) {
        if (obj->isProxy())
            return JSProxy::defineProperty(cx, obj, id, desc.pd);
        return Reject(cx, obj, JSMSG_OBJECT_NOT_EXTENSIBLE, throwError, rval);
    }

    return DefinePropertyOnObject(cx, obj, id, desc, throwError, rval);
}

JSBool
js_DefineOwnProperty(JSContext *cx, JSObject *obj, jsid id, const Value &descriptor, JSBool *bp)
{
    AutoPropDescArrayRooter descs(cx);
    PropDesc *desc = descs.append();
    if (!desc || !desc->initialize(cx, descriptor))
        return false;

    bool rval;
    if (!DefineProperty(cx, obj, id, *desc, true, &rval))
        return false;
    *bp = !!rval;
    return true;
}

/* ES5 15.2.3.6: Object.defineProperty(O, P, Attributes) */
static JSBool
obj_defineProperty(JSContext* cx, uintN argc, Value* vp)
{
    /* 15.2.3.6 steps 1 and 5. */
    JSObject *obj;
    if (!GetFirstArgumentAsObject(cx, argc, vp, "Object.defineProperty", &obj))
        return JS_FALSE;
    vp->setObject(*obj);

    /* 15.2.3.6 step 2. */
    AutoIdRooter nameidr(cx);
    if (!ValueToId(cx, argc >= 2 ? vp[3] : UndefinedValue(), nameidr.addr()))
        return JS_FALSE;

    /* 15.2.3.6 step 3. */
    const Value &descval = argc >= 3 ? vp[4] : UndefinedValue();

    /* 15.2.3.6 step 4 */
    JSBool junk;
    return js_DefineOwnProperty(cx, obj, nameidr.id(), descval, &junk);
}

static bool
DefineProperties(JSContext *cx, JSObject *obj, JSObject *props)
{
    AutoIdVector ids(cx);
    if (!GetPropertyNames(cx, props, JSITER_OWNONLY, &ids))
        return false;

     AutoPropDescArrayRooter descs(cx);
     size_t len = ids.length();
     for (size_t i = 0; i < len; i++) {
         jsid id = ids[i];
         PropDesc* desc = descs.append();
         Value v;
         if (!desc || !props->getProperty(cx, id, &v) || !desc->initialize(cx, v))
             return false;
     }

     bool dummy;
     for (size_t i = 0; i < len; i++) {
         if (!DefineProperty(cx, obj, ids[i], descs[i], true, &dummy))
             return false;
     }

     return true;
}

extern JSBool
js_PopulateObject(JSContext *cx, JSObject *newborn, JSObject *props)
{
    return DefineProperties(cx, newborn, props);
}

/* ES5 15.2.3.7: Object.defineProperties(O, Properties) */
static JSBool
obj_defineProperties(JSContext* cx, uintN argc, Value* vp)
{
    /* Steps 1 and 7. */
    JSObject *obj;
    if (!GetFirstArgumentAsObject(cx, argc, vp, "Object.defineProperties", &obj))
        return false;
    vp->setObject(*obj);

    /* Step 2. */
    if (argc < 2) {
        JS_ReportErrorNumber(cx, js_GetErrorMessage, NULL, JSMSG_MORE_ARGS_NEEDED,
                             "Object.defineProperties", "0", "s");
        return false;
    }
    JSObject* props = ToObject(cx, &vp[3]);
    if (!props)
        return false;

    /* Steps 3-6. */
    return DefineProperties(cx, obj, props);
}

/* ES5 15.2.3.5: Object.create(O [, Properties]) */
static JSBool
obj_create(JSContext *cx, uintN argc, Value *vp)
{
    if (argc == 0) {
        JS_ReportErrorNumber(cx, js_GetErrorMessage, NULL, JSMSG_MORE_ARGS_NEEDED,
                             "Object.create", "0", "s");
        return JS_FALSE;
    }

    const Value &v = vp[2];
    if (!v.isObjectOrNull()) {
        char *bytes = DecompileValueGenerator(cx, JSDVG_SEARCH_STACK, v, NULL);
        if (!bytes)
            return JS_FALSE;
        JS_ReportErrorNumber(cx, js_GetErrorMessage, NULL, JSMSG_UNEXPECTED_TYPE,
                             bytes, "not an object or null");
        JS_free(cx, bytes);
        return JS_FALSE;
    }

    JSObject *proto = v.toObjectOrNull();
    if (proto && proto->isXML()) {
        JS_ReportErrorNumber(cx, js_GetErrorMessage, NULL, JSMSG_XML_PROTO_FORBIDDEN);
        return false;
    }

    /*
     * Use the callee's global as the parent of the new object to avoid dynamic
     * scoping (i.e., using the caller's global).
     */
    JSObject *obj = NewNonFunction<WithProto::Given>(cx, &js_ObjectClass, proto,
                                                     vp->toObject().getGlobal());
    if (!obj)
        return JS_FALSE;
    vp->setObject(*obj); /* Root and prepare for eventual return. */

    /* Don't track types or array-ness for objects created here. */
    MarkTypeObjectUnknownProperties(cx, obj->type());

    /* 15.2.3.5 step 4. */
    if (argc > 1 && !vp[3].isUndefined()) {
        if (vp[3].isPrimitive()) {
            JS_ReportErrorNumber(cx, js_GetErrorMessage, NULL, JSMSG_NOT_NONNULL_OBJECT);
            return JS_FALSE;
        }

        if (!DefineProperties(cx, obj, &vp[3].toObject()))
            return JS_FALSE;
    }

    /* 5. Return obj. */
    return JS_TRUE;
}

static JSBool
obj_getOwnPropertyNames(JSContext *cx, uintN argc, Value *vp)
{
    JSObject *obj;
    if (!GetFirstArgumentAsObject(cx, argc, vp, "Object.getOwnPropertyNames", &obj))
        return false;

    AutoIdVector keys(cx);
    if (!GetPropertyNames(cx, obj, JSITER_OWNONLY | JSITER_HIDDEN, &keys))
        return false;

    AutoValueVector vals(cx);
    if (!vals.resize(keys.length()))
        return false;

    for (size_t i = 0, len = keys.length(); i < len; i++) {
         jsid id = keys[i];
         if (JSID_IS_INT(id)) {
             JSString *str = js_ValueToString(cx, Int32Value(JSID_TO_INT(id)));
             if (!str)
                 return false;
             vals[i].setString(str);
         } else if (JSID_IS_ATOM(id)) {
             vals[i].setString(JSID_TO_STRING(id));
         } else {
             vals[i].setObject(*JSID_TO_OBJECT(id));
         }
    }

    JSObject *aobj = NewDenseCopiedArray(cx, vals.length(), vals.begin());
    if (!aobj)
        return false;

    vp->setObject(*aobj);
    return true;
}

static JSBool
obj_isExtensible(JSContext *cx, uintN argc, Value *vp)
{
    JSObject *obj;
    if (!GetFirstArgumentAsObject(cx, argc, vp, "Object.isExtensible", &obj))
        return false;

    vp->setBoolean(obj->isExtensible());
    return true;
}

static JSBool
obj_preventExtensions(JSContext *cx, uintN argc, Value *vp)
{
    JSObject *obj;
    if (!GetFirstArgumentAsObject(cx, argc, vp, "Object.preventExtensions", &obj))
        return false;

    vp->setObject(*obj);
    if (!obj->isExtensible())
        return true;

    AutoIdVector props(cx);
    return obj->preventExtensions(cx, &props);
}

bool
JSObject::sealOrFreeze(JSContext *cx, ImmutabilityType it)
{
    assertSameCompartment(cx, this);
    JS_ASSERT(it == SEAL || it == FREEZE);

    AutoIdVector props(cx);
    if (isExtensible()) {
        if (!preventExtensions(cx, &props))
            return false;
    } else {
        if (!GetPropertyNames(cx, this, JSITER_HIDDEN | JSITER_OWNONLY, &props))
            return false;
    }

    /* preventExtensions must slowify dense arrays, so we can assign to holes without checks. */
    JS_ASSERT(!isDenseArray());

    for (size_t i = 0, len = props.length(); i < len; i++) {
        jsid id = props[i];

        uintN attrs;
        if (!getAttributes(cx, id, &attrs))
            return false;

        /* Make all attributes permanent; if freezing, make data attributes read-only. */
        uintN new_attrs;
        if (it == FREEZE && !(attrs & (JSPROP_GETTER | JSPROP_SETTER)))
            new_attrs = JSPROP_PERMANENT | JSPROP_READONLY;
        else
            new_attrs = JSPROP_PERMANENT;

        /* If we already have the attributes we need, skip the setAttributes call. */
        if ((attrs | new_attrs) == attrs)
            continue;

        attrs |= new_attrs;
        if (!setAttributes(cx, id, &attrs))
            return false;
    }

    return true;
}

static JSBool
obj_freeze(JSContext *cx, uintN argc, Value *vp)
{
    JSObject *obj;
    if (!GetFirstArgumentAsObject(cx, argc, vp, "Object.freeze", &obj))
        return false;

    vp->setObject(*obj);

    return obj->freeze(cx);
}

static JSBool
obj_isFrozen(JSContext *cx, uintN argc, Value *vp)
{
    JSObject *obj;
    if (!GetFirstArgumentAsObject(cx, argc, vp, "Object.preventExtensions", &obj))
        return false;

    vp->setBoolean(false);

    if (obj->isExtensible())
        return true; /* The JavaScript value returned is false. */

    AutoIdVector props(cx);
    if (!GetPropertyNames(cx, obj, JSITER_HIDDEN | JSITER_OWNONLY, &props))
        return false;

    for (size_t i = 0, len = props.length(); i < len; i++) {
        jsid id = props[i];

        uintN attrs = 0;
        if (!obj->getAttributes(cx, id, &attrs))
            return false;

        /* The property must be non-configurable and either read-only or an accessor. */
        if (!(attrs & JSPROP_PERMANENT) ||
            !(attrs & (JSPROP_READONLY | JSPROP_GETTER | JSPROP_SETTER)))
            return true; /* The JavaScript value returned is false. */
    }

    /* It really was sealed, so return true. */
    vp->setBoolean(true);
    return true;
}

static JSBool
obj_seal(JSContext *cx, uintN argc, Value *vp)
{
    JSObject *obj;
    if (!GetFirstArgumentAsObject(cx, argc, vp, "Object.seal", &obj))
        return false;

    vp->setObject(*obj);

    return obj->seal(cx);
}

static JSBool
obj_isSealed(JSContext *cx, uintN argc, Value *vp)
{
    JSObject *obj;
    if (!GetFirstArgumentAsObject(cx, argc, vp, "Object.isSealed", &obj))
        return false;

    /* Assume not sealed until proven otherwise. */
    vp->setBoolean(false);

    if (obj->isExtensible())
        return true; /* The JavaScript value returned is false. */

    AutoIdVector props(cx);
    if (!GetPropertyNames(cx, obj, JSITER_HIDDEN | JSITER_OWNONLY, &props))
        return false;

    for (size_t i = 0, len = props.length(); i < len; i++) {
        jsid id = props[i];

        uintN attrs;
        if (!obj->getAttributes(cx, id, &attrs))
            return false;

        if (!(attrs & JSPROP_PERMANENT))
            return true; /* The JavaScript value returned is false. */
    }

    /* It really was sealed, so return true. */
    vp->setBoolean(true);
    return true;
}

#if JS_HAS_OBJ_WATCHPOINT
const char js_watch_str[] = "watch";
const char js_unwatch_str[] = "unwatch";
#endif
const char js_hasOwnProperty_str[] = "hasOwnProperty";
const char js_isPrototypeOf_str[] = "isPrototypeOf";
const char js_propertyIsEnumerable_str[] = "propertyIsEnumerable";

static JSFunctionSpec object_methods[] = {
#if JS_HAS_TOSOURCE
    JS_FN(js_toSource_str,             obj_toSource,                0,0),
#endif
    JS_FN(js_toString_str,             obj_toString,                0,0),
    JS_FN(js_toLocaleString_str,       obj_toLocaleString,          0,0),
    JS_FN(js_valueOf_str,              obj_valueOf,                 0,0),
#if JS_HAS_OBJ_WATCHPOINT
    JS_FN(js_watch_str,                obj_watch,                   2,0),
    JS_FN(js_unwatch_str,              obj_unwatch,                 1,0),
#endif
    JS_FN(js_hasOwnProperty_str,       obj_hasOwnProperty,          1,0),
    JS_FN(js_isPrototypeOf_str,        obj_isPrototypeOf,           1,0),
    JS_FN(js_propertyIsEnumerable_str, obj_propertyIsEnumerable,    1,0),
#if OLD_GETTER_SETTER_METHODS
    JS_FN(js_defineGetter_str,         js_obj_defineGetter,         2,0),
    JS_FN(js_defineSetter_str,         js_obj_defineSetter,         2,0),
    JS_FN(js_lookupGetter_str,         obj_lookupGetter,            1,0),
    JS_FN(js_lookupSetter_str,         obj_lookupSetter,            1,0),
#endif
    JS_FS_END
};

static JSFunctionSpec object_static_methods[] = {
    JS_FN("getPrototypeOf",            obj_getPrototypeOf,          1,0),
    JS_FN("getOwnPropertyDescriptor",  obj_getOwnPropertyDescriptor,2,0),
    JS_FN("keys",                      obj_keys,                    1,0),
    JS_FN("defineProperty",            obj_defineProperty,          3,0),
    JS_FN("defineProperties",          obj_defineProperties,        2,0),
    JS_FN("create",                    obj_create,                  2,0),
    JS_FN("getOwnPropertyNames",       obj_getOwnPropertyNames,     1,0),
    JS_FN("isExtensible",              obj_isExtensible,            1,0),
    JS_FN("preventExtensions",         obj_preventExtensions,       1,0),
    JS_FN("freeze",                    obj_freeze,                  1,0),
    JS_FN("isFrozen",                  obj_isFrozen,                1,0),
    JS_FN("seal",                      obj_seal,                    1,0),
    JS_FN("isSealed",                  obj_isSealed,                1,0),
    JS_FS_END
};

JSBool
js_Object(JSContext *cx, uintN argc, Value *vp)
{
    JSObject *obj;
    if (argc == 0) {
        /* Trigger logic below to construct a blank object. */
        obj = NULL;
    } else {
        /* If argv[0] is null or undefined, obj comes back null. */
        if (!js_ValueToObjectOrNull(cx, vp[2], &obj))
            return JS_FALSE;
    }
    if (!obj) {
        /* Make an object whether this was called with 'new' or not. */
        JS_ASSERT(!argc || vp[2].isNull() || vp[2].isUndefined());
        gc::FinalizeKind kind = NewObjectGCKind(cx, &js_ObjectClass);
        obj = NewBuiltinClassInstance(cx, &js_ObjectClass, kind);
        if (!obj)
            return JS_FALSE;
        TypeObject *type = GetTypeCallerInitObject(cx, JSProto_Object);
        if (!type || !obj->setTypeAndEmptyShape(cx, type))
            return JS_FALSE;
    }
    vp->setObject(*obj);
    return JS_TRUE;
}

JSObject *
js::NewReshapedObject(JSContext *cx, TypeObject *type, JSObject *parent,
                      gc::FinalizeKind kind, const Shape *shape)
{
    JSObject *res = NewObjectWithType(cx, type, parent, kind);
    if (!res)
        return NULL;

    if (JSID_IS_EMPTY(shape->propid))
        return res;

    /* Get all the ids in the object, in order. */
    js::AutoIdVector ids(cx);
    for (unsigned i = 0; i <= shape->slot; i++) {
        if (!ids.append(JSID_VOID))
            return NULL;
    }
    const js::Shape *nshape = shape;
    while (!JSID_IS_EMPTY(nshape->propid)) {
        ids[nshape->slot] = nshape->propid;
        nshape = nshape->previous();
    }

    /* Construct the new shape. */
    for (unsigned i = 0; i < ids.length(); i++) {
        if (!DefineNativeProperty(cx, res, ids[i], js::UndefinedValue(), NULL, NULL,
                                  JSPROP_ENUMERATE, 0, 0, DNP_SKIP_TYPE)) {
            return NULL;
        }
    }
    JS_ASSERT(!res->inDictionaryMode());

    return res;
}

JSObject*
js_CreateThis(JSContext *cx, JSObject *callee)
{
    Class *clasp = callee->getClass();

    Class *newclasp = &js_ObjectClass;
    if (clasp == &js_FunctionClass) {
        JSFunction *fun = callee->getFunctionPrivate();
        if (fun->isNative() && fun->u.n.clasp)
            newclasp = fun->u.n.clasp;
    }

    Value protov;
    if (!callee->getProperty(cx, ATOM_TO_JSID(cx->runtime->atomState.classPrototypeAtom), &protov))
        return NULL;

    JSObject *proto = protov.isObjectOrNull() ? protov.toObjectOrNull() : NULL;
    JSObject *parent = callee->getParent();
    gc::FinalizeKind kind = NewObjectGCKind(cx, newclasp);
    JSObject *obj = NewObject<WithProto::Class>(cx, newclasp, proto, parent, kind);
    if (obj)
        obj->syncSpecialEquality();
    return obj;
}

static inline JSObject *
CreateThisForFunctionWithType(JSContext *cx, types::TypeObject *type, JSObject *parent)
{
    if (type->newScript) {
        /*
         * Make an object with the type's associated finalize kind and shape,
         * which reflects any properties that will definitely be added to the
         * object before it is read from.
         */
        gc::FinalizeKind kind = gc::FinalizeKind(type->newScript->finalizeKind);
        JSObject *res = NewObjectWithType(cx, type, parent, kind);
        if (res)
            res->setMap((Shape *) type->newScript->shape);
        return res;
    }

    gc::FinalizeKind kind = NewObjectGCKind(cx, &js_ObjectClass);
    return NewObjectWithType(cx, type, parent, kind);
}

JSObject *
js_CreateThisForFunctionWithProto(JSContext *cx, JSObject *callee, JSObject *proto)
{
    if (proto) {
        JSScript *calleeScript = callee->getFunctionPrivate()->script();
        types::TypeObject *type = proto->getNewType(cx, calleeScript);
        if (!type)
            return NULL;
        return CreateThisForFunctionWithType(cx, type, callee->getParent());
    }

    gc::FinalizeKind kind = NewObjectGCKind(cx, &js_ObjectClass);
    return NewNonFunction<WithProto::Class>(cx, &js_ObjectClass, proto, callee->getParent(), kind);
}

JSObject *
js_CreateThisForFunction(JSContext *cx, JSObject *callee, bool newType)
{
    Value protov;
    if (!callee->getProperty(cx,
                             ATOM_TO_JSID(cx->runtime->atomState.classPrototypeAtom),
                             &protov)) {
        return NULL;
    }
    JSObject *proto;
    if (protov.isObject())
        proto = &protov.toObject();
    else
        proto = NULL;
    JSObject *obj = js_CreateThisForFunctionWithProto(cx, callee, proto);

    if (obj && newType) {
        /*
         * Reshape the object and give it a (lazily instantiated) singleton
         * type before passing it as the 'this' value for the call.
         */
        obj->clear(cx);
        if (!obj->setSingletonType(cx))
            return NULL;

        JSScript *calleeScript = callee->getFunctionPrivate()->script();
        calleeScript->types.setThis(cx, types::Type::ObjectType(obj));
    }

    return obj;
}

#ifdef JS_TRACER

JSObject* FASTCALL
js_Object_tn(JSContext* cx, JSObject* proto)
{
    JS_ASSERT(!(js_ObjectClass.flags & JSCLASS_HAS_PRIVATE));
    return NewObjectWithClassProto(cx, &js_ObjectClass, proto, FINALIZE_OBJECT8);
}

JS_DEFINE_TRCINFO_1(js_Object,
    (2, (extern, CONSTRUCTOR_RETRY, js_Object_tn, CONTEXT, CALLEE_PROTOTYPE, 0,
         nanojit::ACCSET_STORE_ANY)))

JSObject* FASTCALL
js_InitializerObject(JSContext* cx, JSObject *proto, JSObject *baseobj)
{
    if (!baseobj) {
        gc::FinalizeKind kind = GuessObjectGCKind(0, false);
        return NewObjectWithClassProto(cx, &js_ObjectClass, proto, kind);
    }

    /* :FIXME: bug 637856 new Objects do not have the right type when created on trace. */
    TypeObject *type = proto->getNewType(cx);
    if (!type)
        return NULL;

    return CopyInitializerObject(cx, baseobj, type);
}

JS_DEFINE_CALLINFO_3(extern, OBJECT, js_InitializerObject, CONTEXT, OBJECT, OBJECT,
                     0, nanojit::ACCSET_STORE_ANY)

JSObject* FASTCALL
js_String_tn(JSContext* cx, JSObject* proto, JSString* str)
{
    JS_ASSERT(JS_ON_TRACE(cx));
    JS_ASSERT(proto);
    return StringObject::createWithProto(cx, str, *proto);
}
JS_DEFINE_CALLINFO_3(extern, OBJECT, js_String_tn, CONTEXT, CALLEE_PROTOTYPE, STRING, 0,
                     nanojit::ACCSET_STORE_ANY)

JSObject * FASTCALL
js_CreateThisFromTrace(JSContext *cx, JSObject *ctor, uintN protoSlot)
{
#ifdef DEBUG
    JS_ASSERT(ctor->isFunction());
    JS_ASSERT(ctor->getFunctionPrivate()->isInterpreted());
    jsid id = ATOM_TO_JSID(cx->runtime->atomState.classPrototypeAtom);
    const Shape *shape = ctor->nativeLookup(id);
    JS_ASSERT(shape->slot == protoSlot);
    JS_ASSERT(!shape->configurable());
    JS_ASSERT(!shape->isMethod());
#endif

    JSObject *parent = ctor->getParent();
    JSObject *proto;
    const Value &protov = ctor->getSlotRef(protoSlot);
    if (protov.isObject()) {
        proto = &protov.toObject();
    } else {
        /*
         * GetInterpretedFunctionPrototype found that ctor.prototype is
         * primitive. Use Object.prototype for proto, per ES5 13.2.2 step 7.
         */
        if (!js_GetClassPrototype(cx, parent, JSProto_Object, &proto))
            return NULL;
    }

    gc::FinalizeKind kind = NewObjectGCKind(cx, &js_ObjectClass);
    return NewNativeClassInstance(cx, &js_ObjectClass, proto, parent, kind);
}
JS_DEFINE_CALLINFO_3(extern, CONSTRUCTOR_RETRY, js_CreateThisFromTrace, CONTEXT, OBJECT, UINTN, 0,
                     nanojit::ACCSET_STORE_ANY)

#else  /* !JS_TRACER */

# define js_Object_trcinfo NULL

#endif /* !JS_TRACER */

/*
 * Given pc pointing after a property accessing bytecode, return true if the
 * access is "object-detecting" in the sense used by web scripts, e.g., when
 * checking whether document.all is defined.
 */
JS_REQUIRES_STACK JSBool
Detecting(JSContext *cx, jsbytecode *pc)
{
    jsbytecode *endpc;
    JSOp op;
    JSAtom *atom;

    JSScript *script = cx->stack.currentScript();
    endpc = script->code + script->length;
    for (;; pc += js_CodeSpec[op].length) {
        JS_ASSERT_IF(!cx->fp()->hasImacropc(), script->code <= pc && pc < endpc);

        /* General case: a branch or equality op follows the access. */
        op = js_GetOpcode(cx, script, pc);
        if (js_CodeSpec[op].format & JOF_DETECTING)
            return JS_TRUE;

        switch (op) {
          case JSOP_NULL:
            /*
             * Special case #1: handle (document.all == null).  Don't sweat
             * about JS1.2's revision of the equality operators here.
             */
            if (++pc < endpc) {
                op = js_GetOpcode(cx, script, pc);
                return *pc == JSOP_EQ || *pc == JSOP_NE;
            }
            return JS_FALSE;

          case JSOP_GETGNAME:
          case JSOP_NAME:
            /*
             * Special case #2: handle (document.all == undefined).  Don't
             * worry about someone redefining undefined, which was added by
             * Edition 3, so is read/write for backward compatibility.
             */
            GET_ATOM_FROM_BYTECODE(script, pc, 0, atom);
            if (atom == cx->runtime->atomState.typeAtoms[JSTYPE_VOID] &&
                (pc += js_CodeSpec[op].length) < endpc) {
                op = js_GetOpcode(cx, script, pc);
                return op == JSOP_EQ || op == JSOP_NE ||
                       op == JSOP_STRICTEQ || op == JSOP_STRICTNE;
            }
            return JS_FALSE;

          default:
            /*
             * At this point, anything but an extended atom index prefix means
             * we're not detecting.
             */
            if (!(js_CodeSpec[op].format & JOF_INDEXBASE))
                return JS_FALSE;
            break;
        }
    }
}

/*
 * Infer lookup flags from the currently executing bytecode. This does
 * not attempt to infer JSRESOLVE_WITH, because the current bytecode
 * does not indicate whether we are in a with statement. Return defaultFlags
 * if a currently executing bytecode cannot be determined.
 */
uintN
js_InferFlags(JSContext *cx, uintN defaultFlags)
{
#ifdef JS_TRACER
    if (JS_ON_TRACE(cx))
        return JS_TRACE_MONITOR_ON_TRACE(cx)->bailExit->lookupFlags;
#endif

    JS_ASSERT_NOT_ON_TRACE(cx);

    const JSCodeSpec *cs;
    uint32 format;
    uintN flags = 0;

    jsbytecode *pc;
    JSScript *script = cx->stack.currentScript(&pc);
    if (!script || !pc)
        return defaultFlags;

    cs = &js_CodeSpec[js_GetOpcode(cx, script, pc)];
    format = cs->format;
    if (JOF_MODE(format) != JOF_NAME)
        flags |= JSRESOLVE_QUALIFIED;
    if (format & (JOF_SET | JOF_FOR)) {
        flags |= JSRESOLVE_ASSIGNING;
    } else if (cs->length >= 0) {
        pc += cs->length;
        if (pc < script->code + script->length && Detecting(cx, pc))
            flags |= JSRESOLVE_DETECTING;
    }
    if (format & JOF_DECLARING)
        flags |= JSRESOLVE_DECLARING;
    return flags;
}

/*
 * ObjectOps and Class for with-statement stack objects.
 */
static JSBool
with_LookupProperty(JSContext *cx, JSObject *obj, jsid id, JSObject **objp,
                    JSProperty **propp)
{
    /* Fixes bug 463997 */
    uintN flags = cx->resolveFlags;
    if (flags == RESOLVE_INFER)
        flags = js_InferFlags(cx, flags);
    flags |= JSRESOLVE_WITH;
    JSAutoResolveFlags rf(cx, flags);
    return obj->getProto()->lookupProperty(cx, id, objp, propp);
}

static JSBool
with_GetProperty(JSContext *cx, JSObject *obj, JSObject *receiver, jsid id, Value *vp)
{
    return obj->getProto()->getProperty(cx, id, vp);
}

static JSBool
with_SetProperty(JSContext *cx, JSObject *obj, jsid id, Value *vp, JSBool strict)
{
    return obj->getProto()->setProperty(cx, id, vp, strict);
}

static JSBool
with_GetAttributes(JSContext *cx, JSObject *obj, jsid id, uintN *attrsp)
{
    return obj->getProto()->getAttributes(cx, id, attrsp);
}

static JSBool
with_SetAttributes(JSContext *cx, JSObject *obj, jsid id, uintN *attrsp)
{
    return obj->getProto()->setAttributes(cx, id, attrsp);
}

static JSBool
with_DeleteProperty(JSContext *cx, JSObject *obj, jsid id, Value *rval, JSBool strict)
{
    return obj->getProto()->deleteProperty(cx, id, rval, strict);
}

static JSBool
with_Enumerate(JSContext *cx, JSObject *obj, JSIterateOp enum_op,
               Value *statep, jsid *idp)
{
    return obj->getProto()->enumerate(cx, enum_op, statep, idp);
}

static JSType
with_TypeOf(JSContext *cx, JSObject *obj)
{
    return JSTYPE_OBJECT;
}

static JSObject *
with_ThisObject(JSContext *cx, JSObject *obj)
{
    return obj->getWithThis();
}

Class js_WithClass = {
    "With",
    JSCLASS_HAS_PRIVATE | JSCLASS_HAS_RESERVED_SLOTS(2) | JSCLASS_IS_ANONYMOUS,
    PropertyStub,         /* addProperty */
    PropertyStub,         /* delProperty */
    PropertyStub,         /* getProperty */
    StrictPropertyStub,   /* setProperty */
    EnumerateStub,
    ResolveStub,
    ConvertStub,
    NULL,                 /* finalize */
    NULL,                 /* reserved    */
    NULL,                 /* checkAccess */
    NULL,                 /* call        */
    NULL,                 /* construct   */
    NULL,                 /* xdrObject   */
    NULL,                 /* hasInstance */
    NULL,                 /* trace       */
    JS_NULL_CLASS_EXT,
    {
        with_LookupProperty,
        NULL,             /* defineProperty */
        with_GetProperty,
        with_SetProperty,
        with_GetAttributes,
        with_SetAttributes,
        with_DeleteProperty,
        with_Enumerate,
        with_TypeOf,
        NULL,             /* fix   */
        with_ThisObject,
        NULL,             /* clear */
    }
};

JS_REQUIRES_STACK JSObject *
js_NewWithObject(JSContext *cx, JSObject *proto, JSObject *parent, jsint depth)
{
    JSObject *obj;

    TypeObject *type = proto->getNewType(cx);
    if (!type)
        return NULL;

    obj = js_NewGCObject(cx, FINALIZE_OBJECT2);
    if (!obj)
        return NULL;

    StackFrame *priv = js_FloatingFrameIfGenerator(cx, cx->fp());

    obj->init(cx, &js_WithClass, type, parent, priv, false);

    EmptyShape *emptyWithShape = EmptyShape::getEmptyWithShape(cx);
    if (!emptyWithShape)
        return NULL;

    obj->setMap(emptyWithShape);
    OBJ_SET_BLOCK_DEPTH(cx, obj, depth);

    AutoObjectRooter tvr(cx, obj);
    JSObject *thisp = proto->thisObject(cx);
    if (!thisp)
        return NULL;

    assertSameCompartment(cx, obj, thisp);

    obj->setWithThis(thisp);
    return obj;
}

JSObject *
js_NewBlockObject(JSContext *cx)
{
    /*
     * Null obj's proto slot so that Object.prototype.* does not pollute block
     * scopes and to give the block object its own scope.
     */
    JSObject *blockObj = js_NewGCObject(cx, FINALIZE_OBJECT2);
    if (!blockObj)
        return NULL;

    EmptyShape *emptyBlockShape = EmptyShape::getEmptyBlockShape(cx);
    if (!emptyBlockShape)
        return NULL;
    blockObj->init(cx, &js_BlockClass, GetTypeEmpty(cx), NULL, NULL, false);
    blockObj->setMap(emptyBlockShape);

    return blockObj;
}

JSObject *
js_CloneBlockObject(JSContext *cx, JSObject *proto, StackFrame *fp)
{
    JS_ASSERT(proto->isStaticBlock());

    size_t count = OBJ_BLOCK_COUNT(cx, proto);
    gc::FinalizeKind kind = gc::GetGCObjectKind(count + 1);

    TypeObject *type = proto->getNewType(cx);
    if (!type)
        return false;

    JSObject *clone = js_NewGCObject(cx, kind);
    if (!clone)
        return NULL;

    StackFrame *priv = js_FloatingFrameIfGenerator(cx, fp);

    /* The caller sets parent on its own. */
    clone->initClonedBlock(cx, type, priv);

    if (!clone->ensureInstanceReservedSlots(cx, count + 1))
        return NULL;

    clone->setSlot(JSSLOT_BLOCK_DEPTH, proto->getSlot(JSSLOT_BLOCK_DEPTH));

    JS_ASSERT(clone->isClonedBlock());
    return clone;
}

JS_REQUIRES_STACK JSBool
js_PutBlockObject(JSContext *cx, JSBool normalUnwind)
{
    StackFrame *const fp = cx->fp();
    JSObject *obj = &fp->scopeChain();
    JS_ASSERT(obj->isClonedBlock());
    JS_ASSERT(obj->getPrivate() == js_FloatingFrameIfGenerator(cx, cx->fp()));

    /* Block objects should have all reserved slots allocated early. */
    uintN count = OBJ_BLOCK_COUNT(cx, obj);
    JS_ASSERT(obj->numSlots() >= JSSLOT_BLOCK_DEPTH + 1 + count);

    /* The block and its locals must be on the current stack for GC safety. */
    uintN depth = OBJ_BLOCK_DEPTH(cx, obj);
    JS_ASSERT(depth <= size_t(cx->regs().sp - fp->base()));
    JS_ASSERT(count <= size_t(cx->regs().sp - fp->base() - depth));

    /* See comments in CheckDestructuring from jsparse.cpp. */
    JS_ASSERT(count >= 1);

    if (normalUnwind) {
        uintN slot = JSSLOT_BLOCK_FIRST_FREE_SLOT;
        depth += fp->numFixed();
        obj->copySlotRange(slot, fp->slots() + depth, count);
    }

    /* We must clear the private slot even with errors. */
    obj->setPrivate(NULL);
    fp->setScopeChainNoCallObj(*obj->getParent());
    return normalUnwind;
}

static JSBool
block_getProperty(JSContext *cx, JSObject *obj, jsid id, Value *vp)
{
    /*
     * Block objects are never exposed to script, and the engine handles them
     * with care. So unlike other getters, this one can assert (rather than
     * check) certain invariants about obj.
     */
    JS_ASSERT(obj->isClonedBlock());
    uintN index = (uintN) JSID_TO_INT(id);
    JS_ASSERT(index < OBJ_BLOCK_COUNT(cx, obj));

    StackFrame *fp = (StackFrame *) obj->getPrivate();
    if (fp) {
        fp = js_LiveFrameIfGenerator(fp);
        index += fp->numFixed() + OBJ_BLOCK_DEPTH(cx, obj);
        JS_ASSERT(index < fp->numSlots());
        *vp = fp->slots()[index];
        return true;
    }

    /* Values are in slots immediately following the class-reserved ones. */
    JS_ASSERT(obj->getSlot(JSSLOT_FREE(&js_BlockClass) + index) == *vp);
    return true;
}

static JSBool
block_setProperty(JSContext *cx, JSObject *obj, jsid id, JSBool strict, Value *vp)
{
    JS_ASSERT(obj->isClonedBlock());
    uintN index = (uintN) JSID_TO_INT(id);
    JS_ASSERT(index < OBJ_BLOCK_COUNT(cx, obj));

    StackFrame *fp = (StackFrame *) obj->getPrivate();
    if (fp) {
        fp = js_LiveFrameIfGenerator(fp);
        index += fp->numFixed() + OBJ_BLOCK_DEPTH(cx, obj);
        JS_ASSERT(index < fp->numSlots());
        fp->slots()[index] = *vp;
        return true;
    }

    /*
     * The value in *vp will be written back to the slot in obj that was
     * allocated when this let binding was defined.
     */
    return true;
}

const Shape *
JSObject::defineBlockVariable(JSContext *cx, jsid id, intN index)
{
    JS_ASSERT(isStaticBlock());

    /* Use JSPROP_ENUMERATE to aid the disassembler. */
    uint32 slot = JSSLOT_FREE(&js_BlockClass) + index;
    const Shape *shape = addProperty(cx, id,
                                     block_getProperty, block_setProperty,
                                     slot, JSPROP_ENUMERATE | JSPROP_PERMANENT,
                                     Shape::HAS_SHORTID, index);
    if (!shape)
        return NULL;
    if (slot >= numSlots() && !growSlots(cx, slot + 1))
        return NULL;
    return shape;
}

bool
JSObject::copyPropertiesFrom(JSContext *cx, JSObject *obj)
{
    // If we're not native, then we cannot copy properties.
    JS_ASSERT(isNative() == obj->isNative());
    if (!isNative())
        return true;

    AutoShapeVector shapes(cx);
    for (Shape::Range r(obj->lastProperty()); !r.empty(); r.popFront()) {
        if (!shapes.append(&r.front()))
            return false;
    }

    size_t n = shapes.length();
    while (n > 0) {
        const Shape *shape = shapes[--n];
        uintN attrs = shape->attributes();
        PropertyOp getter = shape->getter();
        if ((attrs & JSPROP_GETTER) && !cx->compartment->wrap(cx, &getter))
            return false;
        StrictPropertyOp setter = shape->setter();
        if ((attrs & JSPROP_SETTER) && !cx->compartment->wrap(cx, &setter))
            return false;
        Value v = shape->hasSlot() ? obj->getSlot(shape->slot) : UndefinedValue();
        if (!cx->compartment->wrap(cx, &v))
            return false;
        if (!defineProperty(cx, shape->propid, v, getter, setter, attrs))
            return false;
    }
    return true;
}

static bool
CopySlots(JSContext *cx, JSObject *from, JSObject *to)
{
    JS_ASSERT(!from->isNative() && !to->isNative());
    size_t nslots = from->numSlots();
    if (to->ensureSlots(cx, nslots))
        return false;

    size_t n = 0;
    if (to->isWrapper() &&
        (JSWrapper::wrapperHandler(to)->flags() & JSWrapper::CROSS_COMPARTMENT)) {
        to->setSlot(0, from->getSlot(0));
        to->setSlot(1, from->getSlot(1));
        n = 2;
    }

    for (; n < nslots; ++n) {
        Value v = from->getSlot(n);
        if (!cx->compartment->wrap(cx, &v))
            return false;
        to->setSlot(n, v);
    }
    return true;
}

JSObject *
JSObject::clone(JSContext *cx, JSObject *proto, JSObject *parent)
{
    /*
     * We can only clone native objects and proxies. Dense arrays are slowified if
     * we try to clone them.
     */
    if (!isNative()) {
        if (isDenseArray()) {
            if (!makeDenseArraySlow(cx))
                return NULL;
        } else if (!isProxy()) {
            JS_ReportErrorNumber(cx, js_GetErrorMessage, NULL,
                                 JSMSG_CANT_CLONE_OBJECT);
            return NULL;
        }
    }
    JSObject *clone = NewObject<WithProto::Given>(cx, getClass(),
                                                  proto, parent,
                                                  gc::FinalizeKind(finalizeKind()));
    if (!clone)
        return NULL;
    if (isNative()) {
        if (clone->isFunction() && (compartment() != clone->compartment())) {
            JS_ReportErrorNumber(cx, js_GetErrorMessage, NULL,
                                 JSMSG_CANT_CLONE_OBJECT);
            return NULL;
        }

        if (getClass()->flags & JSCLASS_HAS_PRIVATE)
            clone->setPrivate(getPrivate());
    } else {
        JS_ASSERT(isProxy());
        if (!CopySlots(cx, this, clone))
            return NULL;
    }
    return clone;
}

struct JSObject::TradeGutsReserved {
    JSContext *cx;
    Vector<Value> avals;
    Vector<Value> bvals;
    Value *newaslots;
    Value *newbslots;

    TradeGutsReserved(JSContext *cx)
        : cx(cx), avals(cx), bvals(cx), newaslots(NULL), newbslots(NULL)
    {}

    ~TradeGutsReserved()
    {
        if (newaslots)
            cx->free_(newaslots);
        if (newbslots)
            cx->free_(newbslots);
    }
};

bool
JSObject::ReserveForTradeGuts(JSContext *cx, JSObject *a, JSObject *b,
                              TradeGutsReserved &reserved)
{
    /*
     * When performing multiple swaps between objects which may have different
     * numbers of fixed slots, we reserve all space ahead of time so that the
     * swaps can be performed infallibly.
     */

    if (a->structSize() == b->structSize())
        return true;

    /* The avals/bvals vectors hold all original values from the objects. */

    unsigned acap = a->numSlots();
    unsigned bcap = b->numSlots();

    if (!reserved.avals.reserve(acap))
        return false;
    if (!reserved.bvals.reserve(bcap))
        return false;

    /*
     * The newaslots/newbslots arrays hold any dynamic slots for the objects
     * if they do not have enough fixed slots to accomodate the slots in the
     * other object.
     */

    unsigned afixed = a->numFixedSlots();
    unsigned bfixed = b->numFixedSlots();

    if (afixed < bcap) {
        reserved.newaslots = (Value *) cx->malloc_(sizeof(Value) * (bcap - afixed));
        if (!reserved.newaslots)
            return false;
    }
    if (bfixed < acap) {
        reserved.newbslots = (Value *) cx->malloc_(sizeof(Value) * (acap - bfixed));
        if (!reserved.newbslots)
            return false;
    }

    return true;
}

void
JSObject::updateFixedSlots(uintN fixed)
{
    flags = (flags & ~FIXED_SLOTS_MASK) | (fixed << FIXED_SLOTS_SHIFT);
}

void
JSObject::TradeGuts(JSContext *cx, JSObject *a, JSObject *b, TradeGutsReserved &reserved)
{
    JS_ASSERT(a->compartment() == b->compartment());
    JS_ASSERT(a->isFunction() == b->isFunction());

    /* Don't try to swap a JSFunction for a plain function JSObject. */
    JS_ASSERT_IF(a->isFunction(), a->structSize() == b->structSize());

    /*
     * Regexp guts are more complicated -- we would need to migrate the
     * refcounted JIT code blob for them across compartments instead of just
     * swapping guts.
     */
    JS_ASSERT(!a->isRegExp() && !b->isRegExp());

    /*
     * Callers should not try to swap dense arrays, these use a different slot
     * representation from other objects.
     */
    JS_ASSERT(!a->isDenseArray() && !b->isDenseArray());

    /* Trade the guts of the objects. */
    const size_t size = a->structSize();
    if (size == b->structSize()) {
        /*
         * If the objects are the same size, then we make no assumptions about
         * whether they have dynamically allocated slots and instead just copy
         * them over wholesale.
         */
        char tmp[tl::Max<sizeof(JSFunction), sizeof(JSObject_Slots16)>::result];
        JS_ASSERT(size <= sizeof(tmp));

        memcpy(tmp, a, size);
        memcpy(a, b, size);
        memcpy(b, tmp, size);
    } else {
        /*
         * If the objects are of differing sizes, use the space we reserved
         * earlier to save the slots from each object and then copy them into
         * the new layout for the other object.
         */

        /*
         * If either object is native, it needs a new shape to preserve the
         * invariant that objects with the same shape have the same number of
         * inline slots.
         */
        if (a->isNative())
            a->generateOwnShape(cx);
        if (b->isNative())
            b->generateOwnShape(cx);

        unsigned acap = a->numSlots();
        unsigned bcap = b->numSlots();

        for (size_t i = 0; i < acap; i++)
            reserved.avals.infallibleAppend(a->getSlot(i));

        for (size_t i = 0; i < bcap; i++)
            reserved.bvals.infallibleAppend(b->getSlot(i));

        /* Done with the dynamic slots. */
        if (a->hasSlotsArray())
            cx->free_(a->slots);
        if (b->hasSlotsArray())
            cx->free_(b->slots);

        unsigned afixed = a->numFixedSlots();
        unsigned bfixed = b->numFixedSlots();

        JSObject tmp;
        memcpy(&tmp, a, sizeof tmp);
        memcpy(a, b, sizeof tmp);
        memcpy(b, &tmp, sizeof tmp);

        a->updateFixedSlots(afixed);
        a->slots = reserved.newaslots;
        a->capacity = Max(afixed, bcap);
        a->copySlotRange(0, reserved.bvals.begin(), bcap);
        a->clearSlotRange(bcap, a->capacity - bcap);

        b->updateFixedSlots(bfixed);
        b->slots = reserved.newbslots;
        b->capacity = Max(bfixed, acap);
        b->copySlotRange(0, reserved.avals.begin(), acap);
        b->clearSlotRange(acap, b->capacity - acap);

        /* Make sure the destructor for reserved doesn't free the slots. */
        reserved.newaslots = NULL;
        reserved.newbslots = NULL;
    }
}

/*
 * Use this method with extreme caution. It trades the guts of two objects and updates
 * scope ownership. This operation is not thread-safe, just as fast array to slow array
 * transitions are inherently not thread-safe. Don't perform a swap operation on objects
 * shared across threads or, or bad things will happen. You have been warned.
 */
bool
JSObject::swap(JSContext *cx, JSObject *other)
{
    if (this->compartment() == other->compartment()) {
        TradeGutsReserved reserved(cx);
        if (!ReserveForTradeGuts(cx, this, other, reserved))
            return false;
        TradeGuts(cx, this, other, reserved);
        return true;
    }

    JSObject *thisClone;
    JSObject *otherClone;
    {
        AutoCompartment ac(cx, other);
        if (!ac.enter())
            return false;
        thisClone = this->clone(cx, other->getProto(), other->getParent());
        if (!thisClone || !thisClone->copyPropertiesFrom(cx, this))
            return false;
    }
    {
        AutoCompartment ac(cx, this);
        if (!ac.enter())
            return false;
        otherClone = other->clone(cx, other->getProto(), other->getParent());
        if (!otherClone || !otherClone->copyPropertiesFrom(cx, other))
            return false;
    }

    TradeGutsReserved reservedThis(cx);
    TradeGutsReserved reservedOther(cx);

    if (!ReserveForTradeGuts(cx, this, otherClone, reservedThis) ||
        !ReserveForTradeGuts(cx, other, thisClone, reservedOther)) {
        return false;
    }

    TradeGuts(cx, this, otherClone, reservedThis);
    TradeGuts(cx, other, thisClone, reservedOther);

    return true;
}

#if JS_HAS_XDR

#define NO_PARENT_INDEX ((uint32)-1)

uint32
FindObjectIndex(JSObjectArray *array, JSObject *obj)
{
    size_t i;

    if (array) {
        i = array->length;
        do {

            if (array->vector[--i] == obj)
                return i;
        } while (i != 0);
    }

    return NO_PARENT_INDEX;
}

JSBool
js_XDRBlockObject(JSXDRState *xdr, JSObject **objp)
{
    JSContext *cx;
    uint32 parentId;
    JSObject *obj, *parent;
    uintN depth, count;
    uint32 depthAndCount;
    const Shape *shape;

    cx = xdr->cx;
#ifdef __GNUC__
    obj = NULL;         /* quell GCC overwarning */
#endif

    if (xdr->mode == JSXDR_ENCODE) {
        obj = *objp;
        parent = obj->getParent();
        parentId = JSScript::isValidOffset(xdr->script->objectsOffset)
                   ? FindObjectIndex(xdr->script->objects(), parent)
                   : NO_PARENT_INDEX;
        depth = (uint16)OBJ_BLOCK_DEPTH(cx, obj);
        count = (uint16)OBJ_BLOCK_COUNT(cx, obj);
        depthAndCount = (uint32)(depth << 16) | count;
    }
#ifdef __GNUC__ /* suppress bogus gcc warnings */
    else count = 0;
#endif

    /* First, XDR the parent atomid. */
    if (!JS_XDRUint32(xdr, &parentId))
        return JS_FALSE;

    if (xdr->mode == JSXDR_DECODE) {
        obj = js_NewBlockObject(cx);
        if (!obj)
            return JS_FALSE;
        *objp = obj;

        /*
         * If there's a parent id, then get the parent out of our script's
         * object array. We know that we XDR block object in outer-to-inner
         * order, which means that getting the parent now will work.
         */
        if (parentId == NO_PARENT_INDEX)
            parent = NULL;
        else
            parent = xdr->script->getObject(parentId);
        obj->setParent(parent);
    }

    AutoObjectRooter tvr(cx, obj);

    if (!JS_XDRUint32(xdr, &depthAndCount))
        return false;

    if (xdr->mode == JSXDR_DECODE) {
        depth = (uint16)(depthAndCount >> 16);
        count = (uint16)depthAndCount;
        obj->setSlot(JSSLOT_BLOCK_DEPTH, Value(Int32Value(depth)));

        /*
         * XDR the block object's properties. We know that there are 'count'
         * properties to XDR, stored as id/shortid pairs.
         */
        for (uintN i = 0; i < count; i++) {
            JSAtom *atom;

            /* XDR the real id. */
            if (!js_XDRAtom(xdr, &atom))
                return false;

            if (!obj->defineBlockVariable(cx, ATOM_TO_JSID(atom), i))
                return false;
        }
    } else {
        AutoShapeVector shapes(cx);
        shapes.growBy(count);

        for (Shape::Range r(obj->lastProperty()); !r.empty(); r.popFront()) {
            shape = &r.front();
            shapes[shape->shortid] = shape;
        }

        /*
         * XDR the block object's properties. We know that there are 'count'
         * properties to XDR, stored as id/shortid pairs.
         */
        for (uintN i = 0; i < count; i++) {
            shape = shapes[i];
            JS_ASSERT(shape->getter() == block_getProperty);

            jsid propid = shape->propid;
            JS_ASSERT(JSID_IS_ATOM(propid));
            JSAtom *atom = JSID_TO_ATOM(propid);

#ifdef DEBUG
            uint16 shortid = uint16(shape->shortid);
            JS_ASSERT(shortid == i);
#endif

            /* XDR the real id. */
            if (!js_XDRAtom(xdr, &atom))
                return false;
        }
    }
    return true;
}

#endif

Class js_BlockClass = {
    "Block",
    JSCLASS_HAS_PRIVATE | JSCLASS_HAS_RESERVED_SLOTS(1) | JSCLASS_IS_ANONYMOUS,
    PropertyStub,         /* addProperty */
    PropertyStub,         /* delProperty */
    PropertyStub,         /* getProperty */
    StrictPropertyStub,   /* setProperty */
    EnumerateStub,
    ResolveStub,
    ConvertStub
};

JSObject *
js_InitObjectClass(JSContext *cx, JSObject *obj)
{
    JSObject *proto = js_InitClass(cx, obj, NULL, &js_ObjectClass, js_Object, 1,
                                   object_props, object_methods, NULL, object_static_methods);
    if (!proto)
        return NULL;

    /* The default 'new' object for Object.prototype has unknown properties. */
    proto->getNewType(cx, NULL, /* markUnknown = */ true);

    /* ECMA (15.1.2.1) says 'eval' is a property of the global object. */
    jsid id = ATOM_TO_JSID(cx->runtime->atomState.evalAtom);

    JSObject *evalobj = js_DefineFunction(cx, obj, id, eval, 1, JSFUN_STUB_GSOPS);
    if (!evalobj)
        return NULL;
    if (obj->isGlobal())
        obj->asGlobal()->setOriginalEval(evalobj);

    return proto;
}

static bool
DefineStandardSlot(JSContext *cx, JSObject *obj, JSProtoKey key, JSAtom *atom,
                   const Value &v, uint32 attrs, bool &named)
{
    jsid id = ATOM_TO_JSID(atom);

    if (key != JSProto_Null) {
        /*
         * Initializing an actual standard class on a global object. If the
         * property is not yet present, force it into a new one bound to a
         * reserved slot. Otherwise, go through the normal property path.
         */
        JS_ASSERT(obj->isGlobal());
        JS_ASSERT(obj->isNative());

        if (!obj->ensureClassReservedSlots(cx))
            return false;

        const Shape *shape = obj->nativeLookup(id);
        if (!shape) {
            uint32 slot = 2 * JSProto_LIMIT + key;
            if (!js_SetReservedSlot(cx, obj, slot, v))
                return false;
            if (!obj->addProperty(cx, id, PropertyStub, StrictPropertyStub, slot, attrs, 0, 0))
                return false;
            AddTypePropertyId(cx, obj, id, v);

            named = true;
            return true;
        }
    }

    named = obj->defineProperty(cx, id, v, PropertyStub, StrictPropertyStub, attrs);
    return named;
}

namespace js {

static bool
SetClassObject(JSContext *cx, JSObject *obj, JSProtoKey key, JSObject *cobj, JSObject *proto)
{
    JS_ASSERT(!obj->getParent());
    if (!obj->isGlobal())
        return true;

    return js_SetReservedSlot(cx, obj, key, ObjectOrNullValue(cobj)) &&
           js_SetReservedSlot(cx, obj, JSProto_LIMIT + key, ObjectOrNullValue(proto));
}

static void
ClearClassObject(JSContext *cx, JSObject *obj, JSProtoKey key)
{
    JS_ASSERT(!obj->getParent());
    if (!obj->isGlobal())
        return;

    obj->setSlot(key, UndefinedValue());
    obj->setSlot(JSProto_LIMIT + key, UndefinedValue());
}

JSObject *
DefineConstructorAndPrototype(JSContext *cx, JSObject *obj, JSProtoKey key, JSAtom *atom,
                              JSObject *protoProto, Class *clasp,
                              Native constructor, uintN nargs,
                              JSPropertySpec *ps, JSFunctionSpec *fs,
                              JSPropertySpec *static_ps, JSFunctionSpec *static_fs)
{
    /*
     * Create a prototype object for this class.
     *
     * FIXME: lazy standard (built-in) class initialization and even older
     * eager boostrapping code rely on all of these properties:
     *
     * 1. NewObject attempting to compute a default prototype object when
     *    passed null for proto; and
     *
     * 2. NewObject tolerating no default prototype (null proto slot value)
     *    due to this js_InitClass call coming from js_InitFunctionClass on an
     *    otherwise-uninitialized global.
     *
     * 3. NewObject allocating a JSFunction-sized GC-thing when clasp is
     *    &js_FunctionClass, not a JSObject-sized (smaller) GC-thing.
     *
     * The JS_NewObjectForGivenProto and JS_NewObject APIs also allow clasp to
     * be &js_FunctionClass (we could break compatibility easily). But fixing
     * (3) is not enough without addressing the bootstrapping dependency on (1)
     * and (2).
     */
    JSObject *proto = NewObject<WithProto::Class>(cx, clasp, protoProto, obj);
    if (!proto)
        return NULL;

    if (!proto->setSingletonType(cx))
        return NULL;

    if (clasp == &js_ArrayClass && !proto->makeDenseArraySlow(cx))
        return NULL;

    proto->syncSpecialEquality();

    /* After this point, control must exit via label bad or out. */
    AutoObjectRooter tvr(cx, proto);

    TypeObject *type;

    JSObject *ctor;
    bool named = false;
    bool cached = false;
    if (!constructor) {
        /*
         * Lacking a constructor, name the prototype (e.g., Math) unless this
         * class (a) is anonymous, i.e. for internal use only; (b) the class
         * of obj (the global object) is has a reserved slot indexed by key;
         * and (c) key is not the null key.
         */
        if (!(clasp->flags & JSCLASS_IS_ANONYMOUS) || !obj->isGlobal() || key == JSProto_Null) {
            uint32 attrs = (clasp->flags & JSCLASS_IS_ANONYMOUS)
                           ? JSPROP_READONLY | JSPROP_PERMANENT
                           : 0;
            if (!DefineStandardSlot(cx, obj, key, atom, ObjectValue(*proto), attrs, named))
                goto bad;
        }

        ctor = proto;
    } else {
        /*
         * Create the constructor, not using GlobalObject::createConstructor
         * because the constructor currently must have |obj| as its parent.
         * (FIXME: remove this dependency on the exact identity of the parent,
         * perhaps as part of bug 638316.)
         */
        JSFunction *fun =
            js_NewFunction(cx, NULL, constructor, nargs, JSFUN_CONSTRUCTOR, obj, atom);
        if (!fun)
            goto bad;
        FUN_CLASP(fun) = clasp;

        /*
         * Set the class object early for standard class constructors. Type
         * inference may need to access these, and js_GetClassPrototype will
         * fail if it tries to do a reentrant reconstruction of the class.
         */
        if (key != JSProto_Null && !(clasp->flags & JSCLASS_CONSTRUCT_PROTOTYPE)) {
            if (!SetClassObject(cx, obj, key, fun, proto))
                goto bad;
            cached = true;
        }

        AutoValueRooter tvr2(cx, ObjectValue(*fun));
        if (!DefineStandardSlot(cx, obj, key, atom, tvr2.value(), 0, named))
            goto bad;

        /*
         * Optionally construct the prototype object, before the class has
         * been fully initialized.  Allow the ctor to replace proto with a
         * different object, as is done for operator new -- and as at least
         * XML support requires.
         */
        ctor = FUN_OBJECT(fun);
        if (clasp->flags & JSCLASS_CONSTRUCT_PROTOTYPE) {
            Value rval;
            if (!InvokeConstructorWithGivenThis(cx, proto, ObjectOrNullValue(ctor),
                                                0, NULL, &rval)) {
                goto bad;
            }
            if (rval.isObject() && &rval.toObject() != proto)
                proto = &rval.toObject();
        }

        if (!LinkConstructorAndPrototype(cx, ctor, proto))
            goto bad;

        /* Bootstrap Function.prototype (see also JS_InitStandardClasses). */
        if (ctor->getClass() == clasp && !ctor->splicePrototype(cx, proto))
            goto bad;
    }

    if (!DefinePropertiesAndBrand(cx, proto, ps, fs) ||
        (ctor != proto && !DefinePropertiesAndBrand(cx, ctor, static_ps, static_fs)))
    {
        goto bad;
    }

<<<<<<< HEAD
    if (!cx->typeInferenceEnabled()) {
        /*
         * Pre-brand the prototype and constructor if they have built-in methods.
         * This avoids extra shape guard branch exits in the tracejitted code.
         */
        if (fs)
            proto->brand(cx);
        if (ctor != proto && static_fs)
            ctor->brand(cx);
    }

    type = proto->getNewType(cx);
    if (!type)
        goto bad;

=======
>>>>>>> 0c9abec3
    /*
     * Make sure proto's emptyShape is available to be shared by objects of
     * this class.  TypeObject::emptyShape is a one-slot cache. If we omit this,
     * some other class could snap it up. (The risk is particularly great for
     * Object.prototype.)
     *
     * All callers of JSObject::initSharingEmptyShape depend on this.
     *
     * FIXME: bug 592296 -- js_InitArrayClass should pass &js_SlowArrayClass
     * and make the Array.prototype slow from the start.
     */
    JS_ASSERT_IF(proto->clasp != clasp,
                 clasp == &js_ArrayClass && proto->clasp == &js_SlowArrayClass);
    if (!type->getEmptyShape(cx, proto->clasp, FINALIZE_OBJECT0))
        goto bad;

    if (clasp->flags & (JSCLASS_FREEZE_PROTO|JSCLASS_FREEZE_CTOR)) {
        JS_ASSERT_IF(ctor == proto, !(clasp->flags & JSCLASS_FREEZE_CTOR));
        if (proto && (clasp->flags & JSCLASS_FREEZE_PROTO) && !proto->freeze(cx))
            goto bad;
        if (ctor && (clasp->flags & JSCLASS_FREEZE_CTOR) && !ctor->freeze(cx))
            goto bad;
    }

    /* If this is a standard class, cache its prototype. */
    if (!cached && key != JSProto_Null && !SetClassObject(cx, obj, key, ctor, proto))
        goto bad;

    return proto;

bad:
    if (named) {
        Value rval;
        obj->deleteProperty(cx, ATOM_TO_JSID(atom), &rval, false);
    }
    if (cached)
        ClearClassObject(cx, obj, key);
    return NULL;
}

/*
 * Lazy standard classes need a way to indicate if they have been initialized.
 * Otherwise, when we delete them, we might accidentally recreate them via a
 * lazy initialization. We use the presence of a ctor or proto in the
 * globalObject's slot to indicate that they've been constructed, but this only
 * works for classes which have a proto and ctor. Classes which don't have one
 * can call MarkStandardClassInitializedNoProto(), and we can always check
 * whether a class is initialized by calling IsStandardClassResolved().
 */
bool
IsStandardClassResolved(JSObject *obj, js::Class *clasp)
{
    JSProtoKey key = JSCLASS_CACHED_PROTO_KEY(clasp);

    /* If the constructor is undefined, then it hasn't been initialized. */
    return (obj->getReservedSlot(key) != UndefinedValue());
}

void
MarkStandardClassInitializedNoProto(JSObject* obj, js::Class *clasp)
{
    JSProtoKey key = JSCLASS_CACHED_PROTO_KEY(clasp);

    /*
     * We use True so that it's obvious what we're doing (instead of, say,
     * Null, which might be miscontrued as an error in setting Undefined).
     */
    if (obj->getReservedSlot(key) == UndefinedValue())
        obj->setSlot(key, BooleanValue(true));
}

}

JSObject *
js_InitClass(JSContext *cx, JSObject *obj, JSObject *protoProto,
             Class *clasp, Native constructor, uintN nargs,
             JSPropertySpec *ps, JSFunctionSpec *fs,
             JSPropertySpec *static_ps, JSFunctionSpec *static_fs)
{
    JSAtom *atom = js_Atomize(cx, clasp->name, strlen(clasp->name));
    if (!atom)
        return NULL;

    /*
     * All instances of the class will inherit properties from the prototype
     * object we are about to create (in DefineConstructorAndPrototype), which
     * in turn will inherit from protoProto.
     *
     * When initializing a standard class (other than Object), if protoProto is
     * null, default to the Object prototype object. The engine's internal uses
     * of js_InitClass depend on this nicety. Note that in
     * js_InitFunctionAndObjectClasses, we specially hack the resolving table
     * and then depend on js_GetClassPrototype here leaving protoProto NULL and
     * returning true.
     */
    JSProtoKey key = JSCLASS_CACHED_PROTO_KEY(clasp);
    if (key != JSProto_Null &&
        !protoProto &&
        !js_GetClassPrototype(cx, obj, JSProto_Object, &protoProto)) {
        return NULL;
    }

    return DefineConstructorAndPrototype(cx, obj, key, atom, protoProto, clasp, constructor, nargs,
                                         ps, fs, static_ps, static_fs);
}

void
JSObject::clearSlotRange(size_t start, size_t length)
{
    JS_ASSERT(start + length <= capacity);
    if (isDenseArray()) {
        ClearValueRange(slots + start, length, true);
    } else {
        size_t fixed = numFixedSlots();
        if (start < fixed) {
            if (start + length < fixed) {
                ClearValueRange(fixedSlots() + start, length, false);
            } else {
                size_t localClear = fixed - start;
                ClearValueRange(fixedSlots() + start, localClear, false);
                ClearValueRange(slots, length - localClear, false);
            }
        } else {
            ClearValueRange(slots + start - fixed, length, false);
        }
    }
}

void
JSObject::copySlotRange(size_t start, const Value *vector, size_t length)
{
    JS_ASSERT(start + length <= capacity);
    if (isDenseArray()) {
        memcpy(slots + start, vector, length * sizeof(Value));
    } else {
        size_t fixed = numFixedSlots();
        if (start < fixed) {
            if (start + length < fixed) {
                memcpy(fixedSlots() + start, vector, length * sizeof(Value));
            } else {
                size_t localCopy = fixed - start;
                memcpy(fixedSlots() + start, vector, localCopy * sizeof(Value));
                memcpy(slots, vector + localCopy, (length - localCopy) * sizeof(Value));
            }
        } else {
            memcpy(slots + start - fixed, vector, length * sizeof(Value));
        }
    }
}

bool
JSObject::allocSlots(JSContext *cx, size_t newcap)
{
<<<<<<< HEAD
    JS_ASSERT(newcap >= numSlots() && !hasSlotsArray());
=======
    uint32 oldcap = numSlots();
    size_t oldSize = slotsAndStructSize();
>>>>>>> 0c9abec3

    /*
     * If we are allocating slots for an object whose type is always created
     * by calling 'new' on a particular script, bump the GC kind for that
     * type to give these objects a larger number of fixed slots when future
     * objects are constructed.
     */
    if (!hasLazyType() && type()->newScript) {
        gc::FinalizeKind kind = gc::FinalizeKind(type()->newScript->finalizeKind);
        unsigned newScriptSlots = gc::GetGCKindSlots(kind);
        if (newScriptSlots == numFixedSlots() && gc::CanBumpFinalizeKind(kind)) {
            kind = gc::BumpFinalizeKind(kind);
            JSObject *obj = NewReshapedObject(cx, type(), getParent(), kind, type()->newScript->shape);
            if (!obj)
                return false;

            type()->newScript->finalizeKind = kind;
            type()->newScript->shape = obj->lastProperty();
        }
    }

    if (newcap > NSLOTS_LIMIT) {
        if (!JS_ON_TRACE(cx))
            js_ReportAllocationOverflow(cx);
        return false;
    }

    uint32 allocCount = numDynamicSlots(newcap);

    Value *tmpslots = (Value*) cx->malloc_(allocCount * sizeof(Value));
    if (!tmpslots)
        return false;  /* Leave slots at inline buffer. */
    slots = tmpslots;
    capacity = newcap;

<<<<<<< HEAD
    if (isDenseArray()) {
        /* Copy over anything from the inline buffer. */
        memcpy(slots, fixedSlots(), getDenseArrayInitializedLength() * sizeof(Value));
        if (!cx->typeInferenceEnabled())
            backfillDenseArrayHoles(cx);
    } else {
        /* Clear out the new slots without copying. */
        ClearValueRange(slots, allocCount, false);
    }
=======
    /* Copy over anything from the inline buffer. */
    memcpy(slots, fixedSlots(), oldcap * sizeof(Value));
    ClearValueRange(slots + oldcap, newcap - oldcap, isDenseArray());
    Probes::resizeObject(cx, this, oldSize, slotsAndStructSize());
>>>>>>> 0c9abec3

    return true;
}

bool
JSObject::growSlots(JSContext *cx, size_t newcap)
{
    /*
     * When an object with CAPACITY_DOUBLING_MAX or fewer slots needs to
     * grow, double its capacity, to add N elements in amortized O(N) time.
     *
     * Above this limit, grow by 12.5% each time. Speed is still amortized
     * O(N), with a higher constant factor, and we waste less space.
     */
    static const size_t CAPACITY_DOUBLING_MAX = 1024 * 1024;
    static const size_t CAPACITY_CHUNK = CAPACITY_DOUBLING_MAX / sizeof(Value);

    uint32 oldcap = numSlots();
    JS_ASSERT(oldcap < newcap);

    uint32 nextsize = (oldcap <= CAPACITY_DOUBLING_MAX)
                    ? oldcap * 2
                    : oldcap + (oldcap >> 3);

    uint32 actualCapacity = JS_MAX(newcap, nextsize);
    if (actualCapacity >= CAPACITY_CHUNK)
        actualCapacity = JS_ROUNDUP(actualCapacity, CAPACITY_CHUNK);
    else if (actualCapacity < SLOT_CAPACITY_MIN)
        actualCapacity = SLOT_CAPACITY_MIN;

    /* Don't let nslots get close to wrapping around uint32. */
    if (actualCapacity >= NSLOTS_LIMIT) {
        JS_ReportOutOfMemory(cx);
        return false;
    }

    /* If nothing was allocated yet, treat it as initial allocation. */
    if (!hasSlotsArray())
        return allocSlots(cx, actualCapacity);

    uint32 oldAllocCount = numDynamicSlots(oldcap);
    uint32 allocCount = numDynamicSlots(actualCapacity);

    Value *tmpslots = (Value*) cx->realloc_(slots, oldAllocCount * sizeof(Value),
                                            allocCount * sizeof(Value));
    if (!tmpslots)
        return false;    /* Leave dslots as its old size. */
<<<<<<< HEAD
    bool changed = slots != tmpslots;
    slots = tmpslots;
    capacity = actualCapacity;

    if (isDenseArray()) {
        if (!cx->typeInferenceEnabled())
            backfillDenseArrayHoles(cx);
    } else {
        /* Clear the new slots we added. */
        ClearValueRange(slots + oldAllocCount, allocCount - oldAllocCount, false);
    }

    if (changed && isGlobal())
        MarkGlobalReallocation(cx, this);
=======
    size_t oldSize = slotsAndStructSize();
    slots = tmpslots;
    capacity = actualCapacity;

    /* Initialize the additional slots we added. */
    ClearValueRange(slots + oldcap, actualCapacity - oldcap, isDenseArray());
    Probes::resizeObject(cx, this, oldSize, slotsAndStructSize());
>>>>>>> 0c9abec3

    return true;
}

void
JSObject::shrinkSlots(JSContext *cx, size_t newcap)
{
    uint32 oldcap = numSlots();
    JS_ASSERT(newcap <= oldcap);
    JS_ASSERT(newcap >= slotSpan());

    if (oldcap <= SLOT_CAPACITY_MIN || !hasSlotsArray()) {
        /*
         * We won't shrink the slots any more. Clear excess entries. When
         * shrinking dense arrays, make sure to update the initialized length
         * afterwards.
         */
        if (!isDenseArray())
            clearSlotRange(newcap, oldcap - newcap);
        return;
    }

    uint32 fill = newcap;
    newcap = Max(newcap, size_t(SLOT_CAPACITY_MIN));
    newcap = Max(newcap, numFixedSlots());

    Value *tmpslots = (Value*) cx->realloc_(slots, newcap * sizeof(Value));
    if (!tmpslots)
        return;  /* Leave slots at its old size. */
<<<<<<< HEAD
    bool changed = slots != tmpslots;
=======
    size_t oldSize = slotsAndStructSize();
>>>>>>> 0c9abec3
    slots = tmpslots;
    capacity = newcap;

    if (fill < newcap) {
        /*
         * Clear any excess holes if we tried to shrink below SLOT_CAPACITY_MIN
         * or numFixedSlots(). As above, caller must update the initialized
         * length for dense arrays.
         */
        if (!isDenseArray())
            clearSlotRange(fill, newcap - fill);
    }

<<<<<<< HEAD
    if (changed && isGlobal())
        MarkGlobalReallocation(cx, this);
=======
    Probes::resizeObject(cx, this, oldSize, slotsAndStructSize());
>>>>>>> 0c9abec3
}

bool
JSObject::ensureInstanceReservedSlots(JSContext *cx, size_t nreserved)
{
    JS_ASSERT_IF(isNative(),
                 isBlock() || isCall() || (isFunction() && isBoundFunction()));

    uintN nslots = JSSLOT_FREE(clasp) + nreserved;
    return nslots <= numSlots() || allocSlots(cx, nslots);
}

static JSObject *
js_InitNullClass(JSContext *cx, JSObject *obj)
{
    JS_ASSERT(0);
    return NULL;
}

#define JS_PROTO(name,code,init) extern JSObject *init(JSContext *, JSObject *);
#include "jsproto.tbl"
#undef JS_PROTO

static JSObjectOp lazy_prototype_init[JSProto_LIMIT] = {
#define JS_PROTO(name,code,init) init,
#include "jsproto.tbl"
#undef JS_PROTO
};

namespace js {

bool
SetProto(JSContext *cx, JSObject *obj, JSObject *proto, bool checkForCycles)
{
    JS_ASSERT_IF(!checkForCycles, obj != proto);
    JS_ASSERT(obj->isExtensible());

    if (obj->isNative()) {
        if (!obj->ensureClassReservedSlots(cx))
            return false;
    }

    if (proto && proto->isXML()) {
        JS_ReportErrorNumber(cx, js_GetErrorMessage, NULL, JSMSG_XML_PROTO_FORBIDDEN);
        return false;
    }

    /*
     * Regenerate property cache shape ids for all of the scopes along the
     * old prototype chain to invalidate their property cache entries, in
     * case any entries were filled by looking up through obj.
     */
    JSObject *oldproto = obj;
    while (oldproto && oldproto->isNative()) {
        oldproto->protoShapeChange(cx);
        oldproto = oldproto->getProto();
    }

    if (checkForCycles) {
        for (JSObject *obj2 = proto; obj2; obj2 = obj2->getProto()) {
            if (obj2 == obj) {
                JS_ReportErrorNumber(cx, js_GetErrorMessage, NULL, JSMSG_CYCLIC_VALUE,
                                     js_proto_str);
                return false;
            }
        }
    }

    if (obj->hasSingletonType()) {
        /*
         * Just splice the prototype, but mark the properties as unknown for
         * consistent behavior.
         */
        if (!obj->splicePrototype(cx, proto))
            return false;
        MarkTypeObjectUnknownProperties(cx, obj->type());
        return true;
    }

    TypeObject *type = proto
        ? proto->getNewType(cx, NULL, /* markUnknown = */ true)
        : GetTypeEmpty(cx);
    if (!type)
        return false;

    /*
     * Setting __proto__ on an object that has escaped and may be referenced by
     * other heap objects can only be done if the properties of both objects
     * are unknown. Type sets containing this object will contain the original
     * type but not the new type of the object, so we need to go and scan the
     * entire compartment for type sets which have these objects and mark them
     * as containing generic objects.
     */
    MarkTypeObjectUnknownProperties(cx, obj->type(), true);
    MarkTypeObjectUnknownProperties(cx, type, true);

    obj->setType(type);
    return true;
}

}

JSBool
js_GetClassObject(JSContext *cx, JSObject *obj, JSProtoKey key,
                  JSObject **objp)
{
    obj = obj->getGlobal();
    if (!obj->isGlobal()) {
        *objp = NULL;
        return true;
    }

    Value v = obj->getReservedSlot(key);
    if (v.isObject()) {
        *objp = &v.toObject();
        return true;
    }

    AutoResolving resolving(cx, obj, ATOM_TO_JSID(cx->runtime->atomState.classAtoms[key]));
    if (resolving.alreadyStarted()) {
        /* Already caching id in obj -- suppress recursion. */
        *objp = NULL;
        return true;
    }

    JSObject *cobj = NULL;
    if (JSObjectOp init = lazy_prototype_init[key]) {
        if (!init(cx, obj))
            return false;
        v = obj->getReservedSlot(key);
        if (v.isObject())
            cobj = &v.toObject();
    }

    *objp = cobj;
    return true;
}

JSBool
js_FindClassObject(JSContext *cx, JSObject *start, JSProtoKey protoKey,
                   Value *vp, Class *clasp)
{
    StackFrame *fp;
    JSObject *obj, *cobj, *pobj;
    jsid id;
    JSProperty *prop;
    const Shape *shape;

    /*
     * Find the global object. Use cx->fp() directly to avoid falling off
     * trace; all JIT-elided stack frames have the same global object as
     * cx->fp().
     */
    VOUCH_DOES_NOT_REQUIRE_STACK();
    if (!start && (fp = cx->maybefp()) != NULL)
        start = &fp->scopeChain();

    if (start) {
        /* Find the topmost object in the scope chain. */
        do {
            obj = start;
            start = obj->getParent();
        } while (start);
    } else {
        obj = cx->globalObject;
        if (!obj) {
            vp->setUndefined();
            return true;
        }
    }

    OBJ_TO_INNER_OBJECT(cx, obj);
    if (!obj)
        return false;

    if (protoKey != JSProto_Null) {
        JS_ASSERT(JSProto_Null < protoKey);
        JS_ASSERT(protoKey < JSProto_LIMIT);
        if (!js_GetClassObject(cx, obj, protoKey, &cobj))
            return false;
        if (cobj) {
            vp->setObject(*cobj);
            return JS_TRUE;
        }
        id = ATOM_TO_JSID(cx->runtime->atomState.classAtoms[protoKey]);
    } else {
        JSAtom *atom = js_Atomize(cx, clasp->name, strlen(clasp->name));
        if (!atom)
            return false;
        id = ATOM_TO_JSID(atom);
    }

    JS_ASSERT(obj->isNative());
    if (!LookupPropertyWithFlags(cx, obj, id, JSRESOLVE_CLASSNAME, &pobj, &prop))
        return false;
    Value v = UndefinedValue();
    if (prop && pobj->isNative()) {
        shape = (Shape *) prop;
        if (pobj->containsSlot(shape->slot)) {
            v = pobj->nativeGetSlot(shape->slot);
            if (v.isPrimitive())
                v.setUndefined();
        }
    }
    *vp = v;
    return true;
}

JSObject *
js_ConstructObject(JSContext *cx, Class *clasp, JSObject *proto, JSObject *parent,
                   uintN argc, Value *argv)
{
    AutoArrayRooter argtvr(cx, argc, argv);

    JSProtoKey protoKey = GetClassProtoKey(clasp);

    /* Protect constructor in case a crazy getter for .prototype uproots it. */
    AutoValueRooter tvr(cx);
    if (!js_FindClassObject(cx, parent, protoKey, tvr.addr(), clasp))
        return NULL;

    const Value &cval = tvr.value();
    if (tvr.value().isPrimitive()) {
        js_ReportIsNotFunction(cx, tvr.addr(), JSV2F_CONSTRUCT | JSV2F_SEARCH_STACK);
        return NULL;
    }

    /*
     * If proto is NULL, set it to Constructor.prototype, just like JSOP_NEW
     * does, likewise for the new object's parent.
     */
    JSObject *ctor = &cval.toObject();
    if (!parent)
        parent = ctor->getParent();
    if (!proto) {
        Value rval;
        if (!ctor->getProperty(cx, ATOM_TO_JSID(cx->runtime->atomState.classPrototypeAtom),
                               &rval)) {
            return NULL;
        }
        if (rval.isObjectOrNull())
            proto = rval.toObjectOrNull();
    }

    JSObject *obj = NewObject<WithProto::Class>(cx, clasp, proto, parent);
    if (!obj)
        return NULL;

    obj->syncSpecialEquality();
    MarkTypeObjectUnknownProperties(cx, obj->type());

    Value rval;
    if (!InvokeConstructorWithGivenThis(cx, obj, cval, argc, argv, &rval))
        return NULL;

    if (rval.isPrimitive())
        return obj;

    /*
     * If the instance's class differs from what was requested, throw a type
     * error.  If the given class has both the JSCLASS_HAS_PRIVATE and the
     * JSCLASS_CONSTRUCT_PROTOTYPE flags, and the instance does not have its
     * private data set at this point, then the constructor was replaced and
     * we should throw a type error.
     */
    obj = &rval.toObject();
    if (obj->getClass() != clasp ||
        (!(~clasp->flags & (JSCLASS_HAS_PRIVATE |
                            JSCLASS_CONSTRUCT_PROTOTYPE)) &&
         !obj->getPrivate())) {
        JS_ReportErrorNumber(cx, js_GetErrorMessage, NULL,
                             JSMSG_WRONG_CONSTRUCTOR, clasp->name);
        return NULL;
    }
    return obj;
}

bool
JSObject::allocSlot(JSContext *cx, uint32 *slotp)
{
    uint32 slot = slotSpan();
    JS_ASSERT(slot >= JSSLOT_FREE(clasp));

    /*
     * If this object is in dictionary mode and it has a property table, try to
     * pull a free slot from the property table's slot-number freelist.
     */
    if (inDictionaryMode() && lastProp->hasTable()) {
        uint32 &last = lastProp->getTable()->freelist;
        if (last != SHAPE_INVALID_SLOT) {
#ifdef DEBUG
            JS_ASSERT(last < slot);
            uint32 next = getSlot(last).toPrivateUint32();
            JS_ASSERT_IF(next != SHAPE_INVALID_SLOT, next < slot);
#endif

            *slotp = last;

            Value &vref = getSlotRef(last);
            last = vref.toPrivateUint32();
            vref.setUndefined();
            return true;
        }
    }

    if (slot >= numSlots() && !growSlots(cx, slot + 1))
        return false;

    /* JSObject::growSlots or JSObject::freeSlot should set the free slots to void. */
    JS_ASSERT(getSlot(slot).isUndefined());
    *slotp = slot;
    return true;
}

bool
JSObject::freeSlot(JSContext *cx, uint32 slot)
{
    uint32 limit = slotSpan();
    JS_ASSERT(slot < limit);

    Value &vref = getSlotRef(slot);
    if (inDictionaryMode() && lastProp->hasTable()) {
        uint32 &last = lastProp->getTable()->freelist;

        /* Can't afford to check the whole freelist, but let's check the head. */
        JS_ASSERT_IF(last != SHAPE_INVALID_SLOT, last < limit && last != slot);

        /*
         * Freeing a slot other than the last one mapped by this object's
         * shape (and not a reserved slot; see bug 595230): push the slot onto
         * the dictionary property table's freelist. We want to let the last
         * slot be freed by shrinking the dslots vector; see js_TraceObject.
         */
        if (JSSLOT_FREE(clasp) <= slot && slot + 1 < limit) {
            JS_ASSERT_IF(last != SHAPE_INVALID_SLOT, last < slotSpan());
            vref.setPrivateUint32(last);
            last = slot;
            return true;
        }
    }
    vref.setUndefined();
    return false;
}

/* JSBOXEDWORD_INT_MAX as a string */
#define JSBOXEDWORD_INT_MAX_STRING "1073741823"

/*
 * Convert string indexes that convert to int jsvals as ints to save memory.
 * Care must be taken to use this macro every time a property name is used, or
 * else double-sets, incorrect property cache misses, or other mistakes could
 * occur.
 */
jsid
js_CheckForStringIndex(jsid id)
{
    if (!JSID_IS_ATOM(id))
        return id;

    JSAtom *atom = JSID_TO_ATOM(id);
    const jschar *s = atom->chars();
    jschar ch = *s;

    JSBool negative = (ch == '-');
    if (negative)
        ch = *++s;

    if (!JS7_ISDEC(ch))
        return id;

    size_t n = atom->length() - negative;
    if (n > sizeof(JSBOXEDWORD_INT_MAX_STRING) - 1)
        return id;

    const jschar *cp = s;
    const jschar *end = s + n;

    jsuint index = JS7_UNDEC(*cp++);
    jsuint oldIndex = 0;
    jsuint c = 0;

    if (index != 0) {
        while (JS7_ISDEC(*cp)) {
            oldIndex = index;
            c = JS7_UNDEC(*cp);
            index = 10 * index + c;
            cp++;
        }
    }

    /*
     * Non-integer indexes can't be represented as integers.  Also, distinguish
     * index "-0" from "0", because JSBOXEDWORD_INT cannot.
     */
    if (cp != end || (negative && index == 0))
        return id;

    if (negative) {
        if (oldIndex < -(JSID_INT_MIN / 10) ||
            (oldIndex == -(JSID_INT_MIN / 10) && c <= (-JSID_INT_MIN % 10)))
        {
            id = INT_TO_JSID(-jsint(index));
        }
    } else {
        if (oldIndex < JSID_INT_MAX / 10 ||
            (oldIndex == JSID_INT_MAX / 10 && c <= (JSID_INT_MAX % 10)))
        {
            id = INT_TO_JSID(jsint(index));
        }
    }

    return id;
}

static JSBool
PurgeProtoChain(JSContext *cx, JSObject *obj, jsid id)
{
    const Shape *shape;

    while (obj) {
        if (!obj->isNative()) {
            obj = obj->getProto();
            continue;
        }
        shape = obj->nativeLookup(id);
        if (shape) {
            PCMETER(JS_PROPERTY_CACHE(cx).pcpurges++);
            obj->shadowingShapeChange(cx, *shape);

            if (!obj->getParent()) {
                /*
                 * All scope chains end in a global object, so this will change
                 * the global shape. jstracer.cpp assumes that the global shape
                 * never changes on trace, so we must deep-bail here.
                 */
                LeaveTrace(cx);
            }
            return JS_TRUE;
        }
        obj = obj->getProto();
    }
    return JS_FALSE;
}

void
js_PurgeScopeChainHelper(JSContext *cx, JSObject *obj, jsid id)
{
    JS_ASSERT(obj->isDelegate());
    PurgeProtoChain(cx, obj->getProto(), id);

    /*
     * We must purge the scope chain only for Call objects as they are the only
     * kind of cacheable non-global object that can gain properties after outer
     * properties with the same names have been cached or traced. Call objects
     * may gain such properties via eval introducing new vars; see bug 490364.
     */
    if (obj->isCall()) {
        while ((obj = obj->getParent()) != NULL) {
            if (PurgeProtoChain(cx, obj, id))
                break;
        }
    }
}

const Shape *
js_AddNativeProperty(JSContext *cx, JSObject *obj, jsid id,
                     PropertyOp getter, StrictPropertyOp setter, uint32 slot,
                     uintN attrs, uintN flags, intN shortid)
{
    JS_ASSERT(!(flags & Shape::METHOD));

    /*
     * Purge the property cache of now-shadowed id in obj's scope chain. Do
     * this optimistically (assuming no failure below) before locking obj, so
     * we can lock the shadowed scope.
     */
    js_PurgeScopeChain(cx, obj, id);

    if (!obj->ensureClassReservedSlots(cx))
        return NULL;

    /* Convert string indices to integers if appropriate. */
    id = js_CheckForStringIndex(id);
    return obj->putProperty(cx, id, getter, setter, slot, attrs, flags, shortid);
}

const Shape *
js_ChangeNativePropertyAttrs(JSContext *cx, JSObject *obj,
                             const Shape *shape, uintN attrs, uintN mask,
                             PropertyOp getter, StrictPropertyOp setter)
{
    if (!obj->ensureClassReservedSlots(cx))
        return NULL;

    /*
     * Check for freezing an object with shape-memoized methods here, on a
     * shape-by-shape basis. Note that getter may be a pun of the method's
     * joined function object value, to indicate "no getter change". In this
     * case we must null getter to get the desired PropertyStub behavior.
     */
    if ((attrs & JSPROP_READONLY) && shape->isMethod()) {
        JSObject *funobj = &shape->methodObject();
        Value v = ObjectValue(*funobj);

        shape = obj->methodReadBarrier(cx, *shape, &v);
        if (!shape)
            return NULL;

        if (CastAsObject(getter) == funobj) {
            JS_ASSERT(!(attrs & JSPROP_GETTER));
            getter = NULL;
        }
    }

    return obj->changeProperty(cx, shape, attrs, mask, getter, setter);
}

JSBool
js_DefineProperty(JSContext *cx, JSObject *obj, jsid id, const Value *value,
                  PropertyOp getter, StrictPropertyOp setter, uintN attrs)
{
    return !!DefineNativeProperty(cx, obj, id, *value, getter, setter, attrs, 0, 0);
}

/*
 * Backward compatibility requires allowing addProperty hooks to mutate the
 * nominal initial value of a slotful property, while GC safety wants that
 * value to be stored before the call-out through the hook.  Optimize to do
 * both while saving cycles for classes that stub their addProperty hook.
 */
static inline bool
CallAddPropertyHook(JSContext *cx, Class *clasp, JSObject *obj, const Shape *shape, Value *vp)
{
    if (clasp->addProperty != PropertyStub) {
        Value nominal = *vp;

        if (!CallJSPropertyOp(cx, clasp->addProperty, obj, shape->propid, vp))
            return false;
        if (*vp != nominal) {
            if (obj->containsSlot(shape->slot))
                obj->nativeSetSlotWithType(cx, shape, *vp);
        }
    }
    return true;
}

namespace js {

const Shape *
DefineNativeProperty(JSContext *cx, JSObject *obj, jsid id, const Value &value,
                     PropertyOp getter, StrictPropertyOp setter, uintN attrs,
                     uintN flags, intN shortid, uintN defineHow /* = 0 */)
{
    JS_ASSERT((defineHow & ~(DNP_CACHE_RESULT | DNP_DONT_PURGE |
                             DNP_SET_METHOD | DNP_SKIP_TYPE)) == 0);
    LeaveTraceIfGlobalObject(cx, obj);

    /* Convert string indices to integers if appropriate. */
    id = js_CheckForStringIndex(id);

    /*
     * If defining a getter or setter, we must check for its counterpart and
     * update the attributes and property ops.  A getter or setter is really
     * only half of a property.
     */
    const Shape *shape = NULL;
    if (attrs & (JSPROP_GETTER | JSPROP_SETTER)) {
        JSObject *pobj;
        JSProperty *prop;

        /* Type information for getter/setter properties is unknown. */
        AddTypePropertyId(cx, obj, id, types::Type::UnknownType());
        MarkTypePropertyConfigured(cx, obj, id);

        /*
         * If we are defining a getter whose setter was already defined, or
         * vice versa, finish the job via obj->changeProperty, and refresh the
         * property cache line for (obj, id) to map shape.
         */
        if (!js_LookupProperty(cx, obj, id, &pobj, &prop))
            return NULL;
        if (prop && pobj == obj) {
            shape = (const Shape *) prop;
            if (shape->isAccessorDescriptor()) {
                shape = obj->changeProperty(cx, shape, attrs,
                                            JSPROP_GETTER | JSPROP_SETTER,
                                            (attrs & JSPROP_GETTER)
                                            ? getter
                                            : shape->getter(),
                                            (attrs & JSPROP_SETTER)
                                            ? setter
                                            : shape->setter());
                if (!shape)
                    return NULL;
            } else {
                shape = NULL;
            }
        }
    }

    /*
     * Purge the property cache of any properties named by id that are about
     * to be shadowed in obj's scope chain unless it is known a priori that it
     * is not possible. We do this before locking obj to avoid nesting locks.
     */
    if (!(defineHow & DNP_DONT_PURGE))
        js_PurgeScopeChain(cx, obj, id);

    /*
     * Check whether a readonly property or setter is being defined on a known
     * prototype object. See the comment in jscntxt.h before protoHazardShape's
     * member declaration.
     */
    if (obj->isDelegate() && (attrs & (JSPROP_READONLY | JSPROP_SETTER)))
        cx->runtime->protoHazardShape = js_GenerateShape(cx);

    /* Use the object's class getter and setter by default. */
    Class *clasp = obj->getClass();
    if (!(defineHow & DNP_SET_METHOD)) {
        if (!getter && !(attrs & JSPROP_GETTER))
            getter = clasp->getProperty;
        if (!setter && !(attrs & JSPROP_SETTER))
            setter = clasp->setProperty;
    }

    if (((defineHow & DNP_SET_METHOD) || getter == PropertyStub) &&
        !(defineHow & DNP_SKIP_TYPE)) {
        /*
         * Type information for normal native properties should reflect the
         * initial value of the property.
         */
        AddTypePropertyId(cx, obj, id, value);
        if (attrs & JSPROP_READONLY)
            MarkTypePropertyConfigured(cx, obj, id);
    }

    /* Get obj's own scope if it has one, or create a new one for obj. */
    if (!obj->ensureClassReservedSlots(cx))
        return NULL;

    /*
     * Make a local copy of value, in case a method barrier needs to update the
     * value to define, and just so addProperty can mutate its inout parameter.
     */
    Value valueCopy = value;
    bool adding = false;

    if (!shape) {
        /* Add a new property, or replace an existing one of the same id. */
        if (defineHow & DNP_SET_METHOD) {
            JS_ASSERT(clasp == &js_ObjectClass);
            JS_ASSERT(IsFunctionObject(value));
            JS_ASSERT(!(attrs & (JSPROP_GETTER | JSPROP_SETTER)));
            JS_ASSERT(!getter && !setter);

            JSObject *funobj = &value.toObject();
            if (FUN_OBJECT(GET_FUNCTION_PRIVATE(cx, funobj)) == funobj) {
                flags |= Shape::METHOD;
                getter = CastAsPropertyOp(funobj);
            }
        }

        if (const Shape *existingShape = obj->nativeLookup(id)) {
            if (existingShape->hasSlot())
                AbortRecordingIfUnexpectedGlobalWrite(cx, obj, existingShape->slot);

            if (existingShape->isMethod() &&
                ObjectValue(existingShape->methodObject()) == valueCopy)
            {
                /*
                 * Redefining an existing shape-memoized method object without
                 * changing the property's value, perhaps to change attributes.
                 * Clone now via the method read barrier.
                 *
                 * But first, assert that our caller is not trying to preserve
                 * the joined function object value as the getter object for
                 * the redefined property. The joined function object cannot
                 * yet have leaked, so only an internal code path could attempt
                 * such a thing. Any such path would be a bug to fix.
                 */
                JS_ASSERT(existingShape->getter() != getter);

                if (!obj->methodReadBarrier(cx, *existingShape, &valueCopy))
                    return NULL;
            }
        } else {
            adding = true;
        }

        uint32 oldShape = obj->shape();
        shape = obj->putProperty(cx, id, getter, setter, SHAPE_INVALID_SLOT,
                                 attrs, flags, shortid);
        if (!shape)
            return NULL;

        /*
         * If shape is a joined method, the above call to putProperty suffices
         * to update the object's shape id if need be (because the shape's hash
         * identity includes the method value).
         *
         * But if scope->branded(), the object's shape id may not have changed
         * and we may be overwriting a cached function-valued property (note
         * how methodWriteBarrier checks previous vs. would-be current value).
         * See bug 560998.
         */
        if (obj->shape() == oldShape && obj->branded() && shape->slot != SHAPE_INVALID_SLOT) {
            DebugOnly<const Shape*> newshape =
                obj->methodWriteBarrier(cx, *shape, valueCopy);
            JS_ASSERT(newshape == shape);
        }
    }

    /* Store valueCopy before calling addProperty, in case the latter GC's. */
    if (obj->containsSlot(shape->slot))
        obj->nativeSetSlot(shape->slot, valueCopy);

    /* XXXbe called with lock held */
    if (!CallAddPropertyHook(cx, clasp, obj, shape, &valueCopy)) {
        obj->removeProperty(cx, id);
        return NULL;
    }

    if (defineHow & DNP_CACHE_RESULT) {
        JS_ASSERT_NOT_ON_TRACE(cx);
        if (adding) {
            JS_PROPERTY_CACHE(cx).fill(cx, obj, 0, obj, shape, true);
            TRACE_1(AddProperty, obj);
        }
    }
    return shape;

#ifdef JS_TRACER
  error:
    /* TRACE_1 jumps here on error. */
    return NULL;
#endif
}

} /* namespace js */

/*
 * Call obj's resolve hook.
 *
 * cx, start, id, and flags are the parameters initially passed to the ongoing
 * lookup; objp and propp are its out parameters. obj is an object along
 * start's prototype chain.
 *
 * There are four possible outcomes:
 *
 *   - On failure, report an error or exception and return false.
 *
 *   - If we are already resolving a property of *curobjp, set *recursedp = true,
 *     and return true.
 *
 *   - If the resolve hook finds or defines the sought property, set *objp and
 *     *propp appropriately, set *recursedp = false, and return true.
 *
 *   - Otherwise no property was resolved. Set *propp = NULL and *recursedp = false
 *     and return true.
 */
static JSBool
CallResolveOp(JSContext *cx, JSObject *start, JSObject *obj, jsid id, uintN flags,
              JSObject **objp, JSProperty **propp, bool *recursedp)
{
    Class *clasp = obj->getClass();
    JSResolveOp resolve = clasp->resolve;

    /*
     * Avoid recursion on (obj, id) already being resolved on cx.
     *
     * Once we have successfully added an entry for (obj, key) to
     * cx->resolvingTable, control must go through cleanup: before
     * returning.  But note that JS_DHASH_ADD may find an existing
     * entry, in which case we bail to suppress runaway recursion.
     */
    AutoResolving resolving(cx, obj, id);
    if (resolving.alreadyStarted()) {
        /* Already resolving id in obj -- suppress recursion. */
        *recursedp = true;
        return true;
    }
    *recursedp = false;

    *propp = NULL;

    if (clasp->flags & JSCLASS_NEW_RESOLVE) {
        JSNewResolveOp newresolve = reinterpret_cast<JSNewResolveOp>(resolve);
        if (flags == RESOLVE_INFER)
            flags = js_InferFlags(cx, 0);
        JSObject *obj2 = (clasp->flags & JSCLASS_NEW_RESOLVE_GETS_START) ? start : NULL;
        if (!newresolve(cx, obj, id, flags, &obj2))
            return false;

        /*
         * We trust the new style resolve hook to set obj2 to NULL when
         * the id cannot be resolved. But, when obj2 is not null, we do
         * not assume that id must exist and do full nativeLookup for
         * compatibility.
         */
        if (!obj2)
            return true;

        if (!obj2->isNative()) {
            /* Whoops, newresolve handed back a foreign obj2. */
            JS_ASSERT(obj2 != obj);
            return obj2->lookupProperty(cx, id, objp, propp);
        }
        obj = obj2;
    } else {
        if (!resolve(cx, obj, id))
            return false;
    }

    if (!obj->nativeEmpty()) {
        if (const Shape *shape = obj->nativeLookup(id)) {
            *objp = obj;
            *propp = (JSProperty *) shape;
        }
    }

    return true;
}

static JS_ALWAYS_INLINE bool
LookupPropertyWithFlagsInline(JSContext *cx, JSObject *obj, jsid id, uintN flags,
                              JSObject **objp, JSProperty **propp)
{
    /* We should not get string indices which aren't already integers here. */
    JS_ASSERT(id == js_CheckForStringIndex(id));

    /* Search scopes starting with obj and following the prototype link. */
    JSObject *start = obj;
    while (true) {
        const Shape *shape = obj->nativeLookup(id);
        if (shape) {
            *objp = obj;
            *propp = (JSProperty *) shape;
            return true;
        }

        /* Try obj's class resolve hook if id was not found in obj's scope. */
        if (obj->getClass()->resolve != JS_ResolveStub) {
            bool recursed;
            if (!CallResolveOp(cx, start, obj, id, flags, objp, propp, &recursed))
                return false;
            if (recursed)
                break;
            if (*propp) {
                /*
                 * For stats we do not recalculate protoIndex even if it was
                 * resolved on some other object.
                 */
                return true;
            }
        }

        JSObject *proto = obj->getProto();
        if (!proto)
            break;
        if (!proto->isNative()) {
            if (!proto->lookupProperty(cx, id, objp, propp))
                return false;
#ifdef DEBUG
            /*
             * Non-native objects must have either non-native lookup results,
             * or else native results from the non-native's prototype chain.
             *
             * See StackFrame::getValidCalleeObject, where we depend on this
             * fact to force a prototype-delegated joined method accessed via
             * arguments.callee through the delegating |this| object's method
             * read barrier.
             */
            if (*propp && (*objp)->isNative()) {
                while ((proto = proto->getProto()) != *objp)
                    JS_ASSERT(proto);
            }
#endif
            return true;
        }

        obj = proto;
    }

    *objp = NULL;
    *propp = NULL;
    return true;
}

JS_FRIEND_API(JSBool)
js_LookupProperty(JSContext *cx, JSObject *obj, jsid id, JSObject **objp,
                  JSProperty **propp)
{
    /* Convert string indices to integers if appropriate. */
    id = js_CheckForStringIndex(id);

    return LookupPropertyWithFlagsInline(cx, obj, id, cx->resolveFlags, objp, propp);
}

namespace js {

bool
LookupPropertyWithFlags(JSContext *cx, JSObject *obj, jsid id, uintN flags,
                        JSObject **objp, JSProperty **propp)
{
    /* Convert string indices to integers if appropriate. */
    id = js_CheckForStringIndex(id);

    return LookupPropertyWithFlagsInline(cx, obj, id, flags, objp, propp);
}

} /* namespace js */

PropertyCacheEntry *
js_FindPropertyHelper(JSContext *cx, jsid id, bool cacheResult, bool global,
                      JSObject **objp, JSObject **pobjp, JSProperty **propp)
{
    JSObject *scopeChain, *obj, *parent, *pobj;
    PropertyCacheEntry *entry;
    int scopeIndex;
    JSProperty *prop;

    JS_ASSERT_IF(cacheResult, !JS_ON_TRACE(cx));
    scopeChain = cx->stack.currentScriptedScopeChain();

    if (global) {
        /*
         * Skip along the scope chain to the enclosing global object. This is
         * used for GNAME opcodes where the bytecode emitter has determined a
         * name access must be on the global. It also insulates us from bugs
         * in the emitter: type inference will assume that GNAME opcodes are
         * accessing the global object, and the inferred behavior should match
         * the actual behavior even if the id could be found on the scope chain
         * before the global object.
         */
        scopeChain = scopeChain->getGlobal();
    }

    /* Scan entries on the scope chain that we can cache across. */
    entry = JS_NO_PROP_CACHE_FILL;
    obj = scopeChain;
    parent = obj->getParent();
    for (scopeIndex = 0;
         parent
         ? IsCacheableNonGlobalScope(obj)
         : !obj->getOps()->lookupProperty;
         ++scopeIndex) {
        if (!LookupPropertyWithFlags(cx, obj, id, cx->resolveFlags, &pobj, &prop))
            return NULL;

        if (prop) {
#ifdef DEBUG
            if (parent) {
                Class *clasp = obj->getClass();
                JS_ASSERT(pobj->isNative());
                JS_ASSERT(pobj->getClass() == clasp);
                if (clasp == &js_BlockClass) {
                    /*
                     * A block instance on the scope chain is immutable and
                     * shares its shape with the compile-time prototype. Thus
                     * we cannot find any property on the prototype.
                     */
                    JS_ASSERT(pobj->isClonedBlock());
                } else {
                    /* Call and DeclEnvClass objects have no prototypes. */
                    JS_ASSERT(!obj->getProto());
                }
                JS_ASSERT(pobj == obj);
            } else {
                JS_ASSERT(obj->isNative());
            }
#endif
            /*
             * We must check if pobj is native as a global object can have
             * non-native prototype.
             */
            if (cacheResult && pobj->isNative()) {
                entry = JS_PROPERTY_CACHE(cx).fill(cx, scopeChain, scopeIndex, pobj,
                                                   (Shape *) prop);
            }
            goto out;
        }

        if (!parent) {
            pobj = NULL;
            goto out;
        }
        obj = parent;
        parent = obj->getParent();
    }

    for (;;) {
        if (!obj->lookupProperty(cx, id, &pobj, &prop))
            return NULL;
        if (prop) {
            PCMETER(JS_PROPERTY_CACHE(cx).nofills++);
            goto out;
        }

        /*
         * We conservatively assume that a resolve hook could mutate the scope
         * chain during JSObject::lookupProperty. So we read parent here again.
         */
        parent = obj->getParent();
        if (!parent) {
            pobj = NULL;
            break;
        }
        obj = parent;
    }

  out:
    JS_ASSERT(!!pobj == !!prop);
    *objp = obj;
    *pobjp = pobj;
    *propp = prop;
    return entry;
}

/*
 * On return, if |*pobjp| is a native object, then |*propp| is a |Shape *|.
 * Otherwise, its type and meaning depends on the host object's implementation.
 */
JS_FRIEND_API(JSBool)
js_FindProperty(JSContext *cx, jsid id, bool global,
                JSObject **objp, JSObject **pobjp, JSProperty **propp)
{
    return !!js_FindPropertyHelper(cx, id, false, global, objp, pobjp, propp);
}

JSObject *
js_FindIdentifierBase(JSContext *cx, JSObject *scopeChain, jsid id)
{
    /*
     * This function should not be called for a global object or from the
     * trace and should have a valid cache entry for native scopeChain.
     */
    JS_ASSERT(scopeChain->getParent());
    JS_ASSERT(!JS_ON_TRACE(cx));

    JSObject *obj = scopeChain;

    /*
     * Loop over cacheable objects on the scope chain until we find a
     * property. We also stop when we reach the global object skipping any
     * farther checks or lookups. For details see the JSOP_BINDNAME case of
     * js_Interpret.
     *
     * The test order here matters because IsCacheableNonGlobalScope
     * must not be passed a global object (i.e. one with null parent).
     */
    for (int scopeIndex = 0;
         !obj->getParent() || IsCacheableNonGlobalScope(obj);
         scopeIndex++) {
        JSObject *pobj;
        JSProperty *prop;
        if (!LookupPropertyWithFlags(cx, obj, id, cx->resolveFlags, &pobj, &prop))
            return NULL;
        if (prop) {
            if (!pobj->isNative()) {
                JS_ASSERT(!obj->getParent());
                return obj;
            }
            JS_ASSERT_IF(obj->getParent(), pobj->getClass() == obj->getClass());
            DebugOnly<PropertyCacheEntry*> entry =
                JS_PROPERTY_CACHE(cx).fill(cx, scopeChain, scopeIndex, pobj, (Shape *) prop);
            JS_ASSERT(entry);
            return obj;
        }

        JSObject *parent = obj->getParent();
        if (!parent)
            return obj;
        obj = parent;
    }

    /* Loop until we find a property or reach the global object. */
    do {
        JSObject *pobj;
        JSProperty *prop;
        if (!obj->lookupProperty(cx, id, &pobj, &prop))
            return NULL;
        if (prop)
            break;

        /*
         * We conservatively assume that a resolve hook could mutate the scope
         * chain during JSObject::lookupProperty. So we must check if parent is
         * not null here even if it wasn't before the lookup.
         */
        JSObject *parent = obj->getParent();
        if (!parent)
            break;
        obj = parent;
    } while (obj->getParent());
    return obj;
}

static JS_ALWAYS_INLINE JSBool
js_NativeGetInline(JSContext *cx, JSObject *receiver, JSObject *obj, JSObject *pobj,
                   const Shape *shape, uintN getHow, Value *vp)
{
    LeaveTraceIfGlobalObject(cx, pobj);

    uint32 slot;
    int32 sample;

    JS_ASSERT(pobj->isNative());

    slot = shape->slot;
    if (slot != SHAPE_INVALID_SLOT) {
        *vp = pobj->nativeGetSlot(slot);
        JS_ASSERT(!vp->isMagic());
    } else {
        vp->setUndefined();
    }
    if (shape->hasDefaultGetter())
        return true;

    if (JS_UNLIKELY(shape->isMethod()) && (getHow & JSGET_NO_METHOD_BARRIER)) {
        JS_ASSERT(shape->methodObject() == vp->toObject());
        return true;
    }

    sample = cx->runtime->propertyRemovals;
    {
        AutoShapeRooter tvr(cx, shape);
        AutoObjectRooter tvr2(cx, pobj);
        if (!shape->get(cx, receiver, obj, pobj, vp))
            return false;
    }

    if (pobj->containsSlot(slot) &&
        (JS_LIKELY(cx->runtime->propertyRemovals == sample) ||
         pobj->nativeContains(*shape))) {
        if (!pobj->methodWriteBarrier(cx, *shape, *vp))
            return false;
        pobj->nativeSetSlot(slot, *vp);
    }

    /* Record values produced by shapes without a default getter. */
    AddTypePropertyId(cx, obj, shape->propid, *vp);

    return true;
}

JSBool
js_NativeGet(JSContext *cx, JSObject *obj, JSObject *pobj, const Shape *shape, uintN getHow,
             Value *vp)
{
    return js_NativeGetInline(cx, obj, obj, pobj, shape, getHow, vp);
}

JSBool
js_NativeSet(JSContext *cx, JSObject *obj, const Shape *shape, bool added, bool strict, Value *vp)
{
    LeaveTraceIfGlobalObject(cx, obj);

    AddTypePropertyId(cx, obj, shape->propid, *vp);

    uint32 slot;
    int32 sample;

    JS_ASSERT(obj->isNative());

    slot = shape->slot;
    if (slot != SHAPE_INVALID_SLOT) {
        JS_ASSERT(obj->containsSlot(slot));

        /* If shape has a stub setter, keep obj locked and just store *vp. */
        if (shape->hasDefaultSetter()) {
            if (!added) {
                AbortRecordingIfUnexpectedGlobalWrite(cx, obj, slot);

                /* FIXME: This should pass *shape, not slot, but see bug 630354. */
                if (!obj->methodWriteBarrier(cx, slot, *vp))
                    return false;
            }
            obj->nativeSetSlot(slot, *vp);
            return true;
        }
    } else {
        /*
         * Allow API consumers to create shared properties with stub setters.
         * Such properties effectively function as data descriptors which are
         * not writable, so attempting to set such a property should do nothing
         * or throw if we're in strict mode.
         */
        if (!shape->hasGetterValue() && shape->hasDefaultSetter())
            return js_ReportGetterOnlyAssignment(cx);
    }

    sample = cx->runtime->propertyRemovals;
    {
        AutoShapeRooter tvr(cx, shape);
        if (!shape->set(cx, obj, strict, vp))
            return false;

        JS_ASSERT_IF(!obj->inDictionaryMode(), shape->slot == slot);
        slot = shape->slot;
    }

    if (obj->containsSlot(slot) &&
        (JS_LIKELY(cx->runtime->propertyRemovals == sample) ||
         obj->nativeContains(*shape))) {
        if (!added) {
            AbortRecordingIfUnexpectedGlobalWrite(cx, obj, slot);
            if (!obj->methodWriteBarrier(cx, *shape, *vp))
                return false;
        }
        obj->setSlot(slot, *vp);
    }

    return true;
}

static JS_ALWAYS_INLINE bool
js_GetPropertyHelperWithShapeInline(JSContext *cx, JSObject *obj, JSObject *receiver, jsid id,
                                    uintN getHow, Value *vp,
                                    const Shape **shapeOut, JSObject **holderOut)
{
    JSObject *aobj, *obj2;
    JSProperty *prop;
    const Shape *shape;

    JS_ASSERT_IF(getHow & JSGET_CACHE_RESULT, !JS_ON_TRACE(cx));

    *shapeOut = NULL;

    /* Convert string indices to integers if appropriate. */
    id = js_CheckForStringIndex(id);

    aobj = js_GetProtoIfDenseArray(obj);
    /* This call site is hot -- use the always-inlined variant of LookupPropertyWithFlags(). */
    if (!LookupPropertyWithFlagsInline(cx, aobj, id, cx->resolveFlags, &obj2, &prop))
        return false;

    *holderOut = obj2;

    if (!prop) {
        vp->setUndefined();

        if (!CallJSPropertyOp(cx, obj->getClass()->getProperty, obj, id, vp))
            return JS_FALSE;

        PCMETER(getHow & JSGET_CACHE_RESULT && JS_PROPERTY_CACHE(cx).nofills++);

        /* Record non-undefined values produced by the class getter hook. */
        if (!vp->isUndefined())
            AddTypePropertyId(cx, obj, id, *vp);

        /*
         * Give a strict warning if foo.bar is evaluated by a script for an
         * object foo with no property named 'bar'.
         */
        jsbytecode *pc;
        if (vp->isUndefined() && ((pc = js_GetCurrentBytecodePC(cx)) != NULL)) {
            JSOp op;
            uintN flags;

            op = (JSOp) *pc;
            if (op == JSOP_TRAP) {
                JS_ASSERT_NOT_ON_TRACE(cx);
                op = JS_GetTrapOpcode(cx, cx->fp()->script(), pc);
            }
            if (op == JSOP_GETXPROP) {
                flags = JSREPORT_ERROR;
            } else {
                if (!cx->hasStrictOption() ||
                    cx->stack.currentScript()->warnedAboutUndefinedProp ||
                    (op != JSOP_GETPROP && op != JSOP_GETELEM) ||
                    js_CurrentPCIsInImacro(cx)) {
                    return JS_TRUE;
                }

                /*
                 * XXX do not warn about missing __iterator__ as the function
                 * may be called from JS_GetMethodById. See bug 355145.
                 */
                if (JSID_IS_ATOM(id, cx->runtime->atomState.iteratorAtom))
                    return JS_TRUE;

                /* Do not warn about tests like (obj[prop] == undefined). */
                if (cx->resolveFlags == RESOLVE_INFER) {
                    LeaveTrace(cx);
                    pc += js_CodeSpec[op].length;
                    if (Detecting(cx, pc))
                        return JS_TRUE;
                } else if (cx->resolveFlags & JSRESOLVE_DETECTING) {
                    return JS_TRUE;
                }

                flags = JSREPORT_WARNING | JSREPORT_STRICT;
                cx->stack.currentScript()->warnedAboutUndefinedProp = true;
            }

            /* Ok, bad undefined property reference: whine about it. */
            if (!js_ReportValueErrorFlags(cx, flags, JSMSG_UNDEFINED_PROP,
                                          JSDVG_IGNORE_STACK, IdToValue(id),
                                          NULL, NULL, NULL)) {
                return JS_FALSE;
            }
        }
        return JS_TRUE;
    }

    if (!obj2->isNative()) {
        return obj2->isProxy()
               ? JSProxy::get(cx, obj2, receiver, id, vp)
               : obj2->getProperty(cx, id, vp);
    }

    shape = (Shape *) prop;
    *shapeOut = shape;

    if (getHow & JSGET_CACHE_RESULT) {
        JS_ASSERT_NOT_ON_TRACE(cx);
        JS_PROPERTY_CACHE(cx).fill(cx, aobj, 0, obj2, shape);
    }

    /* This call site is hot -- use the always-inlined variant of js_NativeGet(). */
    if (!js_NativeGetInline(cx, receiver, obj, obj2, shape, getHow, vp))
        return JS_FALSE;

    return JS_TRUE;
}

bool
js_GetPropertyHelperWithShape(JSContext *cx, JSObject *obj, JSObject *receiver, jsid id,
                              uint32 getHow, Value *vp,
                              const Shape **shapeOut, JSObject **holderOut)
{
    return js_GetPropertyHelperWithShapeInline(cx, obj, receiver, id, getHow, vp,
                                               shapeOut, holderOut);
}

static JS_ALWAYS_INLINE JSBool
js_GetPropertyHelperInline(JSContext *cx, JSObject *obj, JSObject *receiver, jsid id,
                           uint32 getHow, Value *vp)
{
    const Shape *shape;
    JSObject *holder;
    return js_GetPropertyHelperWithShapeInline(cx, obj, receiver, id, getHow, vp, &shape, &holder);
}

JSBool
js_GetPropertyHelper(JSContext *cx, JSObject *obj, jsid id, uint32 getHow, Value *vp)
{
    return js_GetPropertyHelperInline(cx, obj, obj, id, getHow, vp);
}

JSBool
js_GetProperty(JSContext *cx, JSObject *obj, JSObject *receiver, jsid id, Value *vp)
{
    /* This call site is hot -- use the always-inlined variant of js_GetPropertyHelper(). */
    return js_GetPropertyHelperInline(cx, obj, receiver, id, JSGET_METHOD_BARRIER, vp);
}

JSBool
js::GetPropertyDefault(JSContext *cx, JSObject *obj, jsid id, const Value &def, Value *vp)
{
    JSProperty *prop;
    JSObject *obj2;
    if (!LookupPropertyWithFlags(cx, obj, id, JSRESOLVE_QUALIFIED, &obj2, &prop))
        return false;

    if (!prop) {
        *vp = def;
        return true;
    }

    return js_GetProperty(cx, obj2, id, vp);
}

JSBool
js_GetMethod(JSContext *cx, JSObject *obj, jsid id, uintN getHow, Value *vp)
{
    JSAutoResolveFlags rf(cx, JSRESOLVE_QUALIFIED);

    PropertyIdOp op = obj->getOps()->getProperty;
    if (!op) {
#if JS_HAS_XML_SUPPORT
        JS_ASSERT(!obj->isXML());
#endif
        return js_GetPropertyHelper(cx, obj, id, getHow, vp);
    }
    JS_ASSERT_IF(getHow & JSGET_CACHE_RESULT, obj->isDenseArray());
#if JS_HAS_XML_SUPPORT
    if (obj->isXML())
        return js_GetXMLMethod(cx, obj, id, vp);
#endif
    return op(cx, obj, obj, id, vp);
}

JS_FRIEND_API(bool)
js_CheckUndeclaredVarAssignment(JSContext *cx, JSString *propname)
{
    StackFrame *const fp = js_GetTopStackFrame(cx, FRAME_EXPAND_TOP);
    if (!fp)
        return true;

    /* If neither cx nor the code is strict, then no check is needed. */
    if (!(fp->isScriptFrame() && fp->script()->strictModeCode) &&
        !cx->hasStrictOption()) {
        return true;
    }

    JSAutoByteString bytes(cx, propname);
    return !!bytes &&
           JS_ReportErrorFlagsAndNumber(cx,
                                        (JSREPORT_WARNING | JSREPORT_STRICT
                                         | JSREPORT_STRICT_MODE_ERROR),
                                        js_GetErrorMessage, NULL,
                                        JSMSG_UNDECLARED_VAR, bytes.ptr());
}

bool
JSObject::reportReadOnly(JSContext* cx, jsid id, uintN report)
{
    return js_ReportValueErrorFlags(cx, report, JSMSG_READ_ONLY,
                                    JSDVG_IGNORE_STACK, IdToValue(id), NULL,
                                    NULL, NULL);
}

bool
JSObject::reportNotConfigurable(JSContext* cx, jsid id, uintN report)
{
    return js_ReportValueErrorFlags(cx, report, JSMSG_CANT_DELETE,
                                    JSDVG_IGNORE_STACK, IdToValue(id), NULL,
                                    NULL, NULL);
}

bool
JSObject::reportNotExtensible(JSContext *cx, uintN report)
{
    return js_ReportValueErrorFlags(cx, report, JSMSG_OBJECT_NOT_EXTENSIBLE,
                                    JSDVG_IGNORE_STACK, ObjectValue(*this),
                                    NULL, NULL, NULL);
}

bool
JSObject::callMethod(JSContext *cx, jsid id, uintN argc, Value *argv, Value *vp)
{
    Value fval;
    return js_GetMethod(cx, this, id, JSGET_NO_METHOD_BARRIER, &fval) &&
           ExternalInvoke(cx, ObjectValue(*this), fval, argc, argv, vp);
}

static bool
CloneFunctionForSetMethod(JSContext *cx, Value *vp)
{
    JSObject *funobj = &vp->toObject();
    JSFunction *fun = funobj->getFunctionPrivate();

    /*
     * If fun is already different from the original JSFunction, it does not
     * need to be cloned again.
     */
    if (fun == funobj) {
        funobj = CloneFunctionObject(cx, fun, fun->parent, true);
        if (!funobj)
            return false;
        vp->setObject(*funobj);
    }
    return true;
}

JSBool
js_SetPropertyHelper(JSContext *cx, JSObject *obj, jsid id, uintN defineHow,
                     Value *vp, JSBool strict)
{
    JSObject *pobj;
    JSProperty *prop;
    const Shape *shape;
    uintN attrs, flags;
    intN shortid;
    Class *clasp;
    PropertyOp getter;
    StrictPropertyOp setter;
    bool added;

    JS_ASSERT((defineHow & ~(DNP_CACHE_RESULT | DNP_SET_METHOD | DNP_UNQUALIFIED)) == 0);
    if (defineHow & DNP_CACHE_RESULT)
        JS_ASSERT_NOT_ON_TRACE(cx);

    /* Convert string indices to integers if appropriate. */
    id = js_CheckForStringIndex(id);

    if (!LookupPropertyWithFlags(cx, obj, id, cx->resolveFlags, &pobj, &prop))
        return false;
    if (prop) {
        if (!pobj->isNative()) {
            if (pobj->isProxy()) {
                AutoPropertyDescriptorRooter pd(cx);
                if (!JSProxy::getPropertyDescriptor(cx, pobj, id, true, &pd))
                    return false;

                if ((pd.attrs & (JSPROP_SHARED | JSPROP_SHADOWABLE)) == JSPROP_SHARED) {
                    return !pd.setter ||
                           CallSetter(cx, obj, id, pd.setter, pd.attrs, pd.shortid, strict, vp);
                }

                if (pd.attrs & JSPROP_READONLY) {
                    if (strict)
                        return obj->reportReadOnly(cx, id);
                    if (cx->hasStrictOption())
                        return obj->reportReadOnly(cx, id, JSREPORT_STRICT | JSREPORT_WARNING);
                    return true;
                }
            }

            prop = NULL;
        }
    } else {
        /* We should never add properties to lexical blocks.  */
        JS_ASSERT(!obj->isBlock());

        if (!obj->getParent() &&
            (defineHow & DNP_UNQUALIFIED) &&
            !js_CheckUndeclaredVarAssignment(cx, JSID_TO_STRING(id))) {
            return JS_FALSE;
        }
    }
    shape = (Shape *) prop;

    /*
     * Now either shape is null, meaning id was not found in obj or one of its
     * prototypes; or shape is non-null, meaning id was found directly in pobj.
     */
    attrs = JSPROP_ENUMERATE;
    flags = 0;
    shortid = 0;
    clasp = obj->getClass();
    getter = clasp->getProperty;
    setter = clasp->setProperty;

    if (shape) {
        /* ES5 8.12.4 [[Put]] step 2. */
        if (shape->isAccessorDescriptor()) {
            if (shape->hasDefaultSetter())
                return js_ReportGetterOnlyAssignment(cx);
        } else {
            JS_ASSERT(shape->isDataDescriptor());

            if (!shape->writable()) {
                PCMETER((defineHow & JSDNP_CACHE_RESULT) && JS_PROPERTY_CACHE(cx).rofills++);

                /* Error in strict mode code, warn with strict option, otherwise do nothing. */
                if (strict)
                    return obj->reportReadOnly(cx, id);
                if (cx->hasStrictOption())
                    return obj->reportReadOnly(cx, id, JSREPORT_STRICT | JSREPORT_WARNING);
                return JS_TRUE;
            }
        }

        attrs = shape->attributes();
        if (pobj != obj) {
            /*
             * We found id in a prototype object: prepare to share or shadow.
             */
            if (!shape->shadowable()) {
                if (defineHow & DNP_SET_METHOD) {
                    JS_ASSERT(!shape->isMethod());
                    if (!CloneFunctionForSetMethod(cx, vp))
                        return false;
                }

                if (defineHow & DNP_CACHE_RESULT)
                    JS_PROPERTY_CACHE(cx).fill(cx, obj, 0, pobj, shape);

                if (shape->hasDefaultSetter() && !shape->hasGetterValue())
                    return JS_TRUE;

                return shape->set(cx, obj, strict, vp);
            }

            /*
             * Preserve attrs except JSPROP_SHARED, getter, and setter when
             * shadowing any property that has no slot (is shared). We must
             * clear the shared attribute for the shadowing shape so that the
             * property in obj that it defines has a slot to retain the value
             * being set, in case the setter simply cannot operate on instances
             * of obj's class by storing the value in some class-specific
             * location.
             *
             * A subset of slotless shared properties is the set of properties
             * with shortids, which must be preserved too. An old API requires
             * that the property's getter and setter receive the shortid, not
             * id, when they are called on the shadowing property that we are
             * about to create in obj.
             */
            if (!shape->hasSlot()) {
                defineHow &= ~DNP_SET_METHOD;
                if (shape->hasShortID()) {
                    flags = Shape::HAS_SHORTID;
                    shortid = shape->shortid;
                }
                attrs &= ~JSPROP_SHARED;
                getter = shape->getter();
                setter = shape->setter();
            } else {
                /* Restore attrs to the ECMA default for new properties. */
                attrs = JSPROP_ENUMERATE;
            }

            /*
             * Forget we found the proto-property now that we've copied any
             * needed member values.
             */
            shape = NULL;
        }

        JS_ASSERT_IF(shape && shape->isMethod(), pobj->hasMethodBarrier());
        JS_ASSERT_IF(shape && shape->isMethod(),
                     pobj->getSlot(shape->slot).toObject() == shape->methodObject());
        if (shape && (defineHow & DNP_SET_METHOD)) {
            /*
             * JSOP_SETMETHOD is assigning to an existing own property. If it
             * is an identical method property, do nothing. Otherwise downgrade
             * to ordinary assignment. Either way, do not fill the property
             * cache, as the interpreter has no fast path for these unusual
             * cases.
             */
            bool identical = shape->isMethod() && shape->methodObject() == vp->toObject();
            if (!identical) {
                shape = obj->methodShapeChange(cx, *shape);
                if (!shape)
                    return false;
                if (!CloneFunctionForSetMethod(cx, vp))
                    return false;
            }
            return identical || js_NativeSet(cx, obj, shape, false, strict, vp);
        }
    }

    added = false;
    if (!shape) {
        if (!obj->isExtensible()) {
            /* Error in strict mode code, warn with strict option, otherwise do nothing. */
            if (strict)
                return obj->reportNotExtensible(cx);
            if (cx->hasStrictOption())
                return obj->reportNotExtensible(cx, JSREPORT_STRICT | JSREPORT_WARNING);
            return JS_TRUE;
        }

        /*
         * Purge the property cache of now-shadowed id in obj's scope chain.
         * Do this early, before locking obj to avoid nesting locks.
         */
        js_PurgeScopeChain(cx, obj, id);

        /* Find or make a property descriptor with the right heritage. */
        if (!obj->ensureClassReservedSlots(cx))
            return JS_FALSE;

        /*
         * Check for Object class here to avoid defining a method on a class
         * with magic resolve, addProperty, getProperty, etc. hooks.
         */
        if ((defineHow & DNP_SET_METHOD) && obj->canHaveMethodBarrier()) {
            JS_ASSERT(IsFunctionObject(*vp));
            JS_ASSERT(!(attrs & (JSPROP_GETTER | JSPROP_SETTER)));

            JSObject *funobj = &vp->toObject();
            JSFunction *fun = GET_FUNCTION_PRIVATE(cx, funobj);
            if (fun == funobj) {
                flags |= Shape::METHOD;
                getter = CastAsPropertyOp(funobj);
            }
        }

        shape = obj->putProperty(cx, id, getter, setter, SHAPE_INVALID_SLOT,
                                 attrs, flags, shortid);
        if (!shape)
            return JS_FALSE;

        if (defineHow & DNP_CACHE_RESULT)
            TRACE_1(AddProperty, obj);

        /*
         * Initialize the new property value (passed to setter) to undefined.
         * Note that we store before calling addProperty, to match the order
         * in DefineNativeProperty.
         */
        if (obj->containsSlot(shape->slot))
            obj->nativeSetSlot(shape->slot, UndefinedValue());

        /* XXXbe called with obj locked */
        if (!CallAddPropertyHook(cx, clasp, obj, shape, vp)) {
            obj->removeProperty(cx, id);
            return JS_FALSE;
        }
        added = true;
    }

    if (defineHow & DNP_CACHE_RESULT)
        JS_PROPERTY_CACHE(cx).fill(cx, obj, 0, obj, shape, added);

    return js_NativeSet(cx, obj, shape, added, strict, vp);

#ifdef JS_TRACER
  error: // TRACE_1 jumps here in case of error.
    return JS_FALSE;
#endif
}

JSBool
js_SetProperty(JSContext *cx, JSObject *obj, jsid id, Value *vp, JSBool strict)
{
    return js_SetPropertyHelper(cx, obj, id, 0, vp, strict);
}

JSBool
js_GetAttributes(JSContext *cx, JSObject *obj, jsid id, uintN *attrsp)
{
    JSProperty *prop;
    if (!js_LookupProperty(cx, obj, id, &obj, &prop))
        return false;
    if (!prop) {
        *attrsp = 0;
        return true;
    }
    if (!obj->isNative())
        return obj->getAttributes(cx, id, attrsp);

    const Shape *shape = (Shape *)prop;
    *attrsp = shape->attributes();
    return true;
}

JSBool
js_SetNativeAttributes(JSContext *cx, JSObject *obj, Shape *shape, uintN attrs)
{
    JS_ASSERT(obj->isNative());
    return !!js_ChangeNativePropertyAttrs(cx, obj, shape, attrs, 0,
                                          shape->getter(), shape->setter());
}

JSBool
js_SetAttributes(JSContext *cx, JSObject *obj, jsid id, uintN *attrsp)
{
    JSProperty *prop;
    if (!js_LookupProperty(cx, obj, id, &obj, &prop))
        return false;
    if (!prop)
        return true;
    return obj->isNative()
           ? js_SetNativeAttributes(cx, obj, (Shape *) prop, *attrsp)
           : obj->setAttributes(cx, id, attrsp);
}

JSBool
js_DeleteProperty(JSContext *cx, JSObject *obj, jsid id, Value *rval, JSBool strict)
{
    JSObject *proto;
    JSProperty *prop;
    const Shape *shape;

    rval->setBoolean(true);

    /* Convert string indices to integers if appropriate. */
    id = js_CheckForStringIndex(id);

    if (!js_LookupProperty(cx, obj, id, &proto, &prop))
        return false;
    if (!prop || proto != obj) {
        /*
         * If no property, or the property comes from a prototype, call the
         * class's delProperty hook, passing rval as the result parameter.
         */
        return CallJSPropertyOp(cx, obj->getClass()->delProperty, obj, id, rval);
    }

    shape = (Shape *)prop;
    if (!shape->configurable()) {
        if (strict)
            return obj->reportNotConfigurable(cx, id);
        rval->setBoolean(false);
        return true;
    }

    if (!CallJSPropertyOp(cx, obj->getClass()->delProperty, obj, SHAPE_USERID(shape), rval))
        return false;

    if (obj->containsSlot(shape->slot)) {
        const Value &v = obj->nativeGetSlot(shape->slot);
        GCPoke(cx, v);

        /*
         * Delete is rare enough that we can take the hit of checking for an
         * active cloned method function object that must be homed to a callee
         * slot on the active stack frame before this delete completes, in case
         * someone saved the clone and checks it against foo.caller for a foo
         * called from the active method.
         *
         * We do not check suspended frames. They can't be reached via caller,
         * so the only way they could have the method's joined function object
         * as callee is through an API abusage. We break any such edge case.
         */
        if (obj->hasMethodBarrier()) {
            JSObject *funobj;

            if (IsFunctionObject(v, &funobj)) {
                JSFunction *fun = GET_FUNCTION_PRIVATE(cx, funobj);

                if (fun != funobj) {
                    for (StackFrame *fp = cx->maybefp(); fp; fp = fp->prev()) {
                        if (fp->isFunctionFrame() &&
                            fp->callee() == fun->compiledFunObj() &&
                            fp->thisValue().isObject())
                        {
                            JSObject *tmp = &fp->thisValue().toObject();
                            do {
                                if (tmp == obj) {
                                    fp->overwriteCallee(*funobj);
                                    break;
                                }
                            } while ((tmp = tmp->getProto()) != NULL);
                        }
                    }
                }
            }
        }
    }

    return obj->removeProperty(cx, id) && js_SuppressDeletedProperty(cx, obj, id);
}

namespace js {

bool
HasDataProperty(JSObject *obj, jsid methodid, Value *vp)
{
    if (const Shape *shape = obj->nativeLookup(methodid)) {
        if (shape->hasDefaultGetterOrIsMethod() && obj->containsSlot(shape->slot)) {
            *vp = obj->nativeGetSlot(shape->slot);
            return true;
        }
    }

    return false;
}

/*
 * Gets |obj[id]|.  If that value's not callable, returns true and stores a
 * non-primitive value in *vp.  If it's callable, calls it with no arguments
 * and |obj| as |this|, returning the result in *vp.
 *
 * This is a mini-abstraction for ES5 8.12.8 [[DefaultValue]], either steps 1-2
 * or steps 3-4.
 */
static bool
MaybeCallMethod(JSContext *cx, JSObject *obj, jsid id, Value *vp)
{
    if (!js_GetMethod(cx, obj, id, JSGET_NO_METHOD_BARRIER, vp))
        return false;
    if (!js_IsCallable(*vp)) {
        *vp = ObjectValue(*obj);
        return true;
    }
    return ExternalInvoke(cx, ObjectValue(*obj), *vp, 0, NULL, vp);
}

JSBool
DefaultValue(JSContext *cx, JSObject *obj, JSType hint, Value *vp)
{
    JS_ASSERT(hint == JSTYPE_NUMBER || hint == JSTYPE_STRING || hint == JSTYPE_VOID);
    JS_ASSERT(!obj->isXML());

    Class *clasp = obj->getClass();
    if (hint == JSTYPE_STRING) {
        /* Optimize (new String(...)).toString(). */
        if (clasp == &js_StringClass &&
            ClassMethodIsNative(cx, obj,
                                 &js_StringClass,
                                 ATOM_TO_JSID(cx->runtime->atomState.toStringAtom),
                                 js_str_toString)) {
            *vp = obj->getPrimitiveThis();
            return true;
        }

        if (!MaybeCallMethod(cx, obj, ATOM_TO_JSID(cx->runtime->atomState.toStringAtom), vp))
            return false;
        if (vp->isPrimitive())
            return true;

        if (!MaybeCallMethod(cx, obj, ATOM_TO_JSID(cx->runtime->atomState.valueOfAtom), vp))
            return false;
        if (vp->isPrimitive())
            return true;
    } else {
        /* Optimize (new String(...)).valueOf(). */
        if ((clasp == &js_StringClass &&
             ClassMethodIsNative(cx, obj, &js_StringClass,
                                 ATOM_TO_JSID(cx->runtime->atomState.valueOfAtom),
                                 js_str_toString)) ||
            (clasp == &js_NumberClass &&
             ClassMethodIsNative(cx, obj, &js_NumberClass,
                                 ATOM_TO_JSID(cx->runtime->atomState.valueOfAtom),
                                 js_num_valueOf))) {
            *vp = obj->getPrimitiveThis();
            return true;
        }

        if (!MaybeCallMethod(cx, obj, ATOM_TO_JSID(cx->runtime->atomState.valueOfAtom), vp))
            return false;
        if (vp->isPrimitive())
            return true;

        if (!MaybeCallMethod(cx, obj, ATOM_TO_JSID(cx->runtime->atomState.toStringAtom), vp))
            return false;
        if (vp->isPrimitive())
            return true;
    }

    /* Avoid recursive death when decompiling in js_ReportValueError. */
    JSString *str;
    if (hint == JSTYPE_STRING) {
        str = JS_InternString(cx, clasp->name);
        if (!str)
            return false;
    } else {
        str = NULL;
    }

    js_ReportValueError2(cx, JSMSG_CANT_CONVERT_TO, JSDVG_SEARCH_STACK, ObjectValue(*obj), str,
                         (hint == JSTYPE_VOID) ? "primitive type" : JS_TYPE_STR(hint));
    return false;
}

} /* namespace js */

JS_FRIEND_API(JSBool)
js_Enumerate(JSContext *cx, JSObject *obj, JSIterateOp enum_op, Value *statep, jsid *idp)
{
    /* If the class has a custom JSCLASS_NEW_ENUMERATE hook, call it. */
    Class *clasp = obj->getClass();
    JSEnumerateOp enumerate = clasp->enumerate;
    if (clasp->flags & JSCLASS_NEW_ENUMERATE) {
        JS_ASSERT(enumerate != JS_EnumerateStub);
        return ((NewEnumerateOp) enumerate)(cx, obj, enum_op, statep, idp);
    }

    if (!enumerate(cx, obj))
        return false;

    /* Tell InitNativeIterator to treat us like a native object. */
    JS_ASSERT(enum_op == JSENUMERATE_INIT || enum_op == JSENUMERATE_INIT_ALL);
    statep->setMagic(JS_NATIVE_ENUMERATE);
    return true;
}

namespace js {

JSBool
CheckAccess(JSContext *cx, JSObject *obj, jsid id, JSAccessMode mode,
            Value *vp, uintN *attrsp)
{
    JSBool writing;
    JSObject *pobj;
    JSProperty *prop;
    Class *clasp;
    const Shape *shape;
    JSSecurityCallbacks *callbacks;
    CheckAccessOp check;

    while (JS_UNLIKELY(obj->getClass() == &js_WithClass))
        obj = obj->getProto();

    writing = (mode & JSACC_WRITE) != 0;
    switch (mode & JSACC_TYPEMASK) {
      case JSACC_PROTO:
        pobj = obj;
        if (!writing)
            vp->setObjectOrNull(obj->getProto());
        *attrsp = JSPROP_PERMANENT;
        break;

      case JSACC_PARENT:
        JS_ASSERT(!writing);
        pobj = obj;
        vp->setObject(*obj->getParent());
        *attrsp = JSPROP_READONLY | JSPROP_PERMANENT;
        break;

      default:
        if (!obj->lookupProperty(cx, id, &pobj, &prop))
            return JS_FALSE;
        if (!prop) {
            if (!writing)
                vp->setUndefined();
            *attrsp = 0;
            pobj = obj;
            break;
        }

        if (!pobj->isNative()) {
            if (!writing) {
                    vp->setUndefined();
                *attrsp = 0;
            }
            break;
        }

        shape = (Shape *)prop;
        *attrsp = shape->attributes();
        if (!writing) {
            if (pobj->containsSlot(shape->slot))
                *vp = pobj->nativeGetSlot(shape->slot);
            else
                vp->setUndefined();
        }
    }

    /*
     * If obj's class has a stub (null) checkAccess hook, use the per-runtime
     * checkObjectAccess callback, if configured.
     *
     * We don't want to require all classes to supply a checkAccess hook; we
     * need that hook only for certain classes used when precompiling scripts
     * and functions ("brutal sharing").  But for general safety of built-in
     * magic properties like __proto__, we route all access checks, even for
     * classes that stub out checkAccess, through the global checkObjectAccess
     * hook.  This covers precompilation-based sharing and (possibly
     * unintended) runtime sharing across trust boundaries.
     */
    clasp = pobj->getClass();
    check = clasp->checkAccess;
    if (!check) {
        callbacks = JS_GetSecurityCallbacks(cx);
        check = callbacks ? Valueify(callbacks->checkObjectAccess) : NULL;
    }
    return !check || check(cx, pobj, id, mode, vp);
}

}

JSType
js_TypeOf(JSContext *cx, JSObject *obj)
{
    return obj->isCallable() ? JSTYPE_FUNCTION : JSTYPE_OBJECT;
}

bool
js_IsDelegate(JSContext *cx, JSObject *obj, const Value &v)
{
    if (v.isPrimitive())
        return false;
    JSObject *obj2 = &v.toObject();
    while ((obj2 = obj2->getProto()) != NULL) {
        if (obj2 == obj)
            return true;
    }
    return false;
}

bool
js::FindClassPrototype(JSContext *cx, JSObject *scopeobj, JSProtoKey protoKey,
                       JSObject **protop, Class *clasp)
{
    Value v;
    if (!js_FindClassObject(cx, scopeobj, protoKey, &v, clasp))
        return false;

    if (IsFunctionObject(v)) {
        JSObject *ctor = &v.toObject();
        if (!ctor->getProperty(cx, ATOM_TO_JSID(cx->runtime->atomState.classPrototypeAtom), &v))
            return false;
    }

    *protop = v.isObject() ? &v.toObject() : NULL;
    return true;
}

/*
 * The first part of this function has been hand-expanded and optimized into
 * NewBuiltinClassInstance in jsobjinlines.h.
 */
JSBool
js_GetClassPrototype(JSContext *cx, JSObject *scopeobj, JSProtoKey protoKey,
                     JSObject **protop, Class *clasp)
{
    VOUCH_DOES_NOT_REQUIRE_STACK();
    JS_ASSERT(JSProto_Null <= protoKey);
    JS_ASSERT(protoKey < JSProto_LIMIT);

    if (protoKey != JSProto_Null) {
        if (!scopeobj) {
            if (cx->hasfp())
                scopeobj = &cx->fp()->scopeChain();
            if (!scopeobj) {
                scopeobj = cx->globalObject;
                if (!scopeobj) {
                    *protop = NULL;
                    return true;
                }
            }
        }
        scopeobj = scopeobj->getGlobal();
        if (scopeobj->isGlobal()) {
            const Value &v = scopeobj->getReservedSlot(JSProto_LIMIT + protoKey);
            if (v.isObject()) {
                *protop = &v.toObject();
                return true;
            }
        }
    }

    return FindClassPrototype(cx, scopeobj, protoKey, protop, clasp);
}

JSObject *
PrimitiveToObject(JSContext *cx, const Value &v)
{
    if (v.isString())
        return StringObject::create(cx, v.toString());

    JS_ASSERT(v.isNumber() || v.isBoolean());
    Class *clasp = v.isNumber() ? &js_NumberClass : &js_BooleanClass;
    JSObject *obj = NewBuiltinClassInstance(cx, clasp);
    if (!obj)
        return NULL;

    obj->setPrimitiveThis(v);
    return obj;
}

JSBool
js_PrimitiveToObject(JSContext *cx, Value *vp)
{
    JSObject *obj = PrimitiveToObject(cx, *vp);
    if (!obj)
        return false;

    vp->setObject(*obj);
    return true;
}

JSBool
js_ValueToObjectOrNull(JSContext *cx, const Value &v, JSObject **objp)
{
    JSObject *obj;

    if (v.isObjectOrNull()) {
        obj = v.toObjectOrNull();
    } else if (v.isUndefined()) {
        obj = NULL;
    } else {
        obj = PrimitiveToObject(cx, v);
        if (!obj)
            return false;
    }
    *objp = obj;
    return true;
}

namespace js {

/* Callers must handle the already-object case . */
JSObject *
ToObjectSlow(JSContext *cx, Value *vp)
{
    JS_ASSERT(!vp->isMagic());
    JS_ASSERT(!vp->isObject());

    if (vp->isNullOrUndefined()) {
        JS_ReportErrorNumber(cx, js_GetErrorMessage, NULL, JSMSG_CANT_CONVERT_TO,
                            vp->isNull() ? "null" : "undefined", "object");
        return NULL;
    }

    JSObject *obj = PrimitiveToObject(cx, *vp);
    if (obj)
        vp->setObject(*obj);
    return obj;
}

}

JSObject *
js_ValueToNonNullObject(JSContext *cx, const Value &v)
{
    JSObject *obj;

    if (!js_ValueToObjectOrNull(cx, v, &obj))
        return NULL;
    if (!obj)
        js_ReportIsNullOrUndefined(cx, JSDVG_SEARCH_STACK, v, NULL);
    return obj;
}

#if JS_HAS_XDR

JSBool
js_XDRObject(JSXDRState *xdr, JSObject **objp)
{
    JSContext *cx;
    JSAtom *atom;
    Class *clasp;
    uint32 classId, classDef;
    JSProtoKey protoKey;
    JSObject *proto;

    cx = xdr->cx;
    atom = NULL;
    if (xdr->mode == JSXDR_ENCODE) {
        clasp = (*objp)->getClass();
        classId = JS_XDRFindClassIdByName(xdr, clasp->name);
        classDef = !classId;
        if (classDef) {
            if (!JS_XDRRegisterClass(xdr, Jsvalify(clasp), &classId))
                return JS_FALSE;
            protoKey = JSCLASS_CACHED_PROTO_KEY(clasp);
            if (protoKey != JSProto_Null) {
                classDef |= (protoKey << 1);
            } else {
                atom = js_Atomize(cx, clasp->name, strlen(clasp->name));
                if (!atom)
                    return JS_FALSE;
            }
        }
    } else {
        clasp = NULL;           /* quell GCC overwarning */
        classDef = 0;
    }

    /*
     * XDR a flag word, which could be 0 for a class use, in which case no
     * name follows, only the id in xdr's class registry; 1 for a class def,
     * in which case the flag word is followed by the class name transferred
     * from or to atom; or a value greater than 1, an odd number that when
     * divided by two yields the JSProtoKey for class.  In the last case, as
     * in the 0 classDef case, no name is transferred via atom.
     */
    if (!JS_XDRUint32(xdr, &classDef))
        return JS_FALSE;
    if (classDef == 1 && !js_XDRAtom(xdr, &atom))
        return JS_FALSE;

    if (!JS_XDRUint32(xdr, &classId))
        return JS_FALSE;

    if (xdr->mode == JSXDR_DECODE) {
        if (classDef) {
            /* NB: we know that JSProto_Null is 0 here, for backward compat. */
            protoKey = (JSProtoKey) (classDef >> 1);
            if (!js_GetClassPrototype(cx, NULL, protoKey, &proto, clasp))
                return JS_FALSE;
            clasp = proto->getClass();
            if (!JS_XDRRegisterClass(xdr, Jsvalify(clasp), &classId))
                return JS_FALSE;
        } else {
            clasp = Valueify(JS_XDRFindClassById(xdr, classId));
            if (!clasp) {
                char numBuf[12];
                JS_snprintf(numBuf, sizeof numBuf, "%ld", (long)classId);
                JS_ReportErrorNumber(cx, js_GetErrorMessage, NULL,
                                     JSMSG_CANT_FIND_CLASS, numBuf);
                return JS_FALSE;
            }
        }
    }

    if (!clasp->xdrObject) {
        JS_ReportErrorNumber(cx, js_GetErrorMessage, NULL,
                             JSMSG_CANT_XDR_CLASS, clasp->name);
        return JS_FALSE;
    }
    return clasp->xdrObject(xdr, objp);
}

#endif /* JS_HAS_XDR */

#ifdef DEBUG
void
js_PrintObjectSlotName(JSTracer *trc, char *buf, size_t bufsize)
{
    JS_ASSERT(trc->debugPrinter == js_PrintObjectSlotName);

    JSObject *obj = (JSObject *)trc->debugPrintArg;
    uint32 slot = (uint32)trc->debugPrintIndex;

    const Shape *shape;
    if (obj->isNative()) {
        shape = obj->lastProperty();
        while (shape->previous() && shape->slot != slot)
            shape = shape->previous();
        if (shape->slot != slot)
            shape = NULL;
    } else {
        shape = NULL;
    }

    if (!shape) {
        const char *slotname = NULL;
        if (obj->isGlobal()) {
#define JS_PROTO(name,code,init)                                              \
    if ((code) == slot) { slotname = js_##name##_str; goto found; }
#include "jsproto.tbl"
#undef JS_PROTO
        }
      found:
        if (slotname)
            JS_snprintf(buf, bufsize, "CLASS_OBJECT(%s)", slotname);
        else
            JS_snprintf(buf, bufsize, "**UNKNOWN SLOT %ld**", (long)slot);
    } else {
        jsid propid = shape->propid;
        if (JSID_IS_INT(propid)) {
            JS_snprintf(buf, bufsize, "%ld", (long)JSID_TO_INT(propid));
        } else if (JSID_IS_ATOM(propid)) {
            PutEscapedString(buf, bufsize, JSID_TO_ATOM(propid), 0);
        } else {
            JS_snprintf(buf, bufsize, "**FINALIZED ATOM KEY**");
        }
    }
}
#endif

static const Shape *
LastConfigurableShape(JSObject *obj)
{
    for (Shape::Range r(obj->lastProperty()->all()); !r.empty(); r.popFront()) {
        const Shape *shape = &r.front();
        if (shape->configurable())
            return shape;
    }
    return NULL;
}

bool
js_ClearNative(JSContext *cx, JSObject *obj)
{
    /* Remove all configurable properties from obj. */
    while (const Shape *shape = LastConfigurableShape(obj)) {
        if (!obj->removeProperty(cx, shape->propid))
            return false;
    }

    /* Set all remaining writable plain data properties to undefined. */
    for (Shape::Range r(obj->lastProperty()->all()); !r.empty(); r.popFront()) {
        const Shape *shape = &r.front();
        if (shape->isDataDescriptor() &&
            shape->writable() &&
            shape->hasDefaultSetter() &&
            obj->containsSlot(shape->slot)) {
            obj->setSlot(shape->slot, UndefinedValue());
        }
    }
    return true;
}

bool
js_GetReservedSlot(JSContext *cx, JSObject *obj, uint32 slot, Value *vp)
{
    if (!obj->isNative()) {
        vp->setUndefined();
        return true;
    }

    if (slot < obj->numSlots())
        *vp = obj->getSlot(slot);
    else
        vp->setUndefined();
    return true;
}

bool
js_SetReservedSlot(JSContext *cx, JSObject *obj, uint32 slot, const Value &v)
{
    if (!obj->isNative())
        return true;

    Class *clasp = obj->getClass();

    if (slot >= obj->numSlots()) {
        uint32 nslots = JSSLOT_FREE(clasp);
        JS_ASSERT(slot < nslots);
        if (!obj->allocSlots(cx, nslots))
            return false;
    }

    obj->setSlot(slot, v);
    GCPoke(cx, NullValue());
    return true;
}

GlobalObject *
JSObject::getGlobal() const
{
    JSObject *obj = const_cast<JSObject *>(this);
    while (JSObject *parent = obj->getParent())
        obj = parent;
    return obj->asGlobal();
}

JSBool
js_ReportGetterOnlyAssignment(JSContext *cx)
{
    return JS_ReportErrorFlagsAndNumber(cx,
                                        JSREPORT_WARNING | JSREPORT_STRICT |
                                        JSREPORT_STRICT_MODE_ERROR,
                                        js_GetErrorMessage, NULL,
                                        JSMSG_GETTER_ONLY);
}

JS_FRIEND_API(JSBool)
js_GetterOnlyPropertyStub(JSContext *cx, JSObject *obj, jsid id, JSBool strict, jsval *vp)
{
    JS_ReportErrorNumber(cx, js_GetErrorMessage, NULL, JSMSG_GETTER_ONLY);
    return JS_FALSE;
}

#ifdef DEBUG

/*
 * Routines to print out values during debugging.  These are FRIEND_API to help
 * the debugger find them and to support temporarily hacking js_Dump* calls
 * into other code.
 */

void
dumpChars(const jschar *s, size_t n)
{
    size_t i;

    if (n == (size_t) -1) {
        while (s[++n]) ;
    }

    fputc('"', stderr);
    for (i = 0; i < n; i++) {
        if (s[i] == '\n')
            fprintf(stderr, "\\n");
        else if (s[i] == '\t')
            fprintf(stderr, "\\t");
        else if (s[i] >= 32 && s[i] < 127)
            fputc(s[i], stderr);
        else if (s[i] <= 255)
            fprintf(stderr, "\\x%02x", (unsigned int) s[i]);
        else
            fprintf(stderr, "\\u%04x", (unsigned int) s[i]);
    }
    fputc('"', stderr);
}

JS_FRIEND_API(void)
js_DumpChars(const jschar *s, size_t n)
{
    fprintf(stderr, "jschar * (%p) = ", (void *) s);
    dumpChars(s, n);
    fputc('\n', stderr);
}

void
dumpString(JSString *str)
{
    if (const jschar *chars = str->getChars(NULL))
        dumpChars(chars, str->length());
    else
        fprintf(stderr, "(oom in dumpString)");
}

JS_FRIEND_API(void)
js_DumpString(JSString *str)
{
    if (const jschar *chars = str->getChars(NULL)) {
        fprintf(stderr, "JSString* (%p) = jschar * (%p) = ",
                (void *) str, (void *) chars);
        dumpString(str);
    } else {
        fprintf(stderr, "(oom in JS_DumpString)");
    }
    fputc('\n', stderr);
}

JS_FRIEND_API(void)
js_DumpAtom(JSAtom *atom)
{
    fprintf(stderr, "JSAtom* (%p) = ", (void *) atom);
    js_DumpString(atom);
}

void
dumpValue(const Value &v)
{
    if (v.isNull())
        fprintf(stderr, "null");
    else if (v.isUndefined())
        fprintf(stderr, "undefined");
    else if (v.isInt32())
        fprintf(stderr, "%d", v.toInt32());
    else if (v.isDouble())
        fprintf(stderr, "%g", v.toDouble());
    else if (v.isString())
        dumpString(v.toString());
    else if (v.isObject() && v.toObject().isFunction()) {
        JSObject *funobj = &v.toObject();
        JSFunction *fun = GET_FUNCTION_PRIVATE(cx, funobj);
        if (fun->atom) {
            fputs("<function ", stderr);
            FileEscapedString(stderr, fun->atom, 0);
        } else {
            fputs("<unnamed function", stderr);
        }
        if (fun->isInterpreted()) {
            JSScript *script = fun->script();
            fprintf(stderr, " (%s:%u)",
                    script->filename ? script->filename : "", script->lineno);
        }
        fprintf(stderr, " at %p (JSFunction at %p)>", (void *) funobj, (void *) fun);
    } else if (v.isObject()) {
        JSObject *obj = &v.toObject();
        Class *clasp = obj->getClass();
        fprintf(stderr, "<%s%s at %p>",
                clasp->name,
                (clasp == &js_ObjectClass) ? "" : " object",
                (void *) obj);
    } else if (v.isBoolean()) {
        if (v.toBoolean())
            fprintf(stderr, "true");
        else
            fprintf(stderr, "false");
    } else if (v.isMagic()) {
        fprintf(stderr, "<invalid");
#ifdef DEBUG
        switch (v.whyMagic()) {
          case JS_ARRAY_HOLE:        fprintf(stderr, " array hole");         break;
          case JS_ARGS_HOLE:         fprintf(stderr, " args hole");          break;
          case JS_NATIVE_ENUMERATE:  fprintf(stderr, " native enumeration"); break;
          case JS_NO_ITER_VALUE:     fprintf(stderr, " no iter value");      break;
          case JS_GENERATOR_CLOSING: fprintf(stderr, " generator closing");  break;
          default:                   fprintf(stderr, " ?!");                 break;
        }
#endif
        fprintf(stderr, ">");
    } else {
        fprintf(stderr, "unexpected value");
    }
}

JS_FRIEND_API(void)
js_DumpValue(const Value &val)
{
    dumpValue(val);
    fputc('\n', stderr);
}

JS_FRIEND_API(void)
js_DumpId(jsid id)
{
    fprintf(stderr, "jsid %p = ", (void *) JSID_BITS(id));
    dumpValue(IdToValue(id));
    fputc('\n', stderr);
}

static void
DumpProperty(JSObject *obj, const Shape &shape)
{
    jsid id = shape.propid;
    uint8 attrs = shape.attributes();

    fprintf(stderr, "    ((Shape *) %p) ", (void *) &shape);
    if (attrs & JSPROP_ENUMERATE) fprintf(stderr, "enumerate ");
    if (attrs & JSPROP_READONLY) fprintf(stderr, "readonly ");
    if (attrs & JSPROP_PERMANENT) fprintf(stderr, "permanent ");
    if (attrs & JSPROP_SHARED) fprintf(stderr, "shared ");
    if (shape.isAlias()) fprintf(stderr, "alias ");
    if (shape.isMethod()) fprintf(stderr, "method=%p ", (void *) &shape.methodObject());

    if (shape.hasGetterValue())
        fprintf(stderr, "getterValue=%p ", (void *) shape.getterObject());
    else if (!shape.hasDefaultGetter())
        fprintf(stderr, "getterOp=%p ", JS_FUNC_TO_DATA_PTR(void *, shape.getterOp()));

    if (shape.hasSetterValue())
        fprintf(stderr, "setterValue=%p ", (void *) shape.setterObject());
    else if (shape.setterOp() == js_watch_set)
        fprintf(stderr, "setterOp=js_watch_set ");
    else if (!shape.hasDefaultSetter())
        fprintf(stderr, "setterOp=%p ", JS_FUNC_TO_DATA_PTR(void *, shape.setterOp()));

    if (JSID_IS_ATOM(id))
        dumpString(JSID_TO_STRING(id));
    else if (JSID_IS_INT(id))
        fprintf(stderr, "%d", (int) JSID_TO_INT(id));
    else
        fprintf(stderr, "unknown jsid %p", (void *) JSID_BITS(id));
    fprintf(stderr, ": slot %d", shape.slot);
    if (obj->containsSlot(shape.slot)) {
        fprintf(stderr, " = ");
        dumpValue(obj->getSlot(shape.slot));
    } else if (shape.slot != SHAPE_INVALID_SLOT) {
        fprintf(stderr, " (INVALID!)");
    }
    fprintf(stderr, "\n");
}

JS_FRIEND_API(void)
js_DumpObject(JSObject *obj)
{
    fprintf(stderr, "object %p\n", (void *) obj);
    Class *clasp = obj->getClass();
    fprintf(stderr, "class %p %s\n", (void *)clasp, clasp->name);

    fprintf(stderr, "flags:");
    uint32 flags = obj->flags;
    if (flags & JSObject::DELEGATE) fprintf(stderr, " delegate");
    if (flags & JSObject::SYSTEM) fprintf(stderr, " system");
    if (flags & JSObject::NOT_EXTENSIBLE) fprintf(stderr, " not_extensible");
    if (flags & JSObject::BRANDED) fprintf(stderr, " branded");
    if (flags & JSObject::GENERIC) fprintf(stderr, " generic");
    if (flags & JSObject::METHOD_BARRIER) fprintf(stderr, " method_barrier");
    if (flags & JSObject::INDEXED) fprintf(stderr, " indexed");
    if (flags & JSObject::OWN_SHAPE) fprintf(stderr, " own_shape");
    if (flags & JSObject::HAS_EQUALITY) fprintf(stderr, " has_equality");

    bool anyFlags = flags != 0;
    if (obj->isNative()) {
        if (obj->inDictionaryMode()) {
            fprintf(stderr, " inDictionaryMode");
            anyFlags = true;
        }
        if (obj->hasPropertyTable()) {
            fprintf(stderr, " hasPropertyTable");
            anyFlags = true;
        }
    }
    if (!anyFlags)
        fprintf(stderr, " none");
    fprintf(stderr, "\n");

    if (obj->isDenseArray()) {
        unsigned slots = obj->getDenseArrayInitializedLength();
        fprintf(stderr, "elements\n");
        for (unsigned i = 0; i < slots; i++) {
            fprintf(stderr, " %3d: ", i);
            dumpValue(obj->getDenseArrayElement(i));
            fprintf(stderr, "\n");
            fflush(stderr);
        }
        return;
    }

    fprintf(stderr, "proto ");
    dumpValue(ObjectOrNullValue(obj->getProto()));
    fputc('\n', stderr);

    fprintf(stderr, "parent ");
    dumpValue(ObjectOrNullValue(obj->getParent()));
    fputc('\n', stderr);

    if (clasp->flags & JSCLASS_HAS_PRIVATE)
        fprintf(stderr, "private %p\n", obj->getPrivate());

    if (!obj->isNative())
        fprintf(stderr, "not native\n");

    unsigned reservedEnd = JSCLASS_RESERVED_SLOTS(clasp);
    unsigned slots = obj->slotSpan();
    unsigned stop = obj->isNative() ? reservedEnd : slots;
    if (stop > 0)
        fprintf(stderr, obj->isNative() ? "reserved slots:\n" : "slots:\n");
    for (unsigned i = 0; i < stop; i++) {
        fprintf(stderr, " %3d ", i);
        if (i < reservedEnd)
            fprintf(stderr, "(reserved) ");
        fprintf(stderr, "= ");
        dumpValue(obj->getSlot(i));
        fputc('\n', stderr);
    }

    if (obj->isNative()) {
        fprintf(stderr, "properties:\n");
        Vector<const Shape *, 8, SystemAllocPolicy> props;
        for (Shape::Range r = obj->lastProperty()->all(); !r.empty(); r.popFront())
            props.append(&r.front());
        for (size_t i = props.length(); i-- != 0;)
            DumpProperty(obj, *props[i]);
    }
    fputc('\n', stderr);
}

static void
MaybeDumpObject(const char *name, JSObject *obj)
{
    if (obj) {
        fprintf(stderr, "  %s: ", name);
        dumpValue(ObjectValue(*obj));
        fputc('\n', stderr);
    }
}

static void
MaybeDumpValue(const char *name, const Value &v)
{
    if (!v.isNull()) {
        fprintf(stderr, "  %s: ", name);
        dumpValue(v);
        fputc('\n', stderr);
    }
}

JS_FRIEND_API(void)
js_DumpStackFrame(JSContext *cx, StackFrame *start)
{
    /* This should only called during live debugging. */
    VOUCH_DOES_NOT_REQUIRE_STACK();

    if (!start)
        start = cx->maybefp();
    FrameRegsIter i(cx);
    while (!i.done() && i.fp() != start)
        ++i;

    if (i.done()) {
        fprintf(stderr, "fp = %p not found in cx = %p\n", (void *)start, (void *)cx);
        return;
    }

    for (; !i.done(); ++i) {
        StackFrame *const fp = i.fp();

        fprintf(stderr, "StackFrame at %p\n", (void *) fp);
        if (fp->isFunctionFrame()) {
            fprintf(stderr, "callee fun: ");
            dumpValue(ObjectValue(fp->callee()));
        } else {
            fprintf(stderr, "global frame, no callee");
        }
        fputc('\n', stderr);

        if (fp->isScriptFrame()) {
            fprintf(stderr, "file %s line %u\n",
                    fp->script()->filename, (unsigned) fp->script()->lineno);
        }

        if (jsbytecode *pc = i.pc()) {
            if (!fp->isScriptFrame()) {
                fprintf(stderr, "*** pc && !script, skipping frame\n\n");
                continue;
            }
            if (fp->hasImacropc()) {
                fprintf(stderr, "  pc in imacro at %p\n  called from ", pc);
                pc = fp->imacropc();
            } else {
                fprintf(stderr, "  ");
            }
            fprintf(stderr, "pc = %p\n", pc);
            fprintf(stderr, "  current op: %s\n", js_CodeName[*pc]);
        }
        Value *sp = i.sp();
        fprintf(stderr, "  slots: %p\n", (void *) fp->slots());
        fprintf(stderr, "  sp:    %p = slots + %u\n", (void *) sp, (unsigned) (sp - fp->slots()));
        if (sp - fp->slots() < 10000) { // sanity
            for (Value *p = fp->slots(); p < sp; p++) {
                fprintf(stderr, "    %p: ", (void *) p);
                dumpValue(*p);
                fputc('\n', stderr);
            }
        }
        if (fp->hasArgs()) {
            fprintf(stderr, "  actuals: %p (%u) ", (void *) fp->actualArgs(), (unsigned) fp->numActualArgs());
            fprintf(stderr, "  formals: %p (%u)\n", (void *) fp->formalArgs(), (unsigned) fp->numFormalArgs());
        }
        if (fp->hasCallObj()) {
            fprintf(stderr, "  has call obj: ");
            dumpValue(ObjectValue(fp->callObj()));
            fprintf(stderr, "\n");
        }
        MaybeDumpObject("argsobj", fp->maybeArgsObj());
        if (!fp->isDummyFrame()) {
            MaybeDumpValue("this", fp->thisValue());
            fprintf(stderr, "  rval: ");
            dumpValue(fp->returnValue());
        } else {
            fprintf(stderr, "dummy frame");
        }
        fputc('\n', stderr);

        fprintf(stderr, "  flags:");
        if (fp->isConstructing())
            fprintf(stderr, " constructing");
        if (fp->hasOverriddenArgs())
            fprintf(stderr, " overridden_args");
        if (fp->isDebuggerFrame())
            fprintf(stderr, " debugger");
        if (fp->isEvalFrame())
            fprintf(stderr, " eval");
        if (fp->isYielding())
            fprintf(stderr, " yielding");
        if (fp->isGeneratorFrame())
            fprintf(stderr, " generator");
        fputc('\n', stderr);

        fprintf(stderr, "  scopeChain: (JSObject *) %p\n", (void *) &fp->scopeChain());

        fputc('\n', stderr);
    }
}

#endif /* DEBUG */
<|MERGE_RESOLUTION|>--- conflicted
+++ resolved
@@ -4106,24 +4106,10 @@
         goto bad;
     }
 
-<<<<<<< HEAD
-    if (!cx->typeInferenceEnabled()) {
-        /*
-         * Pre-brand the prototype and constructor if they have built-in methods.
-         * This avoids extra shape guard branch exits in the tracejitted code.
-         */
-        if (fs)
-            proto->brand(cx);
-        if (ctor != proto && static_fs)
-            ctor->brand(cx);
-    }
-
     type = proto->getNewType(cx);
     if (!type)
         goto bad;
 
-=======
->>>>>>> 0c9abec3
     /*
      * Make sure proto's emptyShape is available to be shared by objects of
      * this class.  TypeObject::emptyShape is a one-slot cache. If we omit this,
@@ -4277,12 +4263,8 @@
 bool
 JSObject::allocSlots(JSContext *cx, size_t newcap)
 {
-<<<<<<< HEAD
     JS_ASSERT(newcap >= numSlots() && !hasSlotsArray());
-=======
-    uint32 oldcap = numSlots();
     size_t oldSize = slotsAndStructSize();
->>>>>>> 0c9abec3
 
     /*
      * If we are allocating slots for an object whose type is always created
@@ -4318,7 +4300,6 @@
     slots = tmpslots;
     capacity = newcap;
 
-<<<<<<< HEAD
     if (isDenseArray()) {
         /* Copy over anything from the inline buffer. */
         memcpy(slots, fixedSlots(), getDenseArrayInitializedLength() * sizeof(Value));
@@ -4328,12 +4309,8 @@
         /* Clear out the new slots without copying. */
         ClearValueRange(slots, allocCount, false);
     }
-=======
-    /* Copy over anything from the inline buffer. */
-    memcpy(slots, fixedSlots(), oldcap * sizeof(Value));
-    ClearValueRange(slots + oldcap, newcap - oldcap, isDenseArray());
+
     Probes::resizeObject(cx, this, oldSize, slotsAndStructSize());
->>>>>>> 0c9abec3
 
     return true;
 }
@@ -4354,6 +4331,8 @@
     uint32 oldcap = numSlots();
     JS_ASSERT(oldcap < newcap);
 
+    size_t oldSize = slotsAndStructSize();
+
     uint32 nextsize = (oldcap <= CAPACITY_DOUBLING_MAX)
                     ? oldcap * 2
                     : oldcap + (oldcap >> 3);
@@ -4381,7 +4360,7 @@
                                             allocCount * sizeof(Value));
     if (!tmpslots)
         return false;    /* Leave dslots as its old size. */
-<<<<<<< HEAD
+
     bool changed = slots != tmpslots;
     slots = tmpslots;
     capacity = actualCapacity;
@@ -4396,15 +4375,8 @@
 
     if (changed && isGlobal())
         MarkGlobalReallocation(cx, this);
-=======
-    size_t oldSize = slotsAndStructSize();
-    slots = tmpslots;
-    capacity = actualCapacity;
-
-    /* Initialize the additional slots we added. */
-    ClearValueRange(slots + oldcap, actualCapacity - oldcap, isDenseArray());
+
     Probes::resizeObject(cx, this, oldSize, slotsAndStructSize());
->>>>>>> 0c9abec3
 
     return true;
 }
@@ -4415,6 +4387,8 @@
     uint32 oldcap = numSlots();
     JS_ASSERT(newcap <= oldcap);
     JS_ASSERT(newcap >= slotSpan());
+
+    size_t oldSize = slotsAndStructSize();
 
     if (oldcap <= SLOT_CAPACITY_MIN || !hasSlotsArray()) {
         /*
@@ -4434,11 +4408,8 @@
     Value *tmpslots = (Value*) cx->realloc_(slots, newcap * sizeof(Value));
     if (!tmpslots)
         return;  /* Leave slots at its old size. */
-<<<<<<< HEAD
+
     bool changed = slots != tmpslots;
-=======
-    size_t oldSize = slotsAndStructSize();
->>>>>>> 0c9abec3
     slots = tmpslots;
     capacity = newcap;
 
@@ -4452,12 +4423,10 @@
             clearSlotRange(fill, newcap - fill);
     }
 
-<<<<<<< HEAD
     if (changed && isGlobal())
         MarkGlobalReallocation(cx, this);
-=======
+
     Probes::resizeObject(cx, this, oldSize, slotsAndStructSize());
->>>>>>> 0c9abec3
 }
 
 bool
