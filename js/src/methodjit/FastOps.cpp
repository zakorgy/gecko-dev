--- conflicted
+++ resolved
@@ -117,7 +117,6 @@
 void
 mjit::Compiler::ensureInteger(FrameEntry *fe, Uses uses)
 {
-<<<<<<< HEAD
     if (fe->isConstant()) {
         if (!fe->isType(JSVAL_TYPE_INT32)) {
             JS_ASSERT(fe->isType(JSVAL_TYPE_DOUBLE));
@@ -155,136 +154,6 @@
         frame.freeReg(scratchReg);
         frame.learnType(fe, JSVAL_TYPE_INT32);
     }
-=======
-    int32 shiftAmount = rhs->getValue().toInt32();
-
-    RegisterID lhsType = frame.tempRegForType(lhs);
-    frame.pinReg(lhsType);
-    RegisterID lhsData = frame.copyDataIntoReg(lhs);
-    frame.unpinReg(lhsType);
-
-    Jump lhsIntGuard = masm.testInt32(Assembler::NotEqual, lhsType);
-    stubcc.linkExitDirect(lhsIntGuard, stubcc.masm.label());
-
-    Jump lhsDoubleGuard = stubcc.masm.testDouble(Assembler::NotEqual, lhsType);
-    frame.loadDouble(lhs, FPRegisters::First, stubcc.masm);
-    Jump lhsTruncateGuard = stubcc.masm.branchTruncateDoubleToInt32(FPRegisters::First, lhsData);
-    stubcc.crossJump(stubcc.masm.jump(), masm.label());
-
-    lhsDoubleGuard.linkTo(stubcc.masm.label(), &stubcc.masm);
-    lhsTruncateGuard.linkTo(stubcc.masm.label(), &stubcc.masm);
-
-    frame.sync(stubcc.masm, Uses(2));
-    OOL_STUBCALL(stubs::Rsh);
-
-    if (shiftAmount)
-        masm.rshift32(Imm32(shiftAmount), lhsData);
-
-    frame.popn(2);
-    frame.pushTypedPayload(JSVAL_TYPE_INT32, lhsData);
-
-    stubcc.rejoin(Changes(1));
-}
-
-void
-mjit::Compiler::jsop_rsh_const_unknown(FrameEntry *lhs, FrameEntry *rhs)
-{
-    RegisterID rhsData = rightRegForShift(rhs);
-    RegisterID rhsType = frame.tempRegForType(rhs);
-    frame.pinReg(rhsType);
-    RegisterID result = frame.allocReg();
-    frame.unpinReg(rhsType);
-
-    Jump rhsIntGuard = masm.testInt32(Assembler::NotEqual, rhsType);
-    stubcc.linkExit(rhsIntGuard, Uses(2));
-    stubcc.leave();
-    OOL_STUBCALL(stubs::Rsh);
-    masm.move(Imm32(lhs->getValue().toInt32()), result);
-    masm.rshift32(rhsData, result);
-    frame.freeReg(rhsData);
-
-    frame.popn(2);
-    frame.pushTypedPayload(JSVAL_TYPE_INT32, result);
-    stubcc.rejoin(Changes(1));
-}
-
-void
-mjit::Compiler::jsop_rsh_int_unknown(FrameEntry *lhs, FrameEntry *rhs)
-{
-    RegisterID rhsData = rightRegForShift(rhs);
-    RegisterID rhsType = frame.tempRegForType(rhs);
-    frame.pinReg(rhsType);
-    RegisterID lhsData = frame.copyDataIntoReg(lhs);
-    frame.unpinReg(rhsType);
-
-    Jump rhsIntGuard = masm.testInt32(Assembler::NotEqual, rhsType);
-    stubcc.linkExit(rhsIntGuard, Uses(2));
-    stubcc.leave();
-    OOL_STUBCALL(stubs::Rsh);
-
-    masm.rshift32(rhsData, lhsData);
-    frame.freeReg(rhsData);
-    frame.popn(2);
-    frame.pushTypedPayload(JSVAL_TYPE_INT32, lhsData);
-
-    stubcc.rejoin(Changes(1));
-}
-
-void
-mjit::Compiler::jsop_rsh_unknown_any(FrameEntry *lhs, FrameEntry *rhs)
-{
-    JS_ASSERT(!lhs->isTypeKnown());
-    JS_ASSERT(!rhs->isNotType(JSVAL_TYPE_INT32));
-
-    /* Allocate registers. */
-    RegisterID rhsData = rightRegForShift(rhs);
-
-    MaybeRegisterID rhsType;
-    if (!rhs->isTypeKnown()) {
-        rhsType.setReg(frame.tempRegForType(rhs));
-        frame.pinReg(rhsType.reg());
-    }
-
-    RegisterID lhsData = frame.copyDataIntoReg(lhs);
-    MaybeRegisterID lhsType;
-    if (rhsType.isSet() && frame.haveSameBacking(lhs, rhs))
-        lhsType = rhsType;
-    else
-        lhsType = frame.tempRegForType(lhs);
-
-    /* Non-integer rhs jumps to stub. */
-    MaybeJump rhsIntGuard;
-    if (rhsType.isSet()) {
-        rhsIntGuard.setJump(masm.testInt32(Assembler::NotEqual, rhsType.reg()));
-        frame.unpinReg(rhsType.reg());
-    }
-
-    /* Non-integer lhs jumps to double guard. */
-    Jump lhsIntGuard = masm.testInt32(Assembler::NotEqual, lhsType.reg());
-    stubcc.linkExitDirect(lhsIntGuard, stubcc.masm.label());
-
-    /* Attempt to convert lhs double to int32. */
-    Jump lhsDoubleGuard = stubcc.masm.testDouble(Assembler::NotEqual, lhsType.reg());
-    frame.loadDouble(lhs, FPRegisters::First, stubcc.masm);
-    Jump lhsTruncateGuard = stubcc.masm.branchTruncateDoubleToInt32(FPRegisters::First, lhsData);
-    stubcc.crossJump(stubcc.masm.jump(), masm.label());
-
-    lhsDoubleGuard.linkTo(stubcc.masm.label(), &stubcc.masm);
-    lhsTruncateGuard.linkTo(stubcc.masm.label(), &stubcc.masm);
-
-    if (rhsIntGuard.isSet())
-        stubcc.linkExitDirect(rhsIntGuard.getJump(), stubcc.masm.label());
-    frame.sync(stubcc.masm, Uses(2));
-    OOL_STUBCALL(stubs::Rsh);
-
-    masm.rshift32(rhsData, lhsData);
-
-    frame.freeReg(rhsData);
-    frame.popn(2);
-    frame.pushTypedPayload(JSVAL_TYPE_INT32, lhsData);
-
-    stubcc.rejoin(Changes(1));
->>>>>>> db94f069
 }
 
 void
@@ -309,7 +178,7 @@
     ensureInteger(rhs, Uses(2));
 
     stubcc.leave();
-    stubcc.call(stubs::Rsh);
+    OOL_STUBCALL(stubs::Rsh);
 
     JS_ASSERT(!(lhs->isConstant() && rhs->isConstant()));
     if (lhs->isConstant()) {
@@ -399,15 +268,8 @@
         RegisterID reg = frame.copyDataIntoReg(lhs);
 
         stubcc.leave();
-<<<<<<< HEAD
-        stubcc.call(stub);
-
-=======
         OOL_STUBCALL(stub);
-        
-        if (isInt.isSet())
-            isInt.get().linkTo(masm.label(), &masm);
->>>>>>> db94f069
+
         frame.popn(2);
         frame.pushTypedPayload(JSVAL_TYPE_INT32, reg);
 
@@ -513,7 +375,7 @@
             int shift = rhs->getValue().toInt32() & 0x1F;
 
             stubcc.leave();
-            stubcc.call(stub);
+            OOL_STUBCALL(stub);
 
             if (shift) {
                 if (op == JSOP_LSH)
@@ -521,13 +383,6 @@
                 else
                     masm.urshift32(Imm32(shift), reg);
             }
-<<<<<<< HEAD
-=======
-            if (stubNeeded) {
-                stubcc.leave();
-                OOL_STUBCALL(stub);
-            }
->>>>>>> db94f069
             frame.popn(2);
             
             /* x >>> 0 may result in a double, handled above. */
@@ -578,15 +433,8 @@
         return;
     }
 
-<<<<<<< HEAD
     stubcc.leave();
-    stubcc.call(stub);
-=======
-    if (stubNeeded) {
-        stubcc.leave();
-        OOL_STUBCALL(stub);
-    }
->>>>>>> db94f069
+    OOL_STUBCALL(stub);
 
     frame.pop();
     frame.pop();
@@ -1191,23 +1039,11 @@
 
         // Before: 
         // After:  V
-        frame.pushArg(slot);
-
-<<<<<<< HEAD
-    FrameEntry *fe = frame.peek(-1);
-
-    if (fe->isTypeKnown()) {
-        if (fe->getKnownType() != JSVAL_TYPE_INT32)
-            stubcc.linkExit(masm.jump(), Uses(0));
-    } else {
-        Jump notInt = frame.testInt32(Assembler::NotEqual, fe);
-        stubcc.linkExit(notInt, Uses(0));
-    }
-=======
+        frame.pushArg(slot, knownArgumentType(slot));
+
         // Before: V
         // After:  V 1
         frame.push(Int32Value(amt));
->>>>>>> db94f069
 
         // Note, SUB will perform integer conversion for us.
         // Before: V 1
@@ -1225,7 +1061,7 @@
 
         // Before:
         // After: V
-        frame.pushArg(slot);
+        frame.pushArg(slot, knownArgumentType(slot));
 
         // Before: V
         // After:  N
@@ -1369,7 +1205,7 @@
         masm.storeValue(vr, BaseIndex(objReg, key.reg(), masm.JSVAL_SCALE));
 
     stubcc.leave();
-    stubcc.call(STRICT_VARIANT(stubs::SetElem));
+    OOL_STUBCALL(STRICT_VARIANT(stubs::SetElem));
 
     frame.freeReg(objReg);
     frame.shimmy(2);
@@ -1617,7 +1453,7 @@
     }
 
     stubcc.leave();
-    stubcc.call(stubs::GetElem);
+    OOL_STUBCALL(stubs::GetElem);
 
     frame.popn(2);
 
