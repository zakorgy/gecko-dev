/* -*- Mode: C++; tab-width: 4; indent-tabs-mode: nil; c-basic-offset: 4 -*-
 * vim: set ts=4 sw=4 et tw=99:
 *
 * ***** BEGIN LICENSE BLOCK *****
 * Version: MPL 1.1/GPL 2.0/LGPL 2.1
 *
 * The contents of this file are subject to the Mozilla Public License Version
 * 1.1 (the "License"); you may not use this file except in compliance with
 * the License. You may obtain a copy of the License at
 * http://www.mozilla.org/MPL/
 *
 * Software distributed under the License is distributed on an "AS IS" basis,
 * WITHOUT WARRANTY OF ANY KIND, either express or implied. See the License
 * for the specific language governing rights and limitations under the
 * License.
 *
 * The Original Code is Mozilla SpiderMonkey JavaScript 1.9 code, released
 * May 28, 2008.
 *
 * The Initial Developer of the Original Code is
 *   Brendan Eich <brendan@mozilla.org>
 *
 * Contributor(s):
 *   David Anderson <danderson@mozilla.com>
 *
 * Alternatively, the contents of this file may be used under the terms of
 * either of the GNU General Public License Version 2 or later (the "GPL"),
 * or the GNU Lesser General Public License Version 2.1 or later (the "LGPL"),
 * in which case the provisions of the GPL or the LGPL are applicable instead
 * of those above. If you wish to allow use of your version of this file only
 * under the terms of either the GPL or the LGPL, and not to allow others to
 * use your version of this file under the terms of the MPL, indicate your
 * decision by deleting the provisions above and replace them with the notice
 * and other provisions required by the GPL or the LGPL. If you do not delete
 * the provisions above, a recipient may use your version of this file under
 * the terms of any one of the MPL, the GPL or the LGPL.
 *
 * ***** END LICENSE BLOCK ***** */

#if !defined jsjaeger_regstate_h__ && defined JS_METHODJIT
#define jsjaeger_regstate_h__

#include "jsbit.h"
#include "assembler/assembler/MacroAssembler.h"

namespace js {

namespace mjit {

/* Common handling for both general purpose and floating point registers. */

struct AnyRegisterID {
    unsigned reg_;

    AnyRegisterID()
        : reg_((unsigned)-1)
    { pin(); }

    AnyRegisterID(const AnyRegisterID &o)
        : reg_(o.reg_)
    { pin(); }

    AnyRegisterID(JSC::MacroAssembler::RegisterID reg)
        : reg_((unsigned)reg)
    { pin(); }

    AnyRegisterID(JSC::MacroAssembler::FPRegisterID reg)
        : reg_(JSC::MacroAssembler::TotalRegisters + (unsigned)reg)
    { pin(); }

    static inline AnyRegisterID fromRaw(unsigned reg);

    inline JSC::MacroAssembler::RegisterID reg();
    inline JSC::MacroAssembler::FPRegisterID fpreg();

    bool isReg() { return reg_ < JSC::MacroAssembler::TotalRegisters; }
    bool isSet() { return reg_ != unsigned(-1); }

    inline const char * name();

  private:
    void pin() {
        /*
         * Workaround for apparent compiler bug in GCC 4.2. If GCC thinks that reg_
         * cannot escape then it compiles isReg() and other accesses to reg_ incorrectly.
         */
        static unsigned *v;
        v = &reg_;
    }
};

struct Registers {

    /* General purpose registers. */

    static const uint32 TotalRegisters = JSC::MacroAssembler::TotalRegisters;

    enum CallConvention {
        NormalCall,
        FastCall
    };

    typedef JSC::MacroAssembler::RegisterID RegisterID;

    // Homed and scratch registers for working with Values on x64.
#if defined(JS_CPU_X64)
    static const RegisterID TypeMaskReg = JSC::X86Registers::r13;
    static const RegisterID PayloadMaskReg = JSC::X86Registers::r14;
    static const RegisterID ValueReg = JSC::X86Registers::r10;
    static const RegisterID ScratchReg = JSC::X86Registers::r11;
#endif

    // Register that homes the current JSStackFrame.
#if defined(JS_CPU_X86)
    static const RegisterID JSFrameReg = JSC::X86Registers::ebp;
#elif defined(JS_CPU_X64)
    static const RegisterID JSFrameReg = JSC::X86Registers::ebx;
#elif defined(JS_CPU_ARM)
    static const RegisterID JSFrameReg = JSC::ARMRegisters::r11;
#elif defined(JS_CPU_SPARC)
    static const RegisterID JSFrameReg = JSC::SparcRegisters::l0;
#endif

#if defined(JS_CPU_X86) || defined(JS_CPU_X64)
    static const RegisterID ReturnReg = JSC::X86Registers::eax;
# if defined(JS_CPU_X86) || defined(_WIN64)
    static const RegisterID ArgReg0 = JSC::X86Registers::ecx;
    static const RegisterID ArgReg1 = JSC::X86Registers::edx;
#  if defined(JS_CPU_X64)
    static const RegisterID ArgReg2 = JSC::X86Registers::r8;
#  endif
# else
    static const RegisterID ArgReg0 = JSC::X86Registers::edi;
    static const RegisterID ArgReg1 = JSC::X86Registers::esi;
    static const RegisterID ArgReg2 = JSC::X86Registers::edx;
# endif
#elif JS_CPU_ARM
    static const RegisterID ReturnReg = JSC::ARMRegisters::r0;
    static const RegisterID ArgReg0 = JSC::ARMRegisters::r0;
    static const RegisterID ArgReg1 = JSC::ARMRegisters::r1;
    static const RegisterID ArgReg2 = JSC::ARMRegisters::r2;
#elif JS_CPU_SPARC
    static const RegisterID ReturnReg = JSC::SparcRegisters::o0;
    static const RegisterID ArgReg0 = JSC::SparcRegisters::o0;
    static const RegisterID ArgReg1 = JSC::SparcRegisters::o1;
    static const RegisterID ArgReg2 = JSC::SparcRegisters::o2;
    static const RegisterID ArgReg3 = JSC::SparcRegisters::o3;
    static const RegisterID ArgReg4 = JSC::SparcRegisters::o4;
    static const RegisterID ArgReg5 = JSC::SparcRegisters::o5;
#endif

    static const RegisterID StackPointer = JSC::MacroAssembler::stackPointerRegister;

    static inline uint32 maskReg(RegisterID reg) {
        return (1 << reg);
    }

    static inline uint32 mask2Regs(RegisterID reg1, RegisterID reg2) {
        return maskReg(reg1) | maskReg(reg2);
    }

    static inline uint32 mask3Regs(RegisterID reg1, RegisterID reg2, RegisterID reg3) {
        return maskReg(reg1) | maskReg(reg2) | maskReg(reg3);
    }

#if defined(JS_CPU_X86) || defined(JS_CPU_X64)
    static const uint32 TempRegs =
          (1 << JSC::X86Registers::eax)
# if defined(JS_CPU_X86)
        | (1 << JSC::X86Registers::ebx)
# endif
        | (1 << JSC::X86Registers::ecx)
        | (1 << JSC::X86Registers::edx)
# if defined(JS_CPU_X64)
        | (1 << JSC::X86Registers::r8)
        | (1 << JSC::X86Registers::r9)
#  if !defined(_WIN64)
        | (1 << JSC::X86Registers::esi)
        | (1 << JSC::X86Registers::edi)
#  endif
# endif
        ;

# if defined(JS_CPU_X64)
    static const uint32 SavedRegs =
        /* r11 is scratchRegister, used by JSC. */
          (1 << JSC::X86Registers::r12)
    // r13 is TypeMaskReg.
    // r14 is PayloadMaskReg.
        | (1 << JSC::X86Registers::r15)
#  if defined(_WIN64)
        | (1 << JSC::X86Registers::esi)
        | (1 << JSC::X86Registers::edi)
#  endif
# else
    static const uint32 SavedRegs =
          (1 << JSC::X86Registers::esi)
        | (1 << JSC::X86Registers::edi)
# endif
        ;

# if defined(JS_CPU_X86)
    static const uint32 SingleByteRegs = (TempRegs | SavedRegs) &
        ~((1 << JSC::X86Registers::esi) |
          (1 << JSC::X86Registers::edi) |
          (1 << JSC::X86Registers::ebp) |
          (1 << JSC::X86Registers::esp));
# elif defined(JS_CPU_X64)
    static const uint32 SingleByteRegs = TempRegs | SavedRegs;
# endif

#elif defined(JS_CPU_ARM)
    static const uint32 TempRegs =
          (1 << JSC::ARMRegisters::r0)
        | (1 << JSC::ARMRegisters::r1)
        | (1 << JSC::ARMRegisters::r2);
    // r3 is reserved as a scratch register for the assembler.

    static const uint32 SavedRegs =
          (1 << JSC::ARMRegisters::r4)
        | (1 << JSC::ARMRegisters::r5)
        | (1 << JSC::ARMRegisters::r6)
        | (1 << JSC::ARMRegisters::r7)
    // r8 is reserved as a scratch register for the assembler.
        | (1 << JSC::ARMRegisters::r9)
        | (1 << JSC::ARMRegisters::r10);
    // r11 is reserved for JSFrameReg.
    // r12 is IP, and is used for stub calls.
    // r13 is SP and must always point to VMFrame whilst in generated code.
    // r14 is LR and is used for return sequences.
    // r15 is PC (program counter).

    static const uint32 SingleByteRegs = TempRegs | SavedRegs;
#elif defined(JS_CPU_SPARC)
    static const uint32 TempRegs =
          (1 << JSC::SparcRegisters::o0)
        | (1 << JSC::SparcRegisters::o1)
        | (1 << JSC::SparcRegisters::o2)
        | (1 << JSC::SparcRegisters::o3)
        | (1 << JSC::SparcRegisters::o4)
        | (1 << JSC::SparcRegisters::o5);

    static const uint32 SavedRegs =
          (1 << JSC::SparcRegisters::l2)
        | (1 << JSC::SparcRegisters::l3)
        | (1 << JSC::SparcRegisters::l4)
        | (1 << JSC::SparcRegisters::l5)
        | (1 << JSC::SparcRegisters::l6)
        | (1 << JSC::SparcRegisters::l7)
        | (1 << JSC::SparcRegisters::i0)
        | (1 << JSC::SparcRegisters::i1)
        | (1 << JSC::SparcRegisters::i2)
        | (1 << JSC::SparcRegisters::i3)
        | (1 << JSC::SparcRegisters::i4)
        | (1 << JSC::SparcRegisters::i5);

    static const uint32 SingleByteRegs = TempRegs | SavedRegs;
#else
# error "Unsupported platform"
#endif

    static const uint32 AvailRegs = SavedRegs | TempRegs;

    static bool isAvail(RegisterID reg) {
        uint32 mask = maskReg(reg);
        return bool(mask & AvailRegs);
    }

    static bool isSaved(RegisterID reg) {
        uint32 mask = maskReg(reg);
        JS_ASSERT(mask & AvailRegs);
        return bool(mask & SavedRegs);
    }

    static inline uint32 numArgRegs(CallConvention convention) {
#if defined(JS_CPU_X86)
# if defined(JS_NO_FASTCALL)
        return 0;
# else
        return (convention == FastCall) ? 2 : 0;
# endif
#elif defined(JS_CPU_X64)
# ifdef _WIN64
        return 4;
# else
        return 6;
# endif
#elif defined(JS_CPU_ARM)
        return 4;
#elif defined(JS_CPU_SPARC)
        return 6;
#endif
    }

    static inline bool regForArg(CallConvention conv, uint32 i, RegisterID *reg) {
#if defined(JS_CPU_X86)
        static const RegisterID regs[] = {
            JSC::X86Registers::ecx,
            JSC::X86Registers::edx
        };

# if defined(JS_NO_FASTCALL)
        return false;
# else
        if (conv == NormalCall)
            return false;
# endif
#elif defined(JS_CPU_X64)
# ifdef _WIN64
        static const RegisterID regs[] = {
            JSC::X86Registers::ecx,
            JSC::X86Registers::edx,
            JSC::X86Registers::r8,
            JSC::X86Registers::r9
        };
# else
        static const RegisterID regs[] = {
            JSC::X86Registers::edi,
            JSC::X86Registers::esi,
            JSC::X86Registers::edx,
            JSC::X86Registers::ecx,
            JSC::X86Registers::r8,
            JSC::X86Registers::r9
        };
# endif
#elif defined(JS_CPU_ARM)
        static const RegisterID regs[] = {
            JSC::ARMRegisters::r0,
            JSC::ARMRegisters::r1,
            JSC::ARMRegisters::r2,
            JSC::ARMRegisters::r3
        };
#elif defined(JS_CPU_SPARC)
        static const RegisterID regs[] = {
            JSC::SparcRegisters::o0,
            JSC::SparcRegisters::o1,
            JSC::SparcRegisters::o2,
            JSC::SparcRegisters::o3,
            JSC::SparcRegisters::o4,
            JSC::SparcRegisters::o5
        };
#endif
        JS_ASSERT(numArgRegs(conv) == JS_ARRAY_LENGTH(regs));
        if (i > JS_ARRAY_LENGTH(regs))
            return false;
        *reg = regs[i];
        return true;
    }

    /* Floating point registers. */

    typedef JSC::MacroAssembler::FPRegisterID FPRegisterID;

#if defined(JS_CPU_X86) || defined(JS_CPU_X64)
    static const uint32 TotalFPRegisters = 7;
    static const uint32 TempFPRegs = (
          (1 << JSC::X86Registers::xmm0)
        | (1 << JSC::X86Registers::xmm1)
        | (1 << JSC::X86Registers::xmm2)
        | (1 << JSC::X86Registers::xmm3)
        | (1 << JSC::X86Registers::xmm4)
        | (1 << JSC::X86Registers::xmm5)
        | (1 << JSC::X86Registers::xmm6)
        ) << TotalRegisters;
    /* For shuffling FP values around, or loading GPRs into a FP reg. */
    static const FPRegisterID FPConversionTemp = JSC::X86Registers::xmm7;
#elif defined(JS_CPU_ARM)
    static const uint32 TotalFPRegisters = 3;
    static const uint32 TempFPRegs = (
          (1 << JSC::ARMRegisters::d0)
        | (1 << JSC::ARMRegisters::d1)
        | (1 << JSC::ARMRegisters::d2)
        ) << TotalRegisters;
    static const FPRegisterID FPConversionTemp = JSC::ARMRegisters::d3;
#else
# error "Unsupported platform"
#endif

    static const uint32 AvailFPRegs = TempFPRegs;

    static inline uint32 maskReg(FPRegisterID reg) {
        return (1 << reg) << TotalRegisters;
    }

    /* Common code. */

    static const uint32 TotalAnyRegisters = TotalRegisters + TotalFPRegisters;
    static const uint32 TempAnyRegs = TempRegs | TempFPRegs;
    static const uint32 AvailAnyRegs = AvailRegs | AvailFPRegs;

    static inline uint32 maskReg(AnyRegisterID reg) {
        return (1 << reg.reg_);
    }

    Registers(uint32 freeMask)
      : freeMask(freeMask)
    { }

    Registers(const Registers &other)
      : freeMask(other.freeMask)
    { }

    Registers & operator =(const Registers &other)
    {
        freeMask = other.freeMask;
        return *this;
    }

    bool empty(uint32 mask) const {
        return !(freeMask & mask);
    }

    bool empty() const {
        return !freeMask;
    }

    AnyRegisterID peekReg(uint32 mask) {
        JS_ASSERT(!empty(mask));
        int ireg;
        JS_FLOOR_LOG2(ireg, freeMask & mask);
        RegisterID reg = (RegisterID)ireg;
        return reg;
    }

    AnyRegisterID peekReg() {
        return peekReg(freeMask);
    }

    AnyRegisterID takeAnyReg(uint32 mask) {
        AnyRegisterID reg = peekReg(mask);
        takeReg(reg);
        return reg;
    }

    AnyRegisterID takeAnyReg() {
        return takeAnyReg(freeMask);
    }

    bool hasReg(AnyRegisterID reg) const {
        return !!(freeMask & (1 << reg.reg_));
    }

    bool hasRegInMask(uint32 mask) const {
        return !!(freeMask & mask);
    }

    bool hasAllRegs(uint32 mask) const {
        return (freeMask & mask) == mask;
    }

    void putRegUnchecked(AnyRegisterID reg) {
        freeMask |= (1 << reg.reg_);
    }

    void putReg(AnyRegisterID reg) {
        JS_ASSERT(!hasReg(reg));
        putRegUnchecked(reg);
    }

    void takeReg(AnyRegisterID reg) {
        JS_ASSERT(hasReg(reg));
        takeRegUnchecked(reg);
    }

    void takeRegUnchecked(AnyRegisterID reg) {
        freeMask &= ~(1 << reg.reg_);
    }

    bool operator ==(const Registers &other) {
        return freeMask == other.freeMask;
    }

    uint32 freeMask;
};

static const JSC::MacroAssembler::RegisterID JSFrameReg = Registers::JSFrameReg;

AnyRegisterID
AnyRegisterID::fromRaw(unsigned reg_)
{
    JS_ASSERT(reg_ < Registers::TotalAnyRegisters);
    AnyRegisterID reg;
    reg.reg_ = reg_;
    return reg;
}

JSC::MacroAssembler::RegisterID
AnyRegisterID::reg()
{
    JS_ASSERT(reg_ < Registers::TotalRegisters);
    return (JSC::MacroAssembler::RegisterID) reg_;
}

JSC::MacroAssembler::FPRegisterID
AnyRegisterID::fpreg()
{
    JS_ASSERT(reg_ >= Registers::TotalRegisters &&
              reg_ < Registers::TotalAnyRegisters);
    return (JSC::MacroAssembler::FPRegisterID) (reg_ - Registers::TotalRegisters);
}

const char *
AnyRegisterID::name()
{
#if defined(JS_CPU_X86) || defined(JS_CPU_X64)
    return isReg() ? JSC::X86Registers::nameIReg(reg()) : JSC::X86Registers::nameFPReg(fpreg());
#elif defined(JS_CPU_ARM)
<<<<<<< HEAD
    return isReg() ? JSC::ARMAssembler::nameGpReg(reg()) : JSC::ARMAssembler::nameFpReg(fpreg());
=======
    static const uint32 TotalFPRegisters = 4;
    static const uint32 TempFPRegs = 
          (1 << JSC::ARMRegisters::d0)
        | (1 << JSC::ARMRegisters::d1)
        | (1 << JSC::ARMRegisters::d2)
        | (1 << JSC::ARMRegisters::d3);
    /* FIXME: Temporary hack until FPRegister allocation exists. */
    static const FPRegisterID First  = JSC::ARMRegisters::d0;
    static const FPRegisterID Second = JSC::ARMRegisters::d1;
    static const FPRegisterID Temp0 = JSC::ARMRegisters::d2;
    static const FPRegisterID Temp1 = JSC::ARMRegisters::d3;
#elif defined(JS_CPU_SPARC)
    static const uint32 TotalFPRegisters = 16;
    static const uint32 TempFPRegs = 
          (1 << JSC::SparcRegisters::f0)
        | (1 << JSC::SparcRegisters::f2)
        | (1 << JSC::SparcRegisters::f4)
        | (1 << JSC::SparcRegisters::f6)
        | (1 << JSC::SparcRegisters::f8)
        | (1 << JSC::SparcRegisters::f10)
        | (1 << JSC::SparcRegisters::f12)
        | (1 << JSC::SparcRegisters::f14)
        | (1 << JSC::SparcRegisters::f16)
        | (1 << JSC::SparcRegisters::f18)
        | (1 << JSC::SparcRegisters::f20)
        | (1 << JSC::SparcRegisters::f22)
        | (1 << JSC::SparcRegisters::f24)
        | (1 << JSC::SparcRegisters::f26)
        | (1 << JSC::SparcRegisters::f28);
    /* FIXME: Temporary hack until FPRegister allocation exists. */
    static const FPRegisterID First  = JSC::SparcRegisters::f0;
    static const FPRegisterID Second = JSC::SparcRegisters::f2;
>>>>>>> 11b682a9
#else
    return "???";
#endif
}

} /* namespace mjit */

} /* namespace js */

#endif /* jsjaeger_regstate_h__ */
<|MERGE_RESOLUTION|>--- conflicted
+++ resolved
@@ -372,158 +372,10 @@
         | (1 << JSC::ARMRegisters::d2)
         ) << TotalRegisters;
     static const FPRegisterID FPConversionTemp = JSC::ARMRegisters::d3;
-#else
-# error "Unsupported platform"
-#endif
-
-    static const uint32 AvailFPRegs = TempFPRegs;
-
-    static inline uint32 maskReg(FPRegisterID reg) {
-        return (1 << reg) << TotalRegisters;
-    }
-
-    /* Common code. */
-
-    static const uint32 TotalAnyRegisters = TotalRegisters + TotalFPRegisters;
-    static const uint32 TempAnyRegs = TempRegs | TempFPRegs;
-    static const uint32 AvailAnyRegs = AvailRegs | AvailFPRegs;
-
-    static inline uint32 maskReg(AnyRegisterID reg) {
-        return (1 << reg.reg_);
-    }
-
-    Registers(uint32 freeMask)
-      : freeMask(freeMask)
-    { }
-
-    Registers(const Registers &other)
-      : freeMask(other.freeMask)
-    { }
-
-    Registers & operator =(const Registers &other)
-    {
-        freeMask = other.freeMask;
-        return *this;
-    }
-
-    bool empty(uint32 mask) const {
-        return !(freeMask & mask);
-    }
-
-    bool empty() const {
-        return !freeMask;
-    }
-
-    AnyRegisterID peekReg(uint32 mask) {
-        JS_ASSERT(!empty(mask));
-        int ireg;
-        JS_FLOOR_LOG2(ireg, freeMask & mask);
-        RegisterID reg = (RegisterID)ireg;
-        return reg;
-    }
-
-    AnyRegisterID peekReg() {
-        return peekReg(freeMask);
-    }
-
-    AnyRegisterID takeAnyReg(uint32 mask) {
-        AnyRegisterID reg = peekReg(mask);
-        takeReg(reg);
-        return reg;
-    }
-
-    AnyRegisterID takeAnyReg() {
-        return takeAnyReg(freeMask);
-    }
-
-    bool hasReg(AnyRegisterID reg) const {
-        return !!(freeMask & (1 << reg.reg_));
-    }
-
-    bool hasRegInMask(uint32 mask) const {
-        return !!(freeMask & mask);
-    }
-
-    bool hasAllRegs(uint32 mask) const {
-        return (freeMask & mask) == mask;
-    }
-
-    void putRegUnchecked(AnyRegisterID reg) {
-        freeMask |= (1 << reg.reg_);
-    }
-
-    void putReg(AnyRegisterID reg) {
-        JS_ASSERT(!hasReg(reg));
-        putRegUnchecked(reg);
-    }
-
-    void takeReg(AnyRegisterID reg) {
-        JS_ASSERT(hasReg(reg));
-        takeRegUnchecked(reg);
-    }
-
-    void takeRegUnchecked(AnyRegisterID reg) {
-        freeMask &= ~(1 << reg.reg_);
-    }
-
-    bool operator ==(const Registers &other) {
-        return freeMask == other.freeMask;
-    }
-
-    uint32 freeMask;
-};
-
-static const JSC::MacroAssembler::RegisterID JSFrameReg = Registers::JSFrameReg;
-
-AnyRegisterID
-AnyRegisterID::fromRaw(unsigned reg_)
-{
-    JS_ASSERT(reg_ < Registers::TotalAnyRegisters);
-    AnyRegisterID reg;
-    reg.reg_ = reg_;
-    return reg;
-}
-
-JSC::MacroAssembler::RegisterID
-AnyRegisterID::reg()
-{
-    JS_ASSERT(reg_ < Registers::TotalRegisters);
-    return (JSC::MacroAssembler::RegisterID) reg_;
-}
-
-JSC::MacroAssembler::FPRegisterID
-AnyRegisterID::fpreg()
-{
-    JS_ASSERT(reg_ >= Registers::TotalRegisters &&
-              reg_ < Registers::TotalAnyRegisters);
-    return (JSC::MacroAssembler::FPRegisterID) (reg_ - Registers::TotalRegisters);
-}
-
-const char *
-AnyRegisterID::name()
-{
-#if defined(JS_CPU_X86) || defined(JS_CPU_X64)
-    return isReg() ? JSC::X86Registers::nameIReg(reg()) : JSC::X86Registers::nameFPReg(fpreg());
-#elif defined(JS_CPU_ARM)
-<<<<<<< HEAD
-    return isReg() ? JSC::ARMAssembler::nameGpReg(reg()) : JSC::ARMAssembler::nameFpReg(fpreg());
-=======
-    static const uint32 TotalFPRegisters = 4;
-    static const uint32 TempFPRegs = 
-          (1 << JSC::ARMRegisters::d0)
-        | (1 << JSC::ARMRegisters::d1)
-        | (1 << JSC::ARMRegisters::d2)
-        | (1 << JSC::ARMRegisters::d3);
-    /* FIXME: Temporary hack until FPRegister allocation exists. */
-    static const FPRegisterID First  = JSC::ARMRegisters::d0;
-    static const FPRegisterID Second = JSC::ARMRegisters::d1;
-    static const FPRegisterID Temp0 = JSC::ARMRegisters::d2;
-    static const FPRegisterID Temp1 = JSC::ARMRegisters::d3;
 #elif defined(JS_CPU_SPARC)
     static const uint32 TotalFPRegisters = 16;
     static const uint32 TempFPRegs = 
-          (1 << JSC::SparcRegisters::f0)
-        | (1 << JSC::SparcRegisters::f2)
+          (1 << JSC::SparcRegisters::f2)
         | (1 << JSC::SparcRegisters::f4)
         | (1 << JSC::SparcRegisters::f6)
         | (1 << JSC::SparcRegisters::f8)
@@ -537,10 +389,141 @@
         | (1 << JSC::SparcRegisters::f24)
         | (1 << JSC::SparcRegisters::f26)
         | (1 << JSC::SparcRegisters::f28);
-    /* FIXME: Temporary hack until FPRegister allocation exists. */
-    static const FPRegisterID First  = JSC::SparcRegisters::f0;
-    static const FPRegisterID Second = JSC::SparcRegisters::f2;
->>>>>>> 11b682a9
+    static const FPRegisterID FPConversionTemp = JSC::SparcRegisters::f0;
+#else
+# error "Unsupported platform"
+#endif
+
+    static const uint32 AvailFPRegs = TempFPRegs;
+
+    static inline uint32 maskReg(FPRegisterID reg) {
+        return (1 << reg) << TotalRegisters;
+    }
+
+    /* Common code. */
+
+    static const uint32 TotalAnyRegisters = TotalRegisters + TotalFPRegisters;
+    static const uint32 TempAnyRegs = TempRegs | TempFPRegs;
+    static const uint32 AvailAnyRegs = AvailRegs | AvailFPRegs;
+
+    static inline uint32 maskReg(AnyRegisterID reg) {
+        return (1 << reg.reg_);
+    }
+
+    Registers(uint32 freeMask)
+      : freeMask(freeMask)
+    { }
+
+    Registers(const Registers &other)
+      : freeMask(other.freeMask)
+    { }
+
+    Registers & operator =(const Registers &other)
+    {
+        freeMask = other.freeMask;
+        return *this;
+    }
+
+    bool empty(uint32 mask) const {
+        return !(freeMask & mask);
+    }
+
+    bool empty() const {
+        return !freeMask;
+    }
+
+    AnyRegisterID peekReg(uint32 mask) {
+        JS_ASSERT(!empty(mask));
+        int ireg;
+        JS_FLOOR_LOG2(ireg, freeMask & mask);
+        RegisterID reg = (RegisterID)ireg;
+        return reg;
+    }
+
+    AnyRegisterID peekReg() {
+        return peekReg(freeMask);
+    }
+
+    AnyRegisterID takeAnyReg(uint32 mask) {
+        AnyRegisterID reg = peekReg(mask);
+        takeReg(reg);
+        return reg;
+    }
+
+    AnyRegisterID takeAnyReg() {
+        return takeAnyReg(freeMask);
+    }
+
+    bool hasReg(AnyRegisterID reg) const {
+        return !!(freeMask & (1 << reg.reg_));
+    }
+
+    bool hasRegInMask(uint32 mask) const {
+        return !!(freeMask & mask);
+    }
+
+    bool hasAllRegs(uint32 mask) const {
+        return (freeMask & mask) == mask;
+    }
+
+    void putRegUnchecked(AnyRegisterID reg) {
+        freeMask |= (1 << reg.reg_);
+    }
+
+    void putReg(AnyRegisterID reg) {
+        JS_ASSERT(!hasReg(reg));
+        putRegUnchecked(reg);
+    }
+
+    void takeReg(AnyRegisterID reg) {
+        JS_ASSERT(hasReg(reg));
+        takeRegUnchecked(reg);
+    }
+
+    void takeRegUnchecked(AnyRegisterID reg) {
+        freeMask &= ~(1 << reg.reg_);
+    }
+
+    bool operator ==(const Registers &other) {
+        return freeMask == other.freeMask;
+    }
+
+    uint32 freeMask;
+};
+
+static const JSC::MacroAssembler::RegisterID JSFrameReg = Registers::JSFrameReg;
+
+AnyRegisterID
+AnyRegisterID::fromRaw(unsigned reg_)
+{
+    JS_ASSERT(reg_ < Registers::TotalAnyRegisters);
+    AnyRegisterID reg;
+    reg.reg_ = reg_;
+    return reg;
+}
+
+JSC::MacroAssembler::RegisterID
+AnyRegisterID::reg()
+{
+    JS_ASSERT(reg_ < Registers::TotalRegisters);
+    return (JSC::MacroAssembler::RegisterID) reg_;
+}
+
+JSC::MacroAssembler::FPRegisterID
+AnyRegisterID::fpreg()
+{
+    JS_ASSERT(reg_ >= Registers::TotalRegisters &&
+              reg_ < Registers::TotalAnyRegisters);
+    return (JSC::MacroAssembler::FPRegisterID) (reg_ - Registers::TotalRegisters);
+}
+
+const char *
+AnyRegisterID::name()
+{
+#if defined(JS_CPU_X86) || defined(JS_CPU_X64)
+    return isReg() ? JSC::X86Registers::nameIReg(reg()) : JSC::X86Registers::nameFPReg(fpreg());
+#elif defined(JS_CPU_ARM)
+    return isReg() ? JSC::ARMAssembler::nameGpReg(reg()) : JSC::ARMAssembler::nameFpReg(fpreg());
 #else
     return "???";
 #endif
