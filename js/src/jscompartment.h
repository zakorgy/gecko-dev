/* -*- Mode: C++; tab-width: 8; indent-tabs-mode: nil; c-basic-offset: 4 -*-
 *
 * ***** BEGIN LICENSE BLOCK *****
 * Version: MPL 1.1/GPL 2.0/LGPL 2.1
 *
 * The contents of this file are subject to the Mozilla Public License Version
 * 1.1 (the "License"); you may not use this file except in compliance with
 * the License. You may obtain a copy of the License at
 * http://www.mozilla.org/MPL/
 *
 * Software distributed under the License is distributed on an "AS IS" basis,
 * WITHOUT WARRANTY OF ANY KIND, either express or implied. See the License
 * for the specific language governing rights and limitations under the
 * License.
 *
 * The Original Code is SpiderMonkey code.
 *
 * The Initial Developer of the Original Code is
 * Mozilla Corporation.
 * Portions created by the Initial Developer are Copyright (C) 2010
 * the Initial Developer. All Rights Reserved.
 *
 * Contributor(s):
 *
 *
 * Alternatively, the contents of this file may be used under the terms of
 * either of the GNU General Public License Version 2 or later (the "GPL"),
 * or the GNU Lesser General Public License Version 2.1 or later (the "LGPL"),
 * in which case the provisions of the GPL or the LGPL are applicable instead
 * of those above. If you wish to allow use of your version of this file only
 * under the terms of either the GPL or the LGPL, and not to allow others to
 * use your version of this file under the terms of the MPL, indicate your
 * decision by deleting the provisions above and replace them with the notice
 * and other provisions required by the GPL or the LGPL. If you do not delete
 * the provisions above, a recipient may use your version of this file under
 * the terms of any one of the MPL, the GPL or the LGPL.
 *
 * ***** END LICENSE BLOCK ***** */

#ifndef jscompartment_h___
#define jscompartment_h___

#include "jsclist.h"
#include "jscntxt.h"
#include "jsfun.h"
#include "jsgc.h"
#include "jsgcstats.h"
#include "jsobj.h"
#include "jsscope.h"
#include "vm/GlobalObject.h"

#ifdef _MSC_VER
#pragma warning(push)
#pragma warning(disable:4251) /* Silence warning about JS_FRIEND_API and data members. */
#endif

namespace JSC { class ExecutableAllocator; }
namespace WTF { class BumpPointerAllocator; }

namespace js {

/* Holds the number of recording attemps for an address. */
typedef HashMap<jsbytecode*,
                size_t,
                DefaultHasher<jsbytecode*>,
                SystemAllocPolicy> RecordAttemptMap;

/* Holds the profile data for loops. */
typedef HashMap<jsbytecode*,
                LoopProfile*,
                DefaultHasher<jsbytecode*>,
                SystemAllocPolicy> LoopProfileMap;

class Oracle;

typedef HashSet<JSScript *,
                DefaultHasher<JSScript *>,
                SystemAllocPolicy> TracedScriptSet;

typedef HashMap<JSFunction *,
                JSString *,
                DefaultHasher<JSFunction *>,
                SystemAllocPolicy> ToSourceCache;

struct TraceMonitor;

/* Holds the execution state during trace execution. */
struct TracerState
{
    JSContext*     cx;                  // current VM context handle
    TraceMonitor*  traceMonitor;        // current TM
    double*        stackBase;           // native stack base
    double*        sp;                  // native stack pointer, stack[0] is spbase[0]
    double*        eos;                 // first unusable word after the native stack / begin of globals
    FrameInfo**    callstackBase;       // call stack base
    void*          sor;                 // start of rp stack
    FrameInfo**    rp;                  // call stack pointer
    void*          eor;                 // first unusable word after the call stack
    VMSideExit*    lastTreeExitGuard;   // guard we exited on during a tree call
    VMSideExit*    lastTreeCallGuard;   // guard we want to grow from if the tree
                                        // call exit guard mismatched
    void*          rpAtLastTreeCall;    // value of rp at innermost tree call guard
    VMSideExit*    outermostTreeExitGuard; // the last side exit returned by js_CallTree
    TreeFragment*  outermostTree;       // the outermost tree we initially invoked
    VMSideExit**   innermostNestedGuardp;
    VMSideExit*    innermost;
    uint64         startTime;
    TracerState*   prev;

    // Used by _FAIL builtins; see jsbuiltins.h. The builtin sets the
    // JSBUILTIN_BAILED bit if it bails off trace and the JSBUILTIN_ERROR bit
    // if an error or exception occurred.
    uint32         builtinStatus;

    // Used to communicate the location of the return value in case of a deep bail.
    double*        deepBailSp;

    // Used when calling natives from trace to root the vp vector.
    uintN          nativeVpLen;
    js::Value*     nativeVp;

    TracerState(JSContext *cx, TraceMonitor *tm, TreeFragment *ti,
                VMSideExit** innermostNestedGuardp);
    ~TracerState();
};

/*
 * Storage for the execution state and store during trace execution. Generated
 * code depends on the fact that the globals begin |MAX_NATIVE_STACK_SLOTS|
 * doubles after the stack begins. Thus, on trace, |TracerState::eos| holds a
 * pointer to the first global.
 */
struct TraceNativeStorage
{
    /* Max number of stack slots/frame that may need to be restored in LeaveTree. */
    static const size_t MAX_NATIVE_STACK_SLOTS  = 4096;
    static const size_t MAX_CALL_STACK_ENTRIES  = 500;

    double stack_global_buf[MAX_NATIVE_STACK_SLOTS + GLOBAL_SLOTS_BUFFER_SIZE];
    FrameInfo *callstack_buf[MAX_CALL_STACK_ENTRIES];

    double *stack() { return stack_global_buf; }
    double *global() { return stack_global_buf + MAX_NATIVE_STACK_SLOTS; }
    FrameInfo **callstack() { return callstack_buf; }
};

/* Holds data to track a single globa. */
struct GlobalState {
    JSObject*               globalObj;
    uint32                  globalShape;
    SlotList*               globalSlots;
};

/*
 * Trace monitor. Every JSCompartment has an associated trace monitor
 * that keeps track of loop frequencies for all JavaScript code loaded
 * into that runtime.
 */
struct TraceMonitor {
    /*
     * The context currently executing JIT-compiled code in this compartment, or
     * NULL if none. Among other things, this can in certain cases prevent
     * last-ditch GC and suppress calls to JS_ReportOutOfMemory.
     *
     * !tracecx && !recorder: not on trace
     * !tracecx && recorder: recording
     * tracecx && !recorder: executing a trace
     * tracecx && recorder: executing inner loop, recording outer loop
     */
    JSContext               *tracecx;

    /*
     * State for the current tree execution.  bailExit is valid if the tree has
     * called back into native code via a _FAIL builtin and has not yet bailed,
     * else garbage (NULL in debug builds).
     */
    js::TracerState     *tracerState;
    js::VMSideExit      *bailExit;

    /* Counts the number of iterations run by the currently executing trace. */
    unsigned                iterationCounter;

    /*
     * Cached storage to use when executing on trace. While we may enter nested
     * traces, we always reuse the outer trace's storage, so never need more
     * than of these.
     */
    TraceNativeStorage      *storage;

    /*
     * There are 4 allocators here.  This might seem like overkill, but they
     * have different lifecycles, and by keeping them separate we keep the
     * amount of retained memory down significantly.  They are flushed (ie.
     * all the allocated memory is freed) periodically.
     *
     * - dataAlloc has the lifecycle of the monitor.  It's flushed only when
     *   the monitor is flushed.  It's used for fragments.
     *
     * - traceAlloc has the same flush lifecycle as the dataAlloc, but it is
     *   also *marked* when a recording starts and rewinds to the mark point
     *   if recording aborts.  So you can put things in it that are only
     *   reachable on a successful record/compile cycle like GuardRecords and
     *   SideExits.
     *
     * - tempAlloc is flushed after each recording, successful or not.  It's
     *   used to store LIR code and for all other elements in the LIR
     *   pipeline.
     *
     * - codeAlloc has the same lifetime as dataAlloc, but its API is
     *   different (CodeAlloc vs. VMAllocator).  It's used for native code.
     *   It's also a good idea to keep code and data separate to avoid I-cache
     *   vs. D-cache issues.
     */
    VMAllocator*            dataAlloc;
    VMAllocator*            traceAlloc;
    VMAllocator*            tempAlloc;
    nanojit::CodeAlloc*     codeAlloc;
    nanojit::Assembler*     assembler;
    FrameInfoCache*         frameCache;

    /* This gets incremented every time the monitor is flushed. */
    uintN                   flushEpoch;

    Oracle*                 oracle;
    TraceRecorder*          recorder;

    /* If we are profiling a loop, this tracks the current profile. Otherwise NULL. */
    LoopProfile*            profile;

    GlobalState             globalStates[MONITOR_N_GLOBAL_STATES];
    TreeFragment            *vmfragments[FRAGMENT_TABLE_SIZE];
    RecordAttemptMap*       recordAttempts;

    /* A hashtable mapping PC values to loop profiles for those loops. */
    LoopProfileMap*         loopProfiles;

    /*
     * Maximum size of the code cache before we start flushing. 1/16 of this
     * size is used as threshold for the regular expression code cache.
     */
    uint32                  maxCodeCacheBytes;

    /*
     * If nonzero, do not flush the JIT cache after a deep bail. That would
     * free JITted code pages that we will later return to. Instead, set the
     * needFlush flag so that it can be flushed later.
     */
    JSBool                  needFlush;

    // Cached temporary typemap to avoid realloc'ing every time we create one.
    // This must be used in only one place at a given time. It must be cleared
    // before use.
    TypeMap*                cachedTempTypeMap;

    /* Scripts with recorded fragments. */
    TracedScriptSet         tracedScripts;

#ifdef DEBUG
    /* Fields needed for fragment/guard profiling. */
    nanojit::Seq<nanojit::Fragment*>* branches;
    uint32                  lastFragID;
    VMAllocator*            profAlloc;
    FragStatsMap*           profTab;

    void logFragProfile();
#endif

    TraceMonitor();
    ~TraceMonitor();

    bool init(JSRuntime* rt);

    bool ontrace() const {
        return !!tracecx;
    }

    /* Flush the JIT cache. */
    void flush();

    /* Sweep any cache entry pointing to dead GC things. */
    void sweep(JSContext *cx);

    /* Mark any tracer stacks that are active. */
    void mark(JSTracer *trc);

    bool outOfMemory() const;

    JS_FRIEND_API(void) getCodeAllocStats(size_t &total, size_t &frag_size, size_t &free_size) const;
    JS_FRIEND_API(size_t) getVMAllocatorsMainSize(JSUsableSizeFun usf) const;
    JS_FRIEND_API(size_t) getVMAllocatorsReserveSize(JSUsableSizeFun usf) const;
    JS_FRIEND_API(size_t) getTraceMonitorSize(JSUsableSizeFun usf) const;
};

namespace mjit {
class JaegerCompartment;
}

/* Defined in jsapi.cpp */
extern Class dummy_class;

} /* namespace js */

#ifndef JS_EVAL_CACHE_SHIFT
# define JS_EVAL_CACHE_SHIFT        6
#endif

/* Number of buckets in the hash of eval scripts. */
#define JS_EVAL_CACHE_SIZE          JS_BIT(JS_EVAL_CACHE_SHIFT)

namespace js {

class NativeIterCache {
    static const size_t SIZE = size_t(1) << 8;
    
    /* Cached native iterators. */
    JSObject            *data[SIZE];

    static size_t getIndex(uint32 key) {
        return size_t(key) % SIZE;
    }

  public:
    /* Native iterator most recently started. */
    JSObject            *last;

    NativeIterCache()
      : last(NULL) {
        PodArrayZero(data);
    }

    void purge() {
        PodArrayZero(data);
        last = NULL;
    }

    JSObject *get(uint32 key) const {
        return data[getIndex(key)];
    }

    void set(uint32 key, JSObject *iterobj) {
        data[getIndex(key)] = iterobj;
    }
};

class MathCache;

/*
 * A single-entry cache for some base-10 double-to-string conversions. This
 * helps date-format-xparb.js.  It also avoids skewing the results for
 * v8-splay.js when measured by the SunSpider harness, where the splay tree
 * initialization (which includes many repeated double-to-string conversions)
 * is erroneously included in the measurement; see bug 562553.
 */
class DtoaCache {
    double        d;
    jsint         base;
    JSFixedString *s;      // if s==NULL, d and base are not valid
  public:
    DtoaCache() : s(NULL) {}
    void purge() { s = NULL; }

    JSFixedString *lookup(jsint base, double d) {
        return this->s && base == this->base && d == this->d ? this->s : NULL;
    }

    void cache(jsint base, double d, JSFixedString *s) {
        this->base = base;
        this->d = d;
        this->s = s;
    }

};

struct ScriptFilenameEntry
{
    bool marked;
    char filename[1];
};

struct ScriptFilenameHasher
{
    typedef const char *Lookup;
    static HashNumber hash(const char *l) { return JS_HashString(l); }
    static bool match(const ScriptFilenameEntry *e, const char *l) {
        return strcmp(e->filename, l) == 0;
    }
};

typedef HashSet<ScriptFilenameEntry *,
                ScriptFilenameHasher,
                SystemAllocPolicy> ScriptFilenameTable;

} /* namespace js */

struct JS_FRIEND_API(JSCompartment) {
    JSRuntime                    *rt;
    JSPrincipals                 *principals;

    js::gc::ArenaLists           arenas;

    bool                         needsBarrier_;
    js::GCMarker                 *gcIncrementalTracer;

    bool needsBarrier() {
        return needsBarrier_;
    }

    js::GCMarker *barrierTracer() {
        JS_ASSERT(needsBarrier_);
        if (gcIncrementalTracer)
            return gcIncrementalTracer;
        return createBarrierTracer();
    }

    uint32                       gcBytes;
    uint32                       gcTriggerBytes;
    size_t                       gcLastBytes;

    bool                         hold;
    bool                         isSystemCompartment;

    /*
     * Pool for analysis and intermediate type information in this compartment.
     * Cleared on every GC, unless the GC happens during analysis (indicated
     * by activeAnalysis, which is implied by activeInference).
     */
    static const size_t TYPE_LIFO_ALLOC_PRIMARY_CHUNK_SIZE = 1 << 12;
    js::LifoAlloc                typeLifoAlloc;
    bool                         activeAnalysis;
    bool                         activeInference;

    /* Type information about the scripts and objects in this compartment. */
    js::types::TypeCompartment   types;

#ifdef JS_TRACER
  private:
    /*
     * Trace-tree JIT recorder/interpreter state.  It's created lazily because
     * many compartments don't end up needing it.
     */
    js::TraceMonitor             *traceMonitor_;
#endif

  public:
    /* Hashed lists of scripts created by eval to garbage-collect. */
    JSScript                     *evalCache[JS_EVAL_CACHE_SIZE];

    void                         *data;
    bool                         active;  // GC flag, whether there are active frames
    bool                         hasDebugModeCodeToDrop;
    js::WrapperMap               crossCompartmentWrappers;

#ifdef JS_METHODJIT
  private:
    /* This is created lazily because many compartments don't need it. */
    js::mjit::JaegerCompartment  *jaegerCompartment_;
    /*
     * This function is here so that xpconnect/src/xpcjsruntime.cpp doesn't
     * need to see the declaration of JaegerCompartment, which would require
     * #including MethodJIT.h into xpconnect/src/xpcjsruntime.cpp, which is
     * difficult due to reasons explained in bug 483677.
     */
  public:
    bool hasJaegerCompartment() {
        return !!jaegerCompartment_;
    }

    js::mjit::JaegerCompartment *jaegerCompartment() const {
        JS_ASSERT(jaegerCompartment_);
        return jaegerCompartment_;
    }

    bool ensureJaegerCompartmentExists(JSContext *cx);

    void getMjitCodeStats(size_t& method, size_t& regexp, size_t& unused) const;
#endif
    WTF::BumpPointerAllocator    *regExpAllocator;

    /*
     * Shared scope property tree, and arena-pool for allocating its nodes.
     */
    js::PropertyTree             propertyTree;

#ifdef DEBUG
    /* Property metering. */
    jsrefcount                   livePropTreeNodes;
    jsrefcount                   totalPropTreeNodes;
    jsrefcount                   propTreeKidsChunks;
    jsrefcount                   liveDictModeNodes;
#endif

<<<<<<< HEAD
    /* Set of all unowned base shapes in the compartment. */
    js::BaseShapeSet             baseShapes;
    void sweepBaseShapeTable(JSContext *cx);
=======
    typedef js::ReadBarriered<js::EmptyShape> BarrieredEmptyShape;
    typedef js::ReadBarriered<const js::Shape> BarrieredShape;

    /*
     * Runtime-shared empty scopes for well-known built-in objects that lack
     * class prototypes (the usual locus of an emptyShape). Mnemonic: ABCDEW
     */
    BarrieredEmptyShape          emptyArgumentsShape;
    BarrieredEmptyShape          emptyBlockShape;
    BarrieredEmptyShape          emptyCallShape;
    BarrieredEmptyShape          emptyDeclEnvShape;
    BarrieredEmptyShape          emptyEnumeratorShape;
    BarrieredEmptyShape          emptyWithShape;
>>>>>>> 2d26cc32

    /* Set of initial shapes in the compartment. */
    js::InitialShapeSet          initialShapes;
    void sweepInitialShapeTable(JSContext *cx);

    /* Set of default 'new' or lazy types in the compartment. */
    js::types::TypeObjectSet     newTypeObjects;
    js::types::TypeObjectSet     lazyTypeObjects;
    void sweepNewTypeObjectTable(JSContext *cx, js::types::TypeObjectSet &table);

<<<<<<< HEAD
    js::types::TypeObject        *emptyTypeObject;

    /* Get the default 'new' type for objects with a NULL prototype. */
    inline js::types::TypeObject *getEmptyType(JSContext *cx);

    js::types::TypeObject *getLazyType(JSContext *cx, JSObject *proto);

    /* Cache to speed up object creation. */
    js::NewObjectCache           newObjectCache;
=======
    /*
     * Initial shapes given to RegExp and String objects, encoding the initial
     * sets of built-in instance properties and the fixed slots where they must
     * be stored (see JSObject::JSSLOT_(REGEXP|STRING)_*). Later property
     * additions may cause these shapes to not be used by a RegExp or String
     * (even along the entire shape parent chain, should the object go into
     * dictionary mode). But because all the initial properties are
     * non-configurable, they will always map to fixed slots.
     */
    BarrieredShape               initialRegExpShape;
    BarrieredShape               initialStringShape;
>>>>>>> 2d26cc32

  private:
    enum { DebugFromC = 1, DebugFromJS = 2 };

    uintN                        debugModeBits;  // see debugMode() below

  public:
    js::NativeIterCache          nativeIterCache;

    typedef js::Maybe<js::ToSourceCache> LazyToSourceCache;
    LazyToSourceCache            toSourceCache;

    js::ScriptFilenameTable      scriptFilenameTable;

    JSCompartment(JSRuntime *rt);
    ~JSCompartment();

    bool init(JSContext *cx);

    /* Mark cross-compartment wrappers. */
    void markCrossCompartmentWrappers(JSTracer *trc);

    bool wrap(JSContext *cx, js::Value *vp);
    bool wrap(JSContext *cx, JSString **strp);
    bool wrap(JSContext *cx, js::HeapPtrString *strp);
    bool wrap(JSContext *cx, JSObject **objp);
    bool wrapId(JSContext *cx, jsid *idp);
    bool wrap(JSContext *cx, js::PropertyOp *op);
    bool wrap(JSContext *cx, js::StrictPropertyOp *op);
    bool wrap(JSContext *cx, js::PropertyDescriptor *desc);
    bool wrap(JSContext *cx, js::AutoIdVector &props);

    void markTypes(JSTracer *trc);
    void sweep(JSContext *cx, bool releaseTypes);
    void purge(JSContext *cx);

    void setGCLastBytes(size_t lastBytes, JSGCInvocationKind gckind);
    void reduceGCTriggerBytes(uint32 amount);

    js::DtoaCache dtoaCache;

  private:
    js::MathCache                *mathCache;

    js::MathCache *allocMathCache(JSContext *cx);

    typedef js::HashMap<jsbytecode*,
                        size_t,
                        js::DefaultHasher<jsbytecode*>,
                        js::SystemAllocPolicy> BackEdgeMap;

    BackEdgeMap                  backEdgeTable;

    /*
     * Weak reference to each global in this compartment that is a debuggee.
     * Each global has its own list of debuggers.
     */
    js::GlobalObjectSet              debuggees;

  public:
    js::BreakpointSiteMap            breakpointSites;

  private:
    JSCompartment *thisForCtor() { return this; }

  public:
    js::MathCache *getMathCache(JSContext *cx) {
        return mathCache ? mathCache : allocMathCache(cx);
    }

#ifdef JS_TRACER
    bool hasTraceMonitor() {
        return !!traceMonitor_;
    }

    js::TraceMonitor *allocAndInitTraceMonitor(JSContext *cx);

    js::TraceMonitor *traceMonitor() const {
        JS_ASSERT(traceMonitor_);
        return traceMonitor_;
    }
#endif

    size_t backEdgeCount(jsbytecode *pc) const;
    size_t incBackEdgeCount(jsbytecode *pc);

    /*
     * There are dueling APIs for debug mode. It can be enabled or disabled via
     * JS_SetDebugModeForCompartment. It is automatically enabled and disabled
     * by Debugger objects. Therefore debugModeBits has the DebugFromC bit set
     * if the C API wants debug mode and the DebugFromJS bit set if debuggees
     * is non-empty.
     */
    bool debugMode() const { return !!debugModeBits; }

    /*
     * True if any scripts from this compartment are on the JS stack in the
     * calling thread. cx is a context in the calling thread, and it is assumed
     * that no other thread is using this compartment.
     */
    bool hasScriptsOnStack(JSContext *cx);

  private:
    /* This is called only when debugMode() has just toggled. */
    void updateForDebugMode(JSContext *cx);

  public:
    js::GlobalObjectSet &getDebuggees() { return debuggees; }
    bool addDebuggee(JSContext *cx, js::GlobalObject *global);
    void removeDebuggee(JSContext *cx, js::GlobalObject *global,
                        js::GlobalObjectSet::Enum *debuggeesEnum = NULL);
    bool setDebugModeFromC(JSContext *cx, bool b);

    js::BreakpointSite *getBreakpointSite(jsbytecode *pc);
    js::BreakpointSite *getOrCreateBreakpointSite(JSContext *cx, JSScript *script, jsbytecode *pc,
                                                  js::GlobalObject *scriptGlobal);
    void clearBreakpointsIn(JSContext *cx, js::Debugger *dbg, JSScript *script, JSObject *handler);
    void clearTraps(JSContext *cx, JSScript *script);
    bool markTrapClosuresIteratively(JSTracer *trc);

  private:
    void sweepBreakpoints(JSContext *cx);

    js::GCMarker *createBarrierTracer();

  public:
    js::WatchpointMap *watchpointMap;
};

#define JS_PROPERTY_TREE(cx)    ((cx)->compartment->propertyTree)

/*
 * N.B. JS_ON_TRACE(cx) is true if JIT code is on the stack in the current
 * thread, regardless of whether cx is the context in which that trace is
 * executing. cx must be a context on the current thread.
 */
static inline bool
JS_ON_TRACE(const JSContext *cx)
{
#ifdef JS_TRACER
    if (JS_THREAD_DATA(cx)->onTraceCompartment)
        return JS_THREAD_DATA(cx)->onTraceCompartment->traceMonitor()->ontrace();
#endif
    return false;
}

#ifdef JS_TRACER
static inline js::TraceMonitor *
JS_TRACE_MONITOR_ON_TRACE(JSContext *cx)
{
    JS_ASSERT(JS_ON_TRACE(cx));
    return JS_THREAD_DATA(cx)->onTraceCompartment->traceMonitor();
}

/*
 * Only call this directly from the interpreter loop or the method jit.
 * Otherwise, we may get the wrong compartment, and thus the wrong
 * TraceMonitor.
 */
static inline js::TraceMonitor *
JS_TRACE_MONITOR_FROM_CONTEXT(JSContext *cx)
{
    return cx->compartment->traceMonitor();
}

/*
 * This one also creates the TraceMonitor if it doesn't already exist.
 * It returns NULL if the lazy creation fails due to OOM.
 */
static inline js::TraceMonitor *
JS_TRACE_MONITOR_FROM_CONTEXT_WITH_LAZY_INIT(JSContext *cx)
{
    if (!cx->compartment->hasTraceMonitor())
        return cx->compartment->allocAndInitTraceMonitor(cx);
        
    return cx->compartment->traceMonitor();
}
#endif

static inline js::TraceRecorder *
TRACE_RECORDER(JSContext *cx)
{
#ifdef JS_TRACER
    if (JS_THREAD_DATA(cx)->recordingCompartment)
        return JS_THREAD_DATA(cx)->recordingCompartment->traceMonitor()->recorder;
#endif
    return NULL;
}

static inline js::LoopProfile *
TRACE_PROFILER(JSContext *cx)
{
#ifdef JS_TRACER
    if (JS_THREAD_DATA(cx)->profilingCompartment)
        return JS_THREAD_DATA(cx)->profilingCompartment->traceMonitor()->profile;
#endif
    return NULL;
}

namespace js {
static inline MathCache *
GetMathCache(JSContext *cx)
{
    return cx->compartment->getMathCache(cx);
}
}

inline void
JSContext::setCompartment(JSCompartment *compartment)
{
    this->compartment = compartment;
    this->inferenceEnabled = compartment ? compartment->types.inferenceEnabled : false;
}

#ifdef _MSC_VER
#pragma warning(pop)
#endif

namespace js {

class PreserveCompartment {
  protected:
    JSContext *cx;
  private:
    JSCompartment *oldCompartment;
    bool oldInferenceEnabled;
    JS_DECL_USE_GUARD_OBJECT_NOTIFIER
  public:
     PreserveCompartment(JSContext *cx JS_GUARD_OBJECT_NOTIFIER_PARAM) : cx(cx) {
        JS_GUARD_OBJECT_NOTIFIER_INIT;
        oldCompartment = cx->compartment;
        oldInferenceEnabled = cx->inferenceEnabled;
    }

    ~PreserveCompartment() {
        /* The old compartment may have been destroyed, so we can't use cx->setCompartment. */
        cx->compartment = oldCompartment;
        cx->inferenceEnabled = oldInferenceEnabled;
    }
};

class SwitchToCompartment : public PreserveCompartment {
  public:
    SwitchToCompartment(JSContext *cx, JSCompartment *newCompartment
                        JS_GUARD_OBJECT_NOTIFIER_PARAM)
        : PreserveCompartment(cx)
    {
        JS_GUARD_OBJECT_NOTIFIER_INIT;
        cx->setCompartment(newCompartment);
    }

    SwitchToCompartment(JSContext *cx, JSObject *target JS_GUARD_OBJECT_NOTIFIER_PARAM)
        : PreserveCompartment(cx)
    {
        JS_GUARD_OBJECT_NOTIFIER_INIT;
        cx->setCompartment(target->compartment());
    }

    JS_DECL_USE_GUARD_OBJECT_NOTIFIER
};

class AssertCompartmentUnchanged {
  protected:
    JSContext * const cx;
    JSCompartment * const oldCompartment;
    JS_DECL_USE_GUARD_OBJECT_NOTIFIER
  public:
     AssertCompartmentUnchanged(JSContext *cx JS_GUARD_OBJECT_NOTIFIER_PARAM)
     : cx(cx), oldCompartment(cx->compartment) {
        JS_GUARD_OBJECT_NOTIFIER_INIT;
    }

    ~AssertCompartmentUnchanged() {
        JS_ASSERT(cx->compartment == oldCompartment);
    }
};

class AutoCompartment
{
  public:
    JSContext * const context;
    JSCompartment * const origin;
    JSObject * const target;
    JSCompartment * const destination;
  private:
    Maybe<DummyFrameGuard> frame;
    bool entered;

  public:
    AutoCompartment(JSContext *cx, JSObject *target);
    ~AutoCompartment();

    bool enter();
    void leave();

  private:
    // Prohibit copying.
    AutoCompartment(const AutoCompartment &);
    AutoCompartment & operator=(const AutoCompartment &);
};

/*
 * Use this to change the behavior of an AutoCompartment slightly on error. If
 * the exception happens to be an Error object, copy it to the origin compartment
 * instead of wrapping it.
 */
class ErrorCopier
{
    AutoCompartment &ac;
    JSObject *scope;

  public:
    ErrorCopier(AutoCompartment &ac, JSObject *scope) : ac(ac), scope(scope) {
        JS_ASSERT(scope->compartment() == ac.origin);
    }
    ~ErrorCopier();
};

} /* namespace js */

#endif /* jscompartment_h___ */<|MERGE_RESOLUTION|>--- conflicted
+++ resolved
@@ -489,25 +489,9 @@
     jsrefcount                   liveDictModeNodes;
 #endif
 
-<<<<<<< HEAD
     /* Set of all unowned base shapes in the compartment. */
     js::BaseShapeSet             baseShapes;
     void sweepBaseShapeTable(JSContext *cx);
-=======
-    typedef js::ReadBarriered<js::EmptyShape> BarrieredEmptyShape;
-    typedef js::ReadBarriered<const js::Shape> BarrieredShape;
-
-    /*
-     * Runtime-shared empty scopes for well-known built-in objects that lack
-     * class prototypes (the usual locus of an emptyShape). Mnemonic: ABCDEW
-     */
-    BarrieredEmptyShape          emptyArgumentsShape;
-    BarrieredEmptyShape          emptyBlockShape;
-    BarrieredEmptyShape          emptyCallShape;
-    BarrieredEmptyShape          emptyDeclEnvShape;
-    BarrieredEmptyShape          emptyEnumeratorShape;
-    BarrieredEmptyShape          emptyWithShape;
->>>>>>> 2d26cc32
 
     /* Set of initial shapes in the compartment. */
     js::InitialShapeSet          initialShapes;
@@ -518,7 +502,6 @@
     js::types::TypeObjectSet     lazyTypeObjects;
     void sweepNewTypeObjectTable(JSContext *cx, js::types::TypeObjectSet &table);
 
-<<<<<<< HEAD
     js::types::TypeObject        *emptyTypeObject;
 
     /* Get the default 'new' type for objects with a NULL prototype. */
@@ -528,19 +511,6 @@
 
     /* Cache to speed up object creation. */
     js::NewObjectCache           newObjectCache;
-=======
-    /*
-     * Initial shapes given to RegExp and String objects, encoding the initial
-     * sets of built-in instance properties and the fixed slots where they must
-     * be stored (see JSObject::JSSLOT_(REGEXP|STRING)_*). Later property
-     * additions may cause these shapes to not be used by a RegExp or String
-     * (even along the entire shape parent chain, should the object go into
-     * dictionary mode). But because all the initial properties are
-     * non-configurable, they will always map to fixed slots.
-     */
-    BarrieredShape               initialRegExpShape;
-    BarrieredShape               initialStringShape;
->>>>>>> 2d26cc32
 
   private:
     enum { DebugFromC = 1, DebugFromJS = 2 };
