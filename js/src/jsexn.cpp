/* -*- Mode: C++; tab-width: 8; indent-tabs-mode: nil; c-basic-offset: 4 -*-
 * vim: set ts=8 sw=4 et tw=78:
 *
 * ***** BEGIN LICENSE BLOCK *****
 * Version: MPL 1.1/GPL 2.0/LGPL 2.1
 *
 * The contents of this file are subject to the Mozilla Public License Version
 * 1.1 (the "License"); you may not use this file except in compliance with
 * the License. You may obtain a copy of the License at
 * http://www.mozilla.org/MPL/
 *
 * Software distributed under the License is distributed on an "AS IS" basis,
 * WITHOUT WARRANTY OF ANY KIND, either express or implied. See the License
 * for the specific language governing rights and limitations under the
 * License.
 *
 * The Original Code is Mozilla Communicator client code, released
 * March 31, 1998.
 *
 * The Initial Developer of the Original Code is
 * Netscape Communications Corporation.
 * Portions created by the Initial Developer are Copyright (C) 1998
 * the Initial Developer. All Rights Reserved.
 *
 * Contributor(s):
 *
 * Alternatively, the contents of this file may be used under the terms of
 * either of the GNU General Public License Version 2 or later (the "GPL"),
 * or the GNU Lesser General Public License Version 2.1 or later (the "LGPL"),
 * in which case the provisions of the GPL or the LGPL are applicable instead
 * of those above. If you wish to allow use of your version of this file only
 * under the terms of either the GPL or the LGPL, and not to allow others to
 * use your version of this file under the terms of the MPL, indicate your
 * decision by deleting the provisions above and replace them with the notice
 * and other provisions required by the GPL or the LGPL. If you do not delete
 * the provisions above, a recipient may use your version of this file under
 * the terms of any one of the MPL, the GPL or the LGPL.
 *
 * ***** END LICENSE BLOCK ***** */

/*
 * JS standard exception implementation.
 */
#include <stdlib.h>
#include <string.h>
#include "jstypes.h"
#include "jsstdint.h"
#include "jsbit.h"
#include "jsutil.h"
#include "jsprf.h"
#include "jsapi.h"
#include "jscntxt.h"
#include "jsversion.h"
#include "jsexn.h"
#include "jsfun.h"
#include "jsinterp.h"
#include "jsnum.h"
#include "jsobj.h"
#include "jsopcode.h"
#include "jsscope.h"
#include "jsscript.h"
#include "jsstaticcheck.h"
#include "jswrapper.h"

#include "jscntxtinlines.h"
#include "jsinferinlines.h"
#include "jsinterpinlines.h"
#include "jsobjinlines.h"

using namespace js;
using namespace js::gc;
using namespace js::types;

/* Forward declarations for js_ErrorClass's initializer. */
static JSBool
Exception(JSContext *cx, uintN argc, Value *vp);

static void
exn_trace(JSTracer *trc, JSObject *obj);

static void
exn_finalize(JSContext *cx, JSObject *obj);

static JSBool
exn_enumerate(JSContext *cx, JSObject *obj);

static JSBool
exn_resolve(JSContext *cx, JSObject *obj, jsid id, uintN flags,
            JSObject **objp);

Class js_ErrorClass = {
    js_Error_str,
    JSCLASS_HAS_PRIVATE | JSCLASS_NEW_RESOLVE |
    JSCLASS_HAS_CACHED_PROTO(JSProto_Error),
    PropertyStub,         /* addProperty */
    PropertyStub,         /* delProperty */
    PropertyStub,         /* getProperty */
    StrictPropertyStub,   /* setProperty */
    exn_enumerate,
    (JSResolveOp)exn_resolve,
    ConvertStub,
    exn_finalize,
    NULL,                 /* reserved0   */
    NULL,                 /* checkAccess */
    NULL,                 /* call        */
    NULL,                 /* construct   */
    NULL,                 /* xdrObject   */
    NULL,                 /* hasInstance */
    exn_trace
};

typedef struct JSStackTraceElem {
    JSString            *funName;
    size_t              argc;
    const char          *filename;
    uintN               ulineno;
} JSStackTraceElem;

typedef struct JSExnPrivate {
    /* A copy of the JSErrorReport originally generated. */
    JSErrorReport       *errorReport;
    JSString            *message;
    JSString            *filename;
    uintN               lineno;
    size_t              stackDepth;
    JSStackTraceElem    stackElems[1];
} JSExnPrivate;

static JSString *
StackTraceToString(JSContext *cx, JSExnPrivate *priv);

static JSErrorReport *
CopyErrorReport(JSContext *cx, JSErrorReport *report)
{
    /*
     * We use a single malloc block to make a deep copy of JSErrorReport with
     * the following layout:
     *   JSErrorReport
     *   array of copies of report->messageArgs
     *   jschar array with characters for all messageArgs
     *   jschar array with characters for ucmessage
     *   jschar array with characters for uclinebuf and uctokenptr
     *   char array with characters for linebuf and tokenptr
     *   char array with characters for filename
     * Such layout together with the properties enforced by the following
     * asserts does not need any extra alignment padding.
     */
    JS_STATIC_ASSERT(sizeof(JSErrorReport) % sizeof(const char *) == 0);
    JS_STATIC_ASSERT(sizeof(const char *) % sizeof(jschar) == 0);

    size_t filenameSize;
    size_t linebufSize;
    size_t uclinebufSize;
    size_t ucmessageSize;
    size_t i, argsArraySize, argsCopySize, argSize;
    size_t mallocSize;
    JSErrorReport *copy;
    uint8 *cursor;

#define JS_CHARS_SIZE(jschars) ((js_strlen(jschars) + 1) * sizeof(jschar))

    filenameSize = report->filename ? strlen(report->filename) + 1 : 0;
    linebufSize = report->linebuf ? strlen(report->linebuf) + 1 : 0;
    uclinebufSize = report->uclinebuf ? JS_CHARS_SIZE(report->uclinebuf) : 0;
    ucmessageSize = 0;
    argsArraySize = 0;
    argsCopySize = 0;
    if (report->ucmessage) {
        ucmessageSize = JS_CHARS_SIZE(report->ucmessage);
        if (report->messageArgs) {
            for (i = 0; report->messageArgs[i]; ++i)
                argsCopySize += JS_CHARS_SIZE(report->messageArgs[i]);

            /* Non-null messageArgs should have at least one non-null arg. */
            JS_ASSERT(i != 0);
            argsArraySize = (i + 1) * sizeof(const jschar *);
        }
    }

    /*
     * The mallocSize can not overflow since it represents the sum of the
     * sizes of already allocated objects.
     */
    mallocSize = sizeof(JSErrorReport) + argsArraySize + argsCopySize +
                 ucmessageSize + uclinebufSize + linebufSize + filenameSize;
    cursor = (uint8 *)cx->malloc(mallocSize);
    if (!cursor)
        return NULL;

    copy = (JSErrorReport *)cursor;
    memset(cursor, 0, sizeof(JSErrorReport));
    cursor += sizeof(JSErrorReport);

    if (argsArraySize != 0) {
        copy->messageArgs = (const jschar **)cursor;
        cursor += argsArraySize;
        for (i = 0; report->messageArgs[i]; ++i) {
            copy->messageArgs[i] = (const jschar *)cursor;
            argSize = JS_CHARS_SIZE(report->messageArgs[i]);
            memcpy(cursor, report->messageArgs[i], argSize);
            cursor += argSize;
        }
        copy->messageArgs[i] = NULL;
        JS_ASSERT(cursor == (uint8 *)copy->messageArgs[0] + argsCopySize);
    }

    if (report->ucmessage) {
        copy->ucmessage = (const jschar *)cursor;
        memcpy(cursor, report->ucmessage, ucmessageSize);
        cursor += ucmessageSize;
    }

    if (report->uclinebuf) {
        copy->uclinebuf = (const jschar *)cursor;
        memcpy(cursor, report->uclinebuf, uclinebufSize);
        cursor += uclinebufSize;
        if (report->uctokenptr) {
            copy->uctokenptr = copy->uclinebuf + (report->uctokenptr -
                                                  report->uclinebuf);
        }
    }

    if (report->linebuf) {
        copy->linebuf = (const char *)cursor;
        memcpy(cursor, report->linebuf, linebufSize);
        cursor += linebufSize;
        if (report->tokenptr) {
            copy->tokenptr = copy->linebuf + (report->tokenptr -
                                              report->linebuf);
        }
    }

    if (report->filename) {
        copy->filename = (const char *)cursor;
        memcpy(cursor, report->filename, filenameSize);
    }
    JS_ASSERT(cursor + filenameSize == (uint8 *)copy + mallocSize);

    /* Copy non-pointer members. */
    copy->lineno = report->lineno;
    copy->errorNumber = report->errorNumber;

    /* Note that this is before it gets flagged with JSREPORT_EXCEPTION */
    copy->flags = report->flags;

#undef JS_CHARS_SIZE
    return copy;
}

static jsval *
GetStackTraceValueBuffer(JSExnPrivate *priv)
{
    /*
     * We use extra memory after JSExnPrivateInfo.stackElems to store jsvals
     * that helps to produce more informative stack traces. The following
     * assert allows us to assume that no gap after stackElems is necessary to
     * align the buffer properly.
     */
    JS_STATIC_ASSERT(sizeof(JSStackTraceElem) % sizeof(jsval) == 0);

    return (jsval *)(priv->stackElems + priv->stackDepth);
}

static JSBool
InitExnPrivate(JSContext *cx, JSObject *exnObject, JSString *message,
               JSString *filename, uintN lineno, JSErrorReport *report)
{
    JSSecurityCallbacks *callbacks;
    CheckAccessOp checkAccess;
    JSErrorReporter older;
    JSExceptionState *state;
    jsid callerid;
    JSStackFrame *fp, *fpstop;
    size_t stackDepth, valueCount, size;
    JSBool overflow;
    JSExnPrivate *priv;
    JSStackTraceElem *elem;
    jsval *values;

    JS_ASSERT(exnObject->getClass() == &js_ErrorClass);

    /*
     * Prepare stack trace data.
     *
     * Set aside any error reporter for cx and save its exception state
     * so we can suppress any checkAccess failures.  Such failures should stop
     * the backtrace procedure, not result in a failure of this constructor.
     */
    callbacks = JS_GetSecurityCallbacks(cx);
    checkAccess = callbacks
                  ? Valueify(callbacks->checkObjectAccess)
                  : NULL;
    older = JS_SetErrorReporter(cx, NULL);
    state = JS_SaveExceptionState(cx);

    callerid = ATOM_TO_JSID(cx->runtime->atomState.callerAtom);
    stackDepth = 0;
    valueCount = 0;
    for (fp = js_GetTopStackFrame(cx); fp; fp = fp->prev()) {
        if (fp->isFunctionFrame() && !fp->isEvalFrame()) {
            Value v = NullValue();
            if (checkAccess &&
                !checkAccess(cx, &fp->callee(), callerid, JSACC_READ, &v)) {
                break;
            }
            valueCount += fp->numActualArgs();
        }
        ++stackDepth;
    }
    JS_RestoreExceptionState(cx, state);
    JS_SetErrorReporter(cx, older);
    fpstop = fp;

    size = offsetof(JSExnPrivate, stackElems);
    overflow = (stackDepth > ((size_t)-1 - size) / sizeof(JSStackTraceElem));
    size += stackDepth * sizeof(JSStackTraceElem);
    overflow |= (valueCount > ((size_t)-1 - size) / sizeof(jsval));
    size += valueCount * sizeof(jsval);
    if (overflow) {
        js_ReportAllocationOverflow(cx);
        return JS_FALSE;
    }
    priv = (JSExnPrivate *)cx->malloc(size);
    if (!priv)
        return JS_FALSE;

    /*
     * We initialize errorReport with a copy of report after setting the
     * private slot, to prevent GC accessing a junk value we clear the field
     * here.
     */
    priv->errorReport = NULL;
    priv->message = message;
    priv->filename = filename;
    priv->lineno = lineno;
    priv->stackDepth = stackDepth;

    values = GetStackTraceValueBuffer(priv);
    elem = priv->stackElems;
    for (fp = js_GetTopStackFrame(cx); fp != fpstop; fp = fp->prev()) {
        if (!fp->isFunctionFrame() || fp->isEvalFrame()) {
            elem->funName = NULL;
            elem->argc = 0;
        } else {
            elem->funName = fp->fun()->atom
                            ? ATOM_TO_STRING(fp->fun()->atom)
                            : cx->runtime->emptyString;
            elem->argc = fp->numActualArgs();
            fp->forEachCanonicalActualArg(CopyTo(Valueify(values)));
            values += elem->argc;
        }
        elem->ulineno = 0;
        elem->filename = NULL;
        if (fp->isScriptFrame()) {
            elem->filename = fp->script()->filename;
            if (fp->pc(cx))
                elem->ulineno = js_FramePCToLineNumber(cx, fp);
        }
        ++elem;
    }
    JS_ASSERT(priv->stackElems + stackDepth == elem);
    JS_ASSERT(GetStackTraceValueBuffer(priv) + valueCount == values);

    exnObject->setPrivate(priv);

    if (report) {
        /*
         * Construct a new copy of the error report struct. We can't use the
         * error report struct that was passed in, because it's allocated on
         * the stack, and also because it may point to transient data in the
         * TokenStream.
         */
        priv->errorReport = CopyErrorReport(cx, report);
        if (!priv->errorReport) {
            /* The finalizer realeases priv since it is in the private slot. */
            return JS_FALSE;
        }
    }

    return JS_TRUE;
}

static inline JSExnPrivate *
GetExnPrivate(JSContext *cx, JSObject *obj)
{
    return (JSExnPrivate *) obj->getPrivate();
}

static void
exn_trace(JSTracer *trc, JSObject *obj)
{
    JSExnPrivate *priv;
    JSStackTraceElem *elem;
    size_t vcount, i;
    jsval *vp, v;

    priv = GetExnPrivate(trc->context, obj);
    if (priv) {
        if (priv->message)
            MarkString(trc, priv->message, "exception message");
        if (priv->filename)
            MarkString(trc, priv->filename, "exception filename");

        elem = priv->stackElems;
        for (vcount = i = 0; i != priv->stackDepth; ++i, ++elem) {
            if (elem->funName)
                MarkString(trc, elem->funName, "stack trace function name");
            if (IS_GC_MARKING_TRACER(trc) && elem->filename)
                js_MarkScriptFilename(elem->filename);
            vcount += elem->argc;
        }
        vp = GetStackTraceValueBuffer(priv);
        for (i = 0; i != vcount; ++i, ++vp) {
            v = *vp;
            JS_CALL_VALUE_TRACER(trc, v, "stack trace argument");
        }
    }
}

static void
exn_finalize(JSContext *cx, JSObject *obj)
{
    JSExnPrivate *priv;

    priv = GetExnPrivate(cx, obj);
    if (priv) {
        if (priv->errorReport)
            cx->free(priv->errorReport);
        cx->free(priv);
    }
}

static JSBool
exn_enumerate(JSContext *cx, JSObject *obj)
{
    JSAtomState *atomState;
    uintN i;
    JSAtom *atom;
    JSObject *pobj;
    JSProperty *prop;

    JS_STATIC_ASSERT(sizeof(JSAtomState) <= (size_t)(uint16)-1);
    static const uint16 offsets[] = {
        (uint16)offsetof(JSAtomState, messageAtom),
        (uint16)offsetof(JSAtomState, fileNameAtom),
        (uint16)offsetof(JSAtomState, lineNumberAtom),
        (uint16)offsetof(JSAtomState, stackAtom),
    };

    atomState = &cx->runtime->atomState;
    for (i = 0; i != JS_ARRAY_LENGTH(offsets); ++i) {
        atom = *(JSAtom **)((uint8 *)atomState + offsets[i]);
        if (!js_LookupProperty(cx, obj, ATOM_TO_JSID(atom), &pobj, &prop))
            return JS_FALSE;
    }
    return JS_TRUE;
}

static JSBool
exn_resolve(JSContext *cx, JSObject *obj, jsid id, uintN flags,
            JSObject **objp)
{
    JSExnPrivate *priv;
    JSString *str;
    JSAtom *atom;
    JSString *stack;
    const char *prop;
    jsval v;

    *objp = NULL;
    priv = GetExnPrivate(cx, obj);
    if (priv && JSID_IS_ATOM(id)) {
        str = JSID_TO_STRING(id);

        atom = cx->runtime->atomState.messageAtom;
        if (str == ATOM_TO_STRING(atom)) {
            prop = js_message_str;

            /*
             * Per ES5 15.11.1.1, if Error is called with no argument or with
             * undefined as the argument, it returns an Error object with no
             * own message property.
             */
            if (!priv->message)
                return true;

            v = STRING_TO_JSVAL(priv->message);
            goto define;
        }

        atom = cx->runtime->atomState.fileNameAtom;
        if (str == ATOM_TO_STRING(atom)) {
            prop = js_fileName_str;
            v = STRING_TO_JSVAL(priv->filename);
            goto define;
        }

        atom = cx->runtime->atomState.lineNumberAtom;
        if (str == ATOM_TO_STRING(atom)) {
            prop = js_lineNumber_str;
            v = INT_TO_JSVAL(priv->lineno);
            goto define;
        }

        atom = cx->runtime->atomState.stackAtom;
        if (str == ATOM_TO_STRING(atom)) {
            stack = StackTraceToString(cx, priv);
            if (!stack)
                return false;

            /* Allow to GC all things that were used to build stack trace. */
            priv->stackDepth = 0;
            prop = js_stack_str;
            v = STRING_TO_JSVAL(stack);
            goto define;
        }
    }
    return true;

  define:
    if (!JS_DefineProperty(cx, obj, prop, v, NULL, NULL, JSPROP_ENUMERATE))
        return false;
    *objp = obj;
    return true;
}

JSErrorReport *
js_ErrorFromException(JSContext *cx, jsval exn)
{
    JSObject *obj;
    JSExnPrivate *priv;

    if (JSVAL_IS_PRIMITIVE(exn))
        return NULL;
    obj = JSVAL_TO_OBJECT(exn);
    if (obj->getClass() != &js_ErrorClass)
        return NULL;
    priv = GetExnPrivate(cx, obj);
    if (!priv)
        return NULL;
    return priv->errorReport;
}

static JSString *
ValueToShortSource(JSContext *cx, jsval v)
{
    JSString *str;

    /* Avoid toSource bloat and fallibility for object types. */
    if (JSVAL_IS_PRIMITIVE(v))
        return js_ValueToSource(cx, Valueify(v));

    AutoCompartment ac(cx, JSVAL_TO_OBJECT(v));
    if (!ac.enter())
        return NULL;

    if (VALUE_IS_FUNCTION(cx, v)) {
        /*
         * XXX Avoid function decompilation bloat for now.
         */
        str = JS_GetFunctionId(JS_ValueToFunction(cx, v));
        if (!str && !(str = js_ValueToSource(cx, Valueify(v)))) {
            /*
             * Continue to soldier on if the function couldn't be
             * converted into a string.
             */
            JS_ClearPendingException(cx);
            str = JS_NewStringCopyZ(cx, "[unknown function]");
        }
    } else {
        /*
         * XXX Avoid toString on objects, it takes too long and uses too much
         * memory, for too many classes (see Mozilla bug 166743).
         */
        char buf[100];
        JS_snprintf(buf, sizeof buf, "[object %s]",
                    JSVAL_TO_OBJECT(v)->getClass()->name);
        str = JS_NewStringCopyZ(cx, buf);
    }

    ac.leave();

    if (!str || !cx->compartment->wrap(cx, &str))
        return NULL;
    return str;
}

static JSString *
StackTraceToString(JSContext *cx, JSExnPrivate *priv)
{
    jschar *stackbuf;
    size_t stacklen, stackmax;
    JSStackTraceElem *elem, *endElem;
    jsval *values;
    size_t i;
    JSString *str;
    const char *cp;
    char ulnbuf[11];

    /* After this point, failing control flow must goto bad. */
    stackbuf = NULL;
    stacklen = stackmax = 0;

/* Limit the stackbuf length to a reasonable value to avoid overflow checks. */
#define STACK_LENGTH_LIMIT JS_BIT(20)

#define APPEND_CHAR_TO_STACK(c)                                               \
    JS_BEGIN_MACRO                                                            \
        if (stacklen == stackmax) {                                           \
            void *ptr_;                                                       \
            if (stackmax >= STACK_LENGTH_LIMIT)                               \
                goto done;                                                    \
            stackmax = stackmax ? 2 * stackmax : 64;                          \
            ptr_ = cx->realloc(stackbuf, (stackmax+1) * sizeof(jschar));      \
            if (!ptr_)                                                        \
                goto bad;                                                     \
            stackbuf = (jschar *) ptr_;                                       \
        }                                                                     \
        stackbuf[stacklen++] = (c);                                           \
    JS_END_MACRO

#define APPEND_STRING_TO_STACK(str)                                           \
    JS_BEGIN_MACRO                                                            \
        JSString *str_ = str;                                                 \
        size_t length_ = str_->length();                                      \
        const jschar *chars_ = str_->getChars(cx);                            \
        if (!chars_)                                                          \
            goto bad;                                                         \
                                                                              \
        if (length_ > stackmax - stacklen) {                                  \
            void *ptr_;                                                       \
            if (stackmax >= STACK_LENGTH_LIMIT ||                             \
                length_ >= STACK_LENGTH_LIMIT - stacklen) {                   \
                goto done;                                                    \
            }                                                                 \
            stackmax = JS_BIT(JS_CeilingLog2(stacklen + length_));            \
            ptr_ = cx->realloc(stackbuf, (stackmax+1) * sizeof(jschar));      \
            if (!ptr_)                                                        \
                goto bad;                                                     \
            stackbuf = (jschar *) ptr_;                                       \
        }                                                                     \
        js_strncpy(stackbuf + stacklen, chars_, length_);                     \
        stacklen += length_;                                                  \
    JS_END_MACRO

    values = GetStackTraceValueBuffer(priv);
    elem = priv->stackElems;
    for (endElem = elem + priv->stackDepth; elem != endElem; elem++) {
        if (elem->funName) {
            APPEND_STRING_TO_STACK(elem->funName);
            APPEND_CHAR_TO_STACK('(');
            for (i = 0; i != elem->argc; i++, values++) {
                if (i > 0)
                    APPEND_CHAR_TO_STACK(',');
                str = ValueToShortSource(cx, *values);
                if (!str)
                    goto bad;
                APPEND_STRING_TO_STACK(str);
            }
            APPEND_CHAR_TO_STACK(')');
        }
        APPEND_CHAR_TO_STACK('@');
        if (elem->filename) {
            for (cp = elem->filename; *cp; cp++)
                APPEND_CHAR_TO_STACK(*cp);
        }
        APPEND_CHAR_TO_STACK(':');
        JS_snprintf(ulnbuf, sizeof ulnbuf, "%u", elem->ulineno);
        for (cp = ulnbuf; *cp; cp++)
            APPEND_CHAR_TO_STACK(*cp);
        APPEND_CHAR_TO_STACK('\n');
    }
#undef APPEND_CHAR_TO_STACK
#undef APPEND_STRING_TO_STACK
#undef STACK_LENGTH_LIMIT

  done:
    if (stacklen == 0) {
        JS_ASSERT(!stackbuf);
        return cx->runtime->emptyString;
    }
    if (stacklen < stackmax) {
        /*
         * Realloc can fail when shrinking on some FreeBSD versions, so
         * don't use JS_realloc here; simply let the oversized allocation
         * be owned by the string in that rare case.
         */
        void *shrunk = cx->realloc(stackbuf, (stacklen+1) * sizeof(jschar));
        if (shrunk)
            stackbuf = (jschar *) shrunk;
    }

    stackbuf[stacklen] = 0;
    str = js_NewString(cx, stackbuf, stacklen);
    if (str)
        return str;

  bad:
    if (stackbuf)
        cx->free(stackbuf);
    return NULL;
}

/* XXXbe Consolidate the ugly truth that we don't treat filename as UTF-8
         with these two functions. */
static JSString *
FilenameToString(JSContext *cx, const char *filename)
{
    return JS_NewStringCopyZ(cx, filename);
}

static JSBool
Exception(JSContext *cx, uintN argc, Value *vp)
{
    JSString *message, *filename;
    JSStackFrame *fp;

    /*
     * ECMA ed. 3, 15.11.1 requires Error, etc., to construct even when
     * called as functions, without operator new.  But as we do not give
     * each constructor a distinct JSClass, whose .name member is used by
     * NewNativeClassInstance to find the class prototype, we must get the
     * class prototype ourselves.
     */
    JSObject &callee = vp[0].toObject();
    Value protov;
    if (!callee.getProperty(cx, ATOM_TO_JSID(cx->runtime->atomState.classPrototypeAtom), &protov))
        return JS_FALSE;

    if (!protov.isObject()) {
        JS_ReportErrorNumber(cx, js_GetErrorMessage, NULL, JSMSG_BAD_PROTOTYPE, "Error");
        return JS_FALSE;
    }

    JSObject *errProto = &protov.toObject();
    JSObject *obj = NewNativeClassInstance(cx, &js_ErrorClass, errProto, errProto->getParent());
    if (!obj)
        return JS_FALSE;

    /*
     * If it's a new object of class Exception, then null out the private
     * data so that the finalizer doesn't attempt to free it.
     */
    if (obj->getClass() == &js_ErrorClass)
        obj->setPrivate(NULL);

    /* Set the 'message' property. */
    Value *argv = vp + 2;
    if (argc != 0 && !argv[0].isUndefined()) {
        message = js_ValueToString(cx, argv[0]);
        if (!message)
            return JS_FALSE;
        argv[0].setString(message);
    } else {
        message = NULL;
    }

    /* Set the 'fileName' property. */
    if (argc > 1) {
        filename = js_ValueToString(cx, argv[1]);
        if (!filename)
            return JS_FALSE;
        argv[1].setString(filename);
        fp = NULL;
    } else {
        fp = js_GetScriptedCaller(cx, NULL);
        if (fp) {
            filename = FilenameToString(cx, fp->script()->filename);
            if (!filename)
                return JS_FALSE;
        } else {
            filename = cx->runtime->emptyString;
        }
    }

    /* Set the 'lineNumber' property. */
    uint32_t lineno;
    if (argc > 2) {
        if (!ValueToECMAUint32(cx, argv[2], &lineno))
            return JS_FALSE;
    } else {
        if (!fp)
            fp = js_GetScriptedCaller(cx, NULL);
        lineno = (fp && fp->pc(cx)) ? js_FramePCToLineNumber(cx, fp) : 0;
    }

    if (obj->getClass() == &js_ErrorClass &&
        !InitExnPrivate(cx, obj, message, filename, lineno, NULL)) {
        return JS_FALSE;
    }

    vp->setObject(*obj);
    return JS_TRUE;
}

/*
 * Convert to string.
 *
 * This method only uses JavaScript-modifiable properties name, message.  It
 * is left to the host to check for private data and report filename and line
 * number information along with this message.
 */
static JSBool
exn_toString(JSContext *cx, uintN argc, Value *vp)
{
    jsval v;
    JSString *name, *message, *result;
    jschar *chars, *cp;
    size_t name_length, message_length, length;

    JSObject *obj = ToObject(cx, &vp[1]);
    if (!obj)
        return JS_FALSE;
    if (!obj->getProperty(cx, ATOM_TO_JSID(cx->runtime->atomState.nameAtom), Valueify(&v)))
        return JS_FALSE;
    name = JSVAL_IS_STRING(v) ? JSVAL_TO_STRING(v) : cx->runtime->emptyString;
    vp->setString(name);

    if (!JS_GetProperty(cx, obj, js_message_str, &v))
        return JS_FALSE;
    message = JSVAL_IS_STRING(v) ? JSVAL_TO_STRING(v)
                                 : cx->runtime->emptyString;

    if (message->length() != 0) {
        name_length = name->length();
        message_length = message->length();
        length = (name_length ? name_length + 2 : 0) + message_length;
        cp = chars = (jschar *) cx->malloc((length + 1) * sizeof(jschar));
        if (!chars)
            return JS_FALSE;

        if (name_length) {
            const jschar *name_chars = name->getChars(cx);
            if (!name_chars)
                return JS_FALSE;
            js_strncpy(cp, name_chars, name_length);
            cp += name_length;
            *cp++ = ':'; *cp++ = ' ';
        }
        const jschar *message_chars = message->getChars(cx);
        if (!message_chars)
            return JS_FALSE;
        js_strncpy(cp, message_chars, message_length);
        cp += message_length;
        *cp = 0;

        result = js_NewString(cx, chars, length);
        if (!result) {
            cx->free(chars);
            return JS_FALSE;
        }
    } else {
        result = name;
    }

    vp->setString(result);
    return JS_TRUE;
}

#if JS_HAS_TOSOURCE
/*
 * Return a string that may eval to something similar to the original object.
 */
static JSBool
exn_toSource(JSContext *cx, uintN argc, Value *vp)
{
    JSString *name, *message, *filename, *lineno_as_str, *result;
    jsval localroots[3] = {JSVAL_NULL, JSVAL_NULL, JSVAL_NULL};
    size_t lineno_length, name_length, message_length, filename_length, length;
    jschar *chars, *cp;

    JSObject *obj = ToObject(cx, &vp[1]);
    if (!obj)
        return false;
    if (!obj->getProperty(cx, ATOM_TO_JSID(cx->runtime->atomState.nameAtom), vp))
        return false;
    name = js_ValueToString(cx, *vp);
    if (!name)
        return false;
    vp->setString(name);

    {
        AutoArrayRooter tvr(cx, JS_ARRAY_LENGTH(localroots), Valueify(localroots));

#ifdef __GNUC__
        message = filename = NULL;
#endif
        if (!JS_GetProperty(cx, obj, js_message_str, &localroots[0]) ||
            !(message = js_ValueToSource(cx, Valueify(localroots[0])))) {
            return false;
        }
        localroots[0] = STRING_TO_JSVAL(message);

        if (!JS_GetProperty(cx, obj, js_fileName_str, &localroots[1]) ||
            !(filename = js_ValueToSource(cx, Valueify(localroots[1])))) {
            return false;
        }
        localroots[1] = STRING_TO_JSVAL(filename);

        if (!JS_GetProperty(cx, obj, js_lineNumber_str, &localroots[2]))
            return false;
        uint32_t lineno;
        if (!ValueToECMAUint32(cx, Valueify(localroots[2]), &lineno))
            return false;

        if (lineno != 0) {
            lineno_as_str = js_ValueToString(cx, Valueify(localroots[2]));
            if (!lineno_as_str)
                return false;
            lineno_length = lineno_as_str->length();
        } else {
            lineno_as_str = NULL;
            lineno_length = 0;
        }

        /* Magic 8, for the characters in ``(new ())''. */
        name_length = name->length();
        message_length = message->length();
        length = 8 + name_length + message_length;

        filename_length = filename->length();
        if (filename_length != 0) {
            /* append filename as ``, {filename}'' */
            length += 2 + filename_length;
            if (lineno_as_str) {
                /* append lineno as ``, {lineno_as_str}'' */
                length += 2 + lineno_length;
            }
        } else {
            if (lineno_as_str) {
                /*
                 * no filename, but have line number,
                 * need to append ``, "", {lineno_as_str}''
                 */
                length += 6 + lineno_length;
            }
        }

        cp = chars = (jschar *) cx->malloc((length + 1) * sizeof(jschar));
        if (!chars)
            return false;

        *cp++ = '('; *cp++ = 'n'; *cp++ = 'e'; *cp++ = 'w'; *cp++ = ' ';
        const jschar *name_chars = name->getChars(cx);
        if (!name_chars)
            return false;
        js_strncpy(cp, name_chars, name_length);
        cp += name_length;
        *cp++ = '(';
        const jschar *message_chars = message->getChars(cx);
        if (!message_chars)
            return false;
        if (message_length != 0) {
            js_strncpy(cp, message_chars, message_length);
            cp += message_length;
        }

        if (filename_length != 0) {
            /* append filename as ``, {filename}'' */
            *cp++ = ','; *cp++ = ' ';
            const jschar *filename_chars = filename->getChars(cx);
            if (!filename_chars)
                return false;
            js_strncpy(cp, filename_chars, filename_length);
            cp += filename_length;
        } else {
            if (lineno_as_str) {
                /*
                 * no filename, but have line number,
                 * need to append ``, "", {lineno_as_str}''
                 */
                *cp++ = ','; *cp++ = ' '; *cp++ = '"'; *cp++ = '"';
            }
        }
        if (lineno_as_str) {
            /* append lineno as ``, {lineno_as_str}'' */
            *cp++ = ','; *cp++ = ' ';
            const jschar *lineno_chars = lineno_as_str->getChars(cx);
            if (!lineno_chars)
                return false;
            js_strncpy(cp, lineno_chars, lineno_length);
            cp += lineno_length;
        }

        *cp++ = ')'; *cp++ = ')'; *cp = 0;

        result = js_NewString(cx, chars, length);
        if (!result) {
            cx->free(chars);
            return false;
        }
        vp->setString(result);
        return true;
    }
}
#endif

static JSFunctionSpec exception_methods[] = {
#if JS_HAS_TOSOURCE
    JS_FN_TYPE(js_toSource_str,   exn_toSource,           0,0, JS_TypeHandlerString),
#endif
    JS_FN_TYPE(js_toString_str,   exn_toString,           0,0, JS_TypeHandlerString),
    JS_FS_END
};

/* JSProto_ ordering for exceptions shall match JSEXN_ constants. */
JS_STATIC_ASSERT(JSEXN_ERR == 0);
JS_STATIC_ASSERT(JSProto_Error + JSEXN_INTERNALERR  == JSProto_InternalError);
JS_STATIC_ASSERT(JSProto_Error + JSEXN_EVALERR      == JSProto_EvalError);
JS_STATIC_ASSERT(JSProto_Error + JSEXN_RANGEERR     == JSProto_RangeError);
JS_STATIC_ASSERT(JSProto_Error + JSEXN_REFERENCEERR == JSProto_ReferenceError);
JS_STATIC_ASSERT(JSProto_Error + JSEXN_SYNTAXERR    == JSProto_SyntaxError);
JS_STATIC_ASSERT(JSProto_Error + JSEXN_TYPEERR      == JSProto_TypeError);
JS_STATIC_ASSERT(JSProto_Error + JSEXN_URIERR       == JSProto_URIError);

static JS_INLINE JSProtoKey
GetExceptionProtoKey(intN exn)
{
    JS_ASSERT(JSEXN_ERR <= exn);
    JS_ASSERT(exn < JSEXN_LIMIT);
    return (JSProtoKey) (JSProto_Error + exn);
}

JSObject *
js_InitExceptionClasses(JSContext *cx, JSObject *obj)
{
    /*
     * If lazy class initialization occurs for any Error subclass, then all
     * classes are initialized, starting with Error.  To avoid reentry and
     * redundant initialization, we must not pass a null proto parameter to
     * NewNonFunction below, when called for the Error superclass.  We need to
     * ensure that Object.prototype is the proto of Error.prototype.
     *
     * See the equivalent code to ensure that parent_proto is non-null when
     * js_InitClass calls NewObject, in jsobj.cpp.
     */
    JSObject *obj_proto;
    if (!js_GetClassPrototype(cx, obj, JSProto_Object, &obj_proto))
        return NULL;

    /* Define all error constructors. */
    Value empty = StringValue(cx->runtime->emptyString);
    jsid nameId = ATOM_TO_JSID(cx->runtime->atomState.nameAtom);
    jsid messageId = ATOM_TO_JSID(cx->runtime->atomState.messageAtom);
    jsid fileNameId = ATOM_TO_JSID(cx->runtime->atomState.fileNameAtom);
    jsid lineNumberId = ATOM_TO_JSID(cx->runtime->atomState.lineNumberAtom);
    JSObject *error_proto = NULL;
    for (intN i = JSEXN_ERR; i != JSEXN_LIMIT; i++) {
        JSProtoKey protoKey = GetExceptionProtoKey(i);
        JSAtom *atom = cx->runtime->atomState.classAtoms[protoKey];
        JSObject *proto =
            DefineConstructorAndPrototype(cx, obj, protoKey, atom,
                                          (i == JSEXN_ERR) ? obj_proto : error_proto,
                                          &js_ErrorClass, Exception, 1, JS_TypeHandlerNew,
                                          NULL, (i == JSEXN_ERR) ? exception_methods : NULL,
                                          NULL, NULL);
        if (!proto)
            return NULL;
        JS_ASSERT(proto->privateData == NULL);

        if (i == JSEXN_ERR)
            error_proto = proto;

        /* Add properties to the prototype. */
        JSAutoResolveFlags rf(cx, JSRESOLVE_QUALIFIED | JSRESOLVE_DECLARING);
<<<<<<< HEAD
        if (!js_DefineNativePropertyWithType(cx, proto, nameId, StringValue(atom),
                                             PropertyStub, StrictPropertyStub, 
                                             JSPROP_ENUMERATE, 0, 0, NULL) ||
            !js_DefineNativePropertyWithType(cx, proto, messageId, empty,
                                             PropertyStub, StrictPropertyStub,
                                             JSPROP_ENUMERATE, 0, 0, NULL) ||
            !js_DefineNativePropertyWithType(cx, proto, fileNameId, empty,
                                             PropertyStub, StrictPropertyStub,
                                             JSPROP_ENUMERATE, 0, 0, NULL) ||
            !js_DefineNativePropertyWithType(cx, proto, lineNumberId, Valueify(JSVAL_ZERO),
                                             PropertyStub, StrictPropertyStub,
                                             JSPROP_ENUMERATE, 0, 0, NULL)) {
=======
        if (!js_DefineNativeProperty(cx, proto, nameId, StringValue(atom),
                                     PropertyStub, StrictPropertyStub,
                                     JSPROP_ENUMERATE, 0, 0, NULL) ||
            !js_DefineNativeProperty(cx, proto, messageId, empty,
                                     PropertyStub, StrictPropertyStub,
                                     JSPROP_ENUMERATE, 0, 0, NULL) ||
            !js_DefineNativeProperty(cx, proto, fileNameId, empty,
                                     PropertyStub, StrictPropertyStub,
                                     JSPROP_ENUMERATE, 0, 0, NULL) ||
            !js_DefineNativeProperty(cx, proto, lineNumberId, Valueify(JSVAL_ZERO),
                                     PropertyStub, StrictPropertyStub,
                                     JSPROP_ENUMERATE, 0, 0, NULL)) {
>>>>>>> 2ff51804
            return NULL;
        }
    }

    return error_proto;
}

const JSErrorFormatString*
js_GetLocalizedErrorMessage(JSContext* cx, void *userRef, const char *locale,
                            const uintN errorNumber)
{
    const JSErrorFormatString *errorString = NULL;

    if (cx->localeCallbacks && cx->localeCallbacks->localeGetErrorMessage) {
        errorString = cx->localeCallbacks
                        ->localeGetErrorMessage(userRef, locale, errorNumber);
    }
    if (!errorString)
        errorString = js_GetErrorMessage(userRef, locale, errorNumber);
    return errorString;
}

#if defined ( DEBUG_mccabe ) && defined ( PRINTNAMES )
/* For use below... get character strings for error name and exception name */
static struct exnname { char *name; char *exception; } errortoexnname[] = {
#define MSG_DEF(name, number, count, exception, format) \
    {#name, #exception},
#include "js.msg"
#undef MSG_DEF
};
#endif /* DEBUG */

JSBool
js_ErrorToException(JSContext *cx, const char *message, JSErrorReport *reportp,
                    JSErrorCallback callback, void *userRef)
{
    JSErrNum errorNumber;
    const JSErrorFormatString *errorString;
    JSExnType exn;
    jsval tv[4];
    JSBool ok;
    JSObject *errProto, *errObject;
    JSString *messageStr, *filenameStr;

    /*
     * Tell our caller to report immediately if this report is just a warning.
     */
    JS_ASSERT(reportp);
    if (JSREPORT_IS_WARNING(reportp->flags))
        return JS_FALSE;

    /* Find the exception index associated with this error. */
    errorNumber = (JSErrNum) reportp->errorNumber;
    if (!callback || callback == js_GetErrorMessage)
        errorString = js_GetLocalizedErrorMessage(cx, NULL, NULL, errorNumber);
    else
        errorString = callback(userRef, NULL, errorNumber);
    exn = errorString ? (JSExnType) errorString->exnType : JSEXN_NONE;
    JS_ASSERT(exn < JSEXN_LIMIT);

#if defined( DEBUG_mccabe ) && defined ( PRINTNAMES )
    /* Print the error name and the associated exception name to stderr */
    fprintf(stderr, "%s\t%s\n",
            errortoexnname[errorNumber].name,
            errortoexnname[errorNumber].exception);
#endif

    /*
     * Return false (no exception raised) if no exception is associated
     * with the given error number.
     */
    if (exn == JSEXN_NONE)
        return JS_FALSE;

    /*
     * Prevent runaway recursion, via cx->generatingError.  If an out-of-memory
     * error occurs, no exception object will be created, but we don't assume
     * that OOM is the only kind of error that subroutines of this function
     * called below might raise.
     */
    if (cx->generatingError)
        return JS_FALSE;

    MUST_FLOW_THROUGH("out");
    cx->generatingError = JS_TRUE;

    /* Protect the newly-created strings below from nesting GCs. */
    PodArrayZero(tv);
    AutoArrayRooter tvr(cx, JS_ARRAY_LENGTH(tv), Valueify(tv));

    /*
     * Try to get an appropriate prototype by looking up the corresponding
     * exception constructor name in the scope chain of the current context's
     * top stack frame, or in the global object if no frame is active.
     */
    ok = js_GetClassPrototype(cx, NULL, GetExceptionProtoKey(exn), &errProto);
    if (!ok)
        goto out;
    tv[0] = OBJECT_TO_JSVAL(errProto);

    errObject = NewNativeClassInstance(cx, &js_ErrorClass, errProto, errProto->getParent());
    if (!errObject) {
        ok = JS_FALSE;
        goto out;
    }
    tv[1] = OBJECT_TO_JSVAL(errObject);

    messageStr = JS_NewStringCopyZ(cx, message);
    if (!messageStr) {
        ok = JS_FALSE;
        goto out;
    }
    tv[2] = STRING_TO_JSVAL(messageStr);

    filenameStr = JS_NewStringCopyZ(cx, reportp->filename);
    if (!filenameStr) {
        ok = JS_FALSE;
        goto out;
    }
    tv[3] = STRING_TO_JSVAL(filenameStr);

    ok = InitExnPrivate(cx, errObject, messageStr, filenameStr,
                        reportp->lineno, reportp);
    if (!ok)
        goto out;

    JS_SetPendingException(cx, OBJECT_TO_JSVAL(errObject));

    /* Flag the error report passed in to indicate an exception was raised. */
    reportp->flags |= JSREPORT_EXCEPTION;

out:
    cx->generatingError = JS_FALSE;
    return ok;
}

JSBool
js_ReportUncaughtException(JSContext *cx)
{
    jsval exn;
    JSObject *exnObject;
    jsval roots[5];
    JSErrorReport *reportp, report;
    JSString *str;
    const char *bytes;

    if (!JS_IsExceptionPending(cx))
        return true;

    if (!JS_GetPendingException(cx, &exn))
        return false;

    PodArrayZero(roots);
    AutoArrayRooter tvr(cx, JS_ARRAY_LENGTH(roots), Valueify(roots));

    /*
     * Because js_ValueToString below could error and an exception object
     * could become unrooted, we must root exnObject.  Later, if exnObject is
     * non-null, we need to root other intermediates, so allocate an operand
     * stack segment to protect all of these values.
     */
    if (JSVAL_IS_PRIMITIVE(exn)) {
        exnObject = NULL;
    } else {
        exnObject = JSVAL_TO_OBJECT(exn);
        roots[0] = exn;
    }

    JS_ClearPendingException(cx);
    reportp = js_ErrorFromException(cx, exn);

    /* XXX L10N angels cry once again (see also jsemit.c, /L10N gaffes/) */
    str = js_ValueToString(cx, Valueify(exn));
    JSAutoByteString bytesStorage;
    if (!str) {
        bytes = "unknown (can't convert to string)";
    } else {
        roots[1] = STRING_TO_JSVAL(str);
        if (!bytesStorage.encode(cx, str))
            return false;
        bytes = bytesStorage.ptr();
    }

    JSAutoByteString filename;
    if (!reportp && exnObject && exnObject->getClass() == &js_ErrorClass) {
        if (!JS_GetProperty(cx, exnObject, js_message_str, &roots[2]))
            return false;
        if (JSVAL_IS_STRING(roots[2])) {
            bytesStorage.clear();
            if (!bytesStorage.encode(cx, str))
                return false;
            bytes = bytesStorage.ptr();
        }

        if (!JS_GetProperty(cx, exnObject, js_fileName_str, &roots[3]))
            return false;
        str = js_ValueToString(cx, Valueify(roots[3]));
        if (!str || !filename.encode(cx, str))
            return false;

        if (!JS_GetProperty(cx, exnObject, js_lineNumber_str, &roots[4]))
            return false;
        uint32_t lineno;
        if (!ValueToECMAUint32(cx, Valueify(roots[4]), &lineno))
            return false;

        reportp = &report;
        PodZero(&report);
        report.filename = filename.ptr();
        report.lineno = (uintN) lineno;
        if (JSVAL_IS_STRING(roots[2])) {
            report.ucmessage = js_GetStringChars(cx, JSVAL_TO_STRING(roots[2]));
            if (!report.ucmessage)
                return false;
        }
    }

    if (!reportp) {
        JS_ReportErrorNumber(cx, js_GetErrorMessage, NULL,
                             JSMSG_UNCAUGHT_EXCEPTION, bytes);
    } else {
        /* Flag the error as an exception. */
        reportp->flags |= JSREPORT_EXCEPTION;

        /* Pass the exception object. */
        JS_SetPendingException(cx, exn);
        js_ReportErrorAgain(cx, bytes, reportp);
        JS_ClearPendingException(cx);
    }

    return true;
}<|MERGE_RESOLUTION|>--- conflicted
+++ resolved
@@ -1063,9 +1063,8 @@
 
         /* Add properties to the prototype. */
         JSAutoResolveFlags rf(cx, JSRESOLVE_QUALIFIED | JSRESOLVE_DECLARING);
-<<<<<<< HEAD
         if (!js_DefineNativePropertyWithType(cx, proto, nameId, StringValue(atom),
-                                             PropertyStub, StrictPropertyStub, 
+                                             PropertyStub, StrictPropertyStub,
                                              JSPROP_ENUMERATE, 0, 0, NULL) ||
             !js_DefineNativePropertyWithType(cx, proto, messageId, empty,
                                              PropertyStub, StrictPropertyStub,
@@ -1076,20 +1075,6 @@
             !js_DefineNativePropertyWithType(cx, proto, lineNumberId, Valueify(JSVAL_ZERO),
                                              PropertyStub, StrictPropertyStub,
                                              JSPROP_ENUMERATE, 0, 0, NULL)) {
-=======
-        if (!js_DefineNativeProperty(cx, proto, nameId, StringValue(atom),
-                                     PropertyStub, StrictPropertyStub,
-                                     JSPROP_ENUMERATE, 0, 0, NULL) ||
-            !js_DefineNativeProperty(cx, proto, messageId, empty,
-                                     PropertyStub, StrictPropertyStub,
-                                     JSPROP_ENUMERATE, 0, 0, NULL) ||
-            !js_DefineNativeProperty(cx, proto, fileNameId, empty,
-                                     PropertyStub, StrictPropertyStub,
-                                     JSPROP_ENUMERATE, 0, 0, NULL) ||
-            !js_DefineNativeProperty(cx, proto, lineNumberId, Valueify(JSVAL_ZERO),
-                                     PropertyStub, StrictPropertyStub,
-                                     JSPROP_ENUMERATE, 0, 0, NULL)) {
->>>>>>> 2ff51804
             return NULL;
         }
     }
