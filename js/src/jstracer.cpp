--- conflicted
+++ resolved
@@ -2288,22 +2288,7 @@
 
     /* Purge the tempAlloc used during recording. */
     tempAlloc.reset();
-<<<<<<< HEAD
     traceMonitor->lirbuf->clear();
-    forgetGuardedShapes();
-=======
-
-#ifdef DEBUG
-    debug_only_stmt( delete verbose_filter; )
-    delete sanity_filter_1;
-    delete sanity_filter_2;
-#endif
-    delete cse_filter;
-    delete expr_filter;
-    delete func_filter;
-    delete float_filter;
-    delete lir_buf_writer;
->>>>>>> 4ef7ab7b
 }
 
 bool
