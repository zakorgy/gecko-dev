/* -*- Mode: C++; tab-width: 8; indent-tabs-mode: nil; c-basic-offset: 4 -*-
 * vim: set ts=8 sw=4 et tw=78:
 *
 * ***** BEGIN LICENSE BLOCK *****
 * Version: MPL 1.1/GPL 2.0/LGPL 2.1
 *
 * The contents of this file are subject to the Mozilla Public License Version
 * 1.1 (the "License"); you may not use this file except in compliance with
 * the License. You may obtain a copy of the License at
 * http://www.mozilla.org/MPL/
 *
 * Software distributed under the License is distributed on an "AS IS" basis,
 * WITHOUT WARRANTY OF ANY KIND, either express or implied. See the License
 * for the specific language governing rights and limitations under the
 * License.
 *
 * The Original Code is Mozilla Communicator client code, released
 * March 31, 1998.
 *
 * The Initial Developer of the Original Code is
 * Netscape Communications Corporation.
 * Portions created by the Initial Developer are Copyright (C) 1998
 * the Initial Developer. All Rights Reserved.
 *
 * Contributor(s):
 *
 * Alternatively, the contents of this file may be used under the terms of
 * either of the GNU General Public License Version 2 or later (the "GPL"),
 * or the GNU Lesser General Public License Version 2.1 or later (the "LGPL"),
 * in which case the provisions of the GPL or the LGPL are applicable instead
 * of those above. If you wish to allow use of your version of this file only
 * under the terms of either the GPL or the LGPL, and not to allow others to
 * use your version of this file under the terms of the MPL, indicate your
 * decision by deleting the provisions above and replace them with the notice
 * and other provisions required by the GPL or the LGPL. If you do not delete
 * the provisions above, a recipient may use your version of this file under
 * the terms of any one of the MPL, the GPL or the LGPL.
 *
 * ***** END LICENSE BLOCK ***** */

/*
 * JavaScript API.
 */
#include <ctype.h>
#include <stdarg.h>
#include <stdlib.h>
#include <string.h>
#include <sys/stat.h>
#include "jstypes.h"
#include "jsstdint.h"
#include "jsarena.h"
#include "jsutil.h"
#include "jsclist.h"
#include "jsdhash.h"
#include "jsprf.h"
#include "jsapi.h"
#include "jsarray.h"
#include "jsatom.h"
#include "jsbool.h"
#include "jsbuiltins.h"
#include "jsclone.h"
#include "jscntxt.h"
#include "jsversion.h"
#include "jsdate.h"
#include "jsemit.h"
#include "jsexn.h"
#include "jsfun.h"
#include "jsgc.h"
#include "jsgcmark.h"
#include "jsinterp.h"
#include "jsiter.h"
#include "jslock.h"
#include "jsmath.h"
#include "jsnum.h"
#include "json.h"
#include "jsobj.h"
#include "jsopcode.h"
#include "jsparse.h"
#include "jsprobes.h"
#include "jsproxy.h"
#include "jsregexp.h"
#include "jsscope.h"
#include "jsscript.h"
#include "jsstr.h"
#include "jstracer.h"
#include "prmjtime.h"
#include "jsstaticcheck.h"
#include "jsvector.h"
#include "jsweakmap.h"
#include "jswrapper.h"
#include "jstypedarray.h"

#include "jsatominlines.h"
#include "jsobjinlines.h"
#include "jsscopeinlines.h"
#include "jsregexpinlines.h"
#include "jsscriptinlines.h"
#include "assembler/wtf/Platform.h"

#include "vm/Stack-inl.h"
#include "vm/String-inl.h"

#if ENABLE_YARR_JIT
#include "assembler/jit/ExecutableAllocator.h"
#include "methodjit/Logging.h"
#endif

#if JS_HAS_XML_SUPPORT
#include "jsxml.h"
#endif

using namespace js;
using namespace js::gc;

/*
 * This class is a version-establising barrier at the head of a VM entry or
 * re-entry. It ensures that:
 *
 * - |newVersion| is the starting (default) version used for the context.
 * - The starting version state is not an override.
 * - Overrides in the VM session are not propagated to the caller.
 */
class AutoVersionAPI
{
    JSContext   * const cx;
    JSVersion   oldDefaultVersion;
    bool        oldHasVersionOverride;
    JSVersion   oldVersionOverride;
#ifdef DEBUG
    uintN       oldCompileOptions;
#endif
    JSVersion   newVersion;

  public:
    explicit AutoVersionAPI(JSContext *cx, JSVersion newVersion)
      : cx(cx),
        oldDefaultVersion(cx->getDefaultVersion()),
        oldHasVersionOverride(cx->isVersionOverridden()),
        oldVersionOverride(oldHasVersionOverride ? cx->findVersion() : JSVERSION_UNKNOWN)
#ifdef DEBUG
        , oldCompileOptions(cx->getCompileOptions())
#endif
    {
        this->newVersion = newVersion;
        cx->clearVersionOverride();
        cx->setDefaultVersion(newVersion);
    }

    ~AutoVersionAPI() {
        cx->setDefaultVersion(oldDefaultVersion);
        if (oldHasVersionOverride)
            cx->overrideVersion(oldVersionOverride);
        else
            cx->clearVersionOverride();
        JS_ASSERT(oldCompileOptions == cx->getCompileOptions());
    }

    /* The version that this scoped-entity establishes. */
    JSVersion version() const { return newVersion; }
};

#ifdef HAVE_VA_LIST_AS_ARRAY
#define JS_ADDRESSOF_VA_LIST(ap) ((va_list *)(ap))
#else
#define JS_ADDRESSOF_VA_LIST(ap) (&(ap))
#endif

#ifdef JS_USE_JSVAL_JSID_STRUCT_TYPES
JS_PUBLIC_DATA(jsid) JS_DEFAULT_XML_NAMESPACE_ID = { size_t(JSID_TYPE_DEFAULT_XML_NAMESPACE) };
JS_PUBLIC_DATA(jsid) JSID_VOID  = { size_t(JSID_TYPE_VOID) };
JS_PUBLIC_DATA(jsid) JSID_EMPTY = { size_t(JSID_TYPE_OBJECT) };
#endif

#ifdef JS_USE_JSVAL_JSID_STRUCT_TYPES
JS_PUBLIC_DATA(jsval) JSVAL_NULL  = { BUILD_JSVAL(JSVAL_TAG_NULL,      0) };
JS_PUBLIC_DATA(jsval) JSVAL_ZERO  = { BUILD_JSVAL(JSVAL_TAG_INT32,     0) };
JS_PUBLIC_DATA(jsval) JSVAL_ONE   = { BUILD_JSVAL(JSVAL_TAG_INT32,     1) };
JS_PUBLIC_DATA(jsval) JSVAL_FALSE = { BUILD_JSVAL(JSVAL_TAG_BOOLEAN,   JS_FALSE) };
JS_PUBLIC_DATA(jsval) JSVAL_TRUE  = { BUILD_JSVAL(JSVAL_TAG_BOOLEAN,   JS_TRUE) };
JS_PUBLIC_DATA(jsval) JSVAL_VOID  = { BUILD_JSVAL(JSVAL_TAG_UNDEFINED, 0) };
#endif

/* Make sure that jschar is two bytes unsigned integer */
JS_STATIC_ASSERT((jschar)-1 > 0);
JS_STATIC_ASSERT(sizeof(jschar) == 2);

JS_PUBLIC_API(int64)
JS_Now()
{
    return PRMJ_Now();
}

JS_PUBLIC_API(jsval)
JS_GetNaNValue(JSContext *cx)
{
    return Jsvalify(cx->runtime->NaNValue);
}

JS_PUBLIC_API(jsval)
JS_GetNegativeInfinityValue(JSContext *cx)
{
    return Jsvalify(cx->runtime->negativeInfinityValue);
}

JS_PUBLIC_API(jsval)
JS_GetPositiveInfinityValue(JSContext *cx)
{
    return Jsvalify(cx->runtime->positiveInfinityValue);
}

JS_PUBLIC_API(jsval)
JS_GetEmptyStringValue(JSContext *cx)
{
    return STRING_TO_JSVAL(cx->runtime->emptyString);
}

JS_PUBLIC_API(JSString *)
JS_GetEmptyString(JSRuntime *rt)
{
    JS_ASSERT(rt->state == JSRTS_UP);
    return rt->emptyString;
}

static JSBool
TryArgumentFormatter(JSContext *cx, const char **formatp, JSBool fromJS, jsval **vpp, va_list *app)
{
    const char *format;
    JSArgumentFormatMap *map;

    format = *formatp;
    for (map = cx->argumentFormatMap; map; map = map->next) {
        if (!strncmp(format, map->format, map->length)) {
            *formatp = format + map->length;
            return map->formatter(cx, format, fromJS, vpp, app);
        }
    }
    JS_ReportErrorNumber(cx, js_GetErrorMessage, NULL, JSMSG_BAD_CHAR, format);
    return JS_FALSE;
}

JS_PUBLIC_API(JSBool)
JS_ConvertArguments(JSContext *cx, uintN argc, jsval *argv, const char *format, ...)
{
    va_list ap;
    JSBool ok;

    va_start(ap, format);
    ok = JS_ConvertArgumentsVA(cx, argc, argv, format, ap);
    va_end(ap);
    return ok;
}

JS_PUBLIC_API(JSBool)
JS_ConvertArgumentsVA(JSContext *cx, uintN argc, jsval *argv, const char *format, va_list ap)
{
    jsval *sp;
    JSBool required;
    char c;
    JSFunction *fun;
    jsdouble d;
    JSString *str;
    JSObject *obj;

    CHECK_REQUEST(cx);
    assertSameCompartment(cx, JSValueArray(argv - 2, argc + 2));
    sp = argv;
    required = JS_TRUE;
    while ((c = *format++) != '\0') {
        if (isspace(c))
            continue;
        if (c == '/') {
            required = JS_FALSE;
            continue;
        }
        if (sp == argv + argc) {
            if (required) {
                fun = js_ValueToFunction(cx, Valueify(&argv[-2]), 0);
                if (fun) {
                    char numBuf[12];
                    JS_snprintf(numBuf, sizeof numBuf, "%u", argc);
                    JSAutoByteString funNameBytes;
                    if (const char *name = GetFunctionNameBytes(cx, fun, &funNameBytes)) {
                        JS_ReportErrorNumber(cx, js_GetErrorMessage, NULL, JSMSG_MORE_ARGS_NEEDED,
                                             name, numBuf, (argc == 1) ? "" : "s");
                    }
                }
                return JS_FALSE;
            }
            break;
        }
        switch (c) {
          case 'b':
            *va_arg(ap, JSBool *) = js_ValueToBoolean(Valueify(*sp));
            break;
          case 'c':
            if (!JS_ValueToUint16(cx, *sp, va_arg(ap, uint16 *)))
                return JS_FALSE;
            break;
          case 'i':
            if (!JS_ValueToECMAInt32(cx, *sp, va_arg(ap, int32 *)))
                return JS_FALSE;
            break;
          case 'u':
            if (!JS_ValueToECMAUint32(cx, *sp, va_arg(ap, uint32 *)))
                return JS_FALSE;
            break;
          case 'j':
            if (!JS_ValueToInt32(cx, *sp, va_arg(ap, int32 *)))
                return JS_FALSE;
            break;
          case 'd':
            if (!JS_ValueToNumber(cx, *sp, va_arg(ap, jsdouble *)))
                return JS_FALSE;
            break;
          case 'I':
            if (!JS_ValueToNumber(cx, *sp, &d))
                return JS_FALSE;
            *va_arg(ap, jsdouble *) = js_DoubleToInteger(d);
            break;
          case 'S':
          case 'W':
            str = js_ValueToString(cx, Valueify(*sp));
            if (!str)
                return JS_FALSE;
            *sp = STRING_TO_JSVAL(str);
            if (c == 'W') {
                JSFixedString *fixed = str->ensureFixed(cx);
                if (!fixed)
                    return JS_FALSE;
                *va_arg(ap, const jschar **) = fixed->chars();
            } else {
                *va_arg(ap, JSString **) = str;
            }
            break;
          case 'o':
            if (!js_ValueToObjectOrNull(cx, Valueify(*sp), &obj))
                return JS_FALSE;
            *sp = OBJECT_TO_JSVAL(obj);
            *va_arg(ap, JSObject **) = obj;
            break;
          case 'f':
            obj = js_ValueToFunctionObject(cx, Valueify(sp), 0);
            if (!obj)
                return JS_FALSE;
            *sp = OBJECT_TO_JSVAL(obj);
            *va_arg(ap, JSFunction **) = GET_FUNCTION_PRIVATE(cx, obj);
            break;
          case 'v':
            *va_arg(ap, jsval *) = *sp;
            break;
          case '*':
            break;
          default:
            format--;
            if (!TryArgumentFormatter(cx, &format, JS_TRUE, &sp,
                                      JS_ADDRESSOF_VA_LIST(ap))) {
                return JS_FALSE;
            }
            /* NB: the formatter already updated sp, so we continue here. */
            continue;
        }
        sp++;
    }
    return JS_TRUE;
}

JS_PUBLIC_API(JSBool)
JS_AddArgumentFormatter(JSContext *cx, const char *format, JSArgumentFormatter formatter)
{
    size_t length;
    JSArgumentFormatMap **mpp, *map;

    length = strlen(format);
    mpp = &cx->argumentFormatMap;
    while ((map = *mpp) != NULL) {
        /* Insert before any shorter string to match before prefixes. */
        if (map->length < length)
            break;
        if (map->length == length && !strcmp(map->format, format))
            goto out;
        mpp = &map->next;
    }
    map = (JSArgumentFormatMap *) cx->malloc_(sizeof *map);
    if (!map)
        return JS_FALSE;
    map->format = format;
    map->length = length;
    map->next = *mpp;
    *mpp = map;
out:
    map->formatter = formatter;
    return JS_TRUE;
}

JS_PUBLIC_API(void)
JS_RemoveArgumentFormatter(JSContext *cx, const char *format)
{
    size_t length;
    JSArgumentFormatMap **mpp, *map;

    length = strlen(format);
    mpp = &cx->argumentFormatMap;
    while ((map = *mpp) != NULL) {
        if (map->length == length && !strcmp(map->format, format)) {
            *mpp = map->next;
            cx->free_(map);
            return;
        }
        mpp = &map->next;
    }
}

JS_PUBLIC_API(JSBool)
JS_ConvertValue(JSContext *cx, jsval v, JSType type, jsval *vp)
{
    JSBool ok;
    JSObject *obj;
    JSString *str;
    jsdouble d;

    CHECK_REQUEST(cx);
    assertSameCompartment(cx, v);
    switch (type) {
      case JSTYPE_VOID:
        *vp = JSVAL_VOID;
        ok = JS_TRUE;
        break;
      case JSTYPE_OBJECT:
        ok = js_ValueToObjectOrNull(cx, Valueify(v), &obj);
        if (ok)
            *vp = OBJECT_TO_JSVAL(obj);
        break;
      case JSTYPE_FUNCTION:
        *vp = v;
        obj = js_ValueToFunctionObject(cx, Valueify(vp), JSV2F_SEARCH_STACK);
        ok = (obj != NULL);
        break;
      case JSTYPE_STRING:
        str = js_ValueToString(cx, Valueify(v));
        ok = (str != NULL);
        if (ok)
            *vp = STRING_TO_JSVAL(str);
        break;
      case JSTYPE_NUMBER:
        ok = JS_ValueToNumber(cx, v, &d);
        if (ok)
            *vp = DOUBLE_TO_JSVAL(d);
        break;
      case JSTYPE_BOOLEAN:
        *vp = BOOLEAN_TO_JSVAL(js_ValueToBoolean(Valueify(v)));
        return JS_TRUE;
      default: {
        char numBuf[12];
        JS_snprintf(numBuf, sizeof numBuf, "%d", (int)type);
        JS_ReportErrorNumber(cx, js_GetErrorMessage, NULL, JSMSG_BAD_TYPE, numBuf);
        ok = JS_FALSE;
        break;
      }
    }
    return ok;
}

JS_PUBLIC_API(JSBool)
JS_ValueToObject(JSContext *cx, jsval v, JSObject **objp)
{
    CHECK_REQUEST(cx);
    assertSameCompartment(cx, v);
    return js_ValueToObjectOrNull(cx, Valueify(v), objp);
}

JS_PUBLIC_API(JSFunction *)
JS_ValueToFunction(JSContext *cx, jsval v)
{
    CHECK_REQUEST(cx);
    assertSameCompartment(cx, v);
    return js_ValueToFunction(cx, Valueify(&v), JSV2F_SEARCH_STACK);
}

JS_PUBLIC_API(JSFunction *)
JS_ValueToConstructor(JSContext *cx, jsval v)
{
    CHECK_REQUEST(cx);
    assertSameCompartment(cx, v);
    return js_ValueToFunction(cx, Valueify(&v), JSV2F_SEARCH_STACK);
}

JS_PUBLIC_API(JSString *)
JS_ValueToString(JSContext *cx, jsval v)
{
    CHECK_REQUEST(cx);
    assertSameCompartment(cx, v);
    return js_ValueToString(cx, Valueify(v));
}

JS_PUBLIC_API(JSString *)
JS_ValueToSource(JSContext *cx, jsval v)
{
    CHECK_REQUEST(cx);
    assertSameCompartment(cx, v);
    return js_ValueToSource(cx, Valueify(v));
}

JS_PUBLIC_API(JSBool)
JS_ValueToNumber(JSContext *cx, jsval v, jsdouble *dp)
{
    CHECK_REQUEST(cx);
    assertSameCompartment(cx, v);

    AutoValueRooter tvr(cx, Valueify(v));
    return ToNumber(cx, tvr.value(), dp);
}

JS_PUBLIC_API(JSBool)
JS_DoubleIsInt32(jsdouble d, jsint *ip)
{
    return JSDOUBLE_IS_INT32(d, (int32_t *)ip);
}

JS_PUBLIC_API(int32)
JS_DoubleToInt32(jsdouble d)
{
    return js_DoubleToECMAInt32(d);
}

JS_PUBLIC_API(uint32)
JS_DoubleToUint32(jsdouble d)
{
    return js_DoubleToECMAUint32(d);
}

JS_PUBLIC_API(JSBool)
JS_ValueToECMAInt32(JSContext *cx, jsval v, int32 *ip)
{
    CHECK_REQUEST(cx);
    assertSameCompartment(cx, v);

    AutoValueRooter tvr(cx, Valueify(v));
    return ValueToECMAInt32(cx, tvr.value(), (int32_t *)ip);
}

JS_PUBLIC_API(JSBool)
JS_ValueToECMAUint32(JSContext *cx, jsval v, uint32 *ip)
{
    CHECK_REQUEST(cx);
    assertSameCompartment(cx, v);

    AutoValueRooter tvr(cx, Valueify(v));
    return ValueToECMAUint32(cx, tvr.value(), (uint32_t *)ip);
}

JS_PUBLIC_API(JSBool)
JS_ValueToInt32(JSContext *cx, jsval v, int32 *ip)
{
    CHECK_REQUEST(cx);
    assertSameCompartment(cx, v);

    AutoValueRooter tvr(cx, Valueify(v));
    return ValueToInt32(cx, tvr.value(), (int32_t *)ip);
}

JS_PUBLIC_API(JSBool)
JS_ValueToUint16(JSContext *cx, jsval v, uint16 *ip)
{
    CHECK_REQUEST(cx);
    assertSameCompartment(cx, v);

    AutoValueRooter tvr(cx, Valueify(v));
    return ValueToUint16(cx, tvr.value(), (uint16_t *)ip);
}

JS_PUBLIC_API(JSBool)
JS_ValueToBoolean(JSContext *cx, jsval v, JSBool *bp)
{
    CHECK_REQUEST(cx);
    assertSameCompartment(cx, v);
    *bp = js_ValueToBoolean(Valueify(v));
    return JS_TRUE;
}

JS_PUBLIC_API(JSType)
JS_TypeOfValue(JSContext *cx, jsval v)
{
    CHECK_REQUEST(cx);
    assertSameCompartment(cx, v);
    return TypeOfValue(cx, Valueify(v));
}

JS_PUBLIC_API(const char *)
JS_GetTypeName(JSContext *cx, JSType type)
{
    if ((uintN)type >= (uintN)JSTYPE_LIMIT)
        return NULL;
    return JS_TYPE_STR(type);
}

JS_PUBLIC_API(JSBool)
JS_StrictlyEqual(JSContext *cx, jsval v1, jsval v2, JSBool *equal)
{
    assertSameCompartment(cx, v1, v2);
    return StrictlyEqual(cx, Valueify(v1), Valueify(v2), equal);
}

JS_PUBLIC_API(JSBool)
JS_LooselyEqual(JSContext *cx, jsval v1, jsval v2, JSBool *equal)
{
    assertSameCompartment(cx, v1, v2);
    return LooselyEqual(cx, Valueify(v1), Valueify(v2), equal);
}

JS_PUBLIC_API(JSBool)
JS_SameValue(JSContext *cx, jsval v1, jsval v2, JSBool *same)
{
    assertSameCompartment(cx, v1, v2);
    return SameValue(cx, Valueify(v1), Valueify(v2), same);
}

JS_PUBLIC_API(JSBool)
JS_IsBuiltinEvalFunction(JSFunction *fun)
{
    return IsAnyBuiltinEval(fun);
}

JS_PUBLIC_API(JSBool)
JS_IsBuiltinFunctionConstructor(JSFunction *fun)
{
    return IsBuiltinFunctionConstructor(fun);
}

/************************************************************************/

/*
 * Has a new runtime ever been created?  This flag is used to detect unsafe
 * changes to js_CStringsAreUTF8 after a runtime has been created, and to
 * control things that should happen only once across all runtimes.
 */
static JSBool js_NewRuntimeWasCalled = JS_FALSE;

JSRuntime::JSRuntime()
  : gcChunkAllocator(&defaultGCChunkAllocator),
    trustedPrincipals_(NULL)
{
    /* Initialize infallibly first, so we can goto bad and JS_DestroyRuntime. */
    JS_INIT_CLIST(&contextList);
    JS_INIT_CLIST(&debuggerList);
}

bool
JSRuntime::init(uint32 maxbytes)
{
#ifdef JS_METHODJIT_SPEW
    JMCheckLogging();
#endif

#ifdef JS_TRACER
    InitJIT();
#endif

    if (!js_InitGC(this, maxbytes))
        return false;

    if (!(atomsCompartment = this->new_<JSCompartment>(this)) ||
        !atomsCompartment->init() ||
        !compartments.append(atomsCompartment)) {
        Foreground::delete_(atomsCompartment);
        return false;
    }

    atomsCompartment->isSystemCompartment = true;
    atomsCompartment->setGCLastBytes(8192, GC_NORMAL);

    if (!js_InitAtomState(this))
        return false;

    wrapObjectCallback = js::TransparentObjectWrapper;

#ifdef JS_THREADSAFE
    /* this is asymmetric with JS_ShutDown: */
    if (!js_SetupLocks(8, 16))
        return false;
    rtLock = JS_NEW_LOCK();
    if (!rtLock)
        return false;
    stateChange = JS_NEW_CONDVAR(gcLock);
    if (!stateChange)
        return false;
#endif

    debugMode = false;
    if (!js_InitThreads(this))
        return false;
    if (!InitRuntimeNumberState(this))
        return false;

    return true;
}

JSRuntime::~JSRuntime()
{
#ifdef DEBUG
    /* Don't hurt everyone in leaky ol' Mozilla with a fatal JS_ASSERT! */
    if (!JS_CLIST_IS_EMPTY(&contextList)) {
        JSContext *cx, *iter = NULL;
        uintN cxcount = 0;
        while ((cx = js_ContextIterator(this, JS_TRUE, &iter)) != NULL) {
            fprintf(stderr,
"JS API usage error: found live context at %p\n",
                    (void *) cx);
            cxcount++;
        }
        fprintf(stderr,
"JS API usage error: %u context%s left in runtime upon JS_DestroyRuntime.\n",
                cxcount, (cxcount == 1) ? "" : "s");
    }
#endif

#ifdef JS_TRACER
    FinishJIT();
#endif

    FinishRuntimeNumberState(this);
    js_FinishThreads(this);
    js_FinishAtomState(this);

    js_FinishGC(this);
#ifdef JS_THREADSAFE
    if (gcLock)
        JS_DESTROY_LOCK(gcLock);
    if (gcDone)
        JS_DESTROY_CONDVAR(gcDone);
    if (requestDone)
        JS_DESTROY_CONDVAR(requestDone);
    if (rtLock)
        JS_DESTROY_LOCK(rtLock);
    if (stateChange)
        JS_DESTROY_CONDVAR(stateChange);
#endif
}

JS_PUBLIC_API(JSRuntime *)
JS_NewRuntime(uint32 maxbytes)
{
    if (!js_NewRuntimeWasCalled) {
#ifdef DEBUG
        /*
         * This code asserts that the numbers associated with the error names
         * in jsmsg.def are monotonically increasing.  It uses values for the
         * error names enumerated in jscntxt.c.  It's not a compile-time check
         * but it's better than nothing.
         */
        int errorNumber = 0;
#define MSG_DEF(name, number, count, exception, format)                       \
    JS_ASSERT(name == errorNumber++);
#include "js.msg"
#undef MSG_DEF

#define MSG_DEF(name, number, count, exception, format)                       \
    JS_BEGIN_MACRO                                                            \
        uintN numfmtspecs = 0;                                                \
        const char *fmt;                                                      \
        for (fmt = format; *fmt != '\0'; fmt++) {                             \
            if (*fmt == '{' && isdigit(fmt[1]))                               \
                ++numfmtspecs;                                                \
        }                                                                     \
        JS_ASSERT(count == numfmtspecs);                                      \
    JS_END_MACRO;
#include "js.msg"
#undef MSG_DEF
#endif /* DEBUG */

        js_NewRuntimeWasCalled = JS_TRUE;
    }

    void *mem = OffTheBooks::calloc_(sizeof(JSRuntime));
    if (!mem)
        return NULL;

    JSRuntime *rt = new (mem) JSRuntime();
    if (!rt->init(maxbytes)) {
        JS_DestroyRuntime(rt);
        return NULL;
    }

    Probes::createRuntime(rt);
    return rt;
}

JS_PUBLIC_API(void)
JS_DestroyRuntime(JSRuntime *rt)
{
    Probes::destroyRuntime(rt);
    Foreground::delete_(rt);
}

JS_PUBLIC_API(void)
JS_ShutDown(void)
{
    Probes::shutdown();

#ifdef MOZ_TRACEVIS
    StopTraceVis();
#endif

#ifdef JS_THREADSAFE
    js_CleanupLocks();
#endif
    PRMJ_NowShutdown();
}

JS_PUBLIC_API(void *)
JS_GetRuntimePrivate(JSRuntime *rt)
{
    return rt->data;
}

JS_PUBLIC_API(void)
JS_SetRuntimePrivate(JSRuntime *rt, void *data)
{
    rt->data = data;
}

#ifdef JS_THREADSAFE
static void
StartRequest(JSContext *cx)
{
    JSThread *t = cx->thread();
    JS_ASSERT(CURRENT_THREAD_IS_ME(t));

    if (t->data.requestDepth) {
        t->data.requestDepth++;
    } else {
        JSRuntime *rt = cx->runtime;
        AutoLockGC lock(rt);

        /* Wait until the GC is finished. */
        if (rt->gcThread != cx->thread()) {
            while (rt->gcThread)
                JS_AWAIT_GC_DONE(rt);
        }

        /* Indicate that a request is running. */
        rt->requestCount++;
        t->data.requestDepth = 1;

        /*
         * Adjust rt->interruptCounter to reflect any interrupts added while the
         * thread was suspended.
         */
        if (t->data.interruptFlags)
            JS_ATOMIC_INCREMENT(&rt->interruptCounter);

        if (rt->requestCount == 1 && rt->activityCallback)
            rt->activityCallback(rt->activityCallbackArg, true);
    }
}

static void
StopRequest(JSContext *cx)
{
    JSThread *t = cx->thread();
    JS_ASSERT(CURRENT_THREAD_IS_ME(t));
    JS_ASSERT(t->data.requestDepth != 0);
    if (t->data.requestDepth != 1) {
        t->data.requestDepth--;
    } else {
        LeaveTrace(cx);  /* for GC safety */

        t->data.conservativeGC.updateForRequestEnd(t->suspendCount);

        /* Lock before clearing to interlock with ClaimScope, in jslock.c. */
        JSRuntime *rt = cx->runtime;
        AutoLockGC lock(rt);

        t->data.requestDepth = 0;

        /*
         * Adjust rt->interruptCounter to reflect any interrupts added while the
         * thread still had active requests.
         */
        if (t->data.interruptFlags)
            JS_ATOMIC_DECREMENT(&rt->interruptCounter);

        /* Give the GC a chance to run if this was the last request running. */
        JS_ASSERT(rt->requestCount > 0);
        rt->requestCount--;
        if (rt->requestCount == 0) {
            JS_NOTIFY_REQUEST_DONE(rt);
            if (rt->activityCallback)
                rt->activityCallback(rt->activityCallbackArg, false);
        }
    }
}
#endif /* JS_THREADSAFE */

JS_PUBLIC_API(void)
JS_BeginRequest(JSContext *cx)
{
#ifdef JS_THREADSAFE
    cx->outstandingRequests++;
    StartRequest(cx);
#endif
}

JS_PUBLIC_API(void)
JS_EndRequest(JSContext *cx)
{
#ifdef JS_THREADSAFE
    JS_ASSERT(cx->outstandingRequests != 0);
    cx->outstandingRequests--;
    StopRequest(cx);
#endif
}

/* Yield to pending GC operations, regardless of request depth */
JS_PUBLIC_API(void)
JS_YieldRequest(JSContext *cx)
{
#ifdef JS_THREADSAFE
    CHECK_REQUEST(cx);
    JS_ResumeRequest(cx, JS_SuspendRequest(cx));
#endif
}

JS_PUBLIC_API(jsrefcount)
JS_SuspendRequest(JSContext *cx)
{
#ifdef JS_THREADSAFE
    JSThread *t = cx->thread();
    JS_ASSERT(CURRENT_THREAD_IS_ME(t));

    jsrefcount saveDepth = t->data.requestDepth;
    if (!saveDepth)
        return 0;

    t->suspendCount++;
    t->data.requestDepth = 1;
    StopRequest(cx);
    return saveDepth;
#else
    return 0;
#endif
}

JS_PUBLIC_API(void)
JS_ResumeRequest(JSContext *cx, jsrefcount saveDepth)
{
#ifdef JS_THREADSAFE
    JSThread *t = cx->thread();
    JS_ASSERT(CURRENT_THREAD_IS_ME(t));
    if (saveDepth == 0)
        return;
    JS_ASSERT(saveDepth >= 1);
    JS_ASSERT(!t->data.requestDepth);
    JS_ASSERT(t->suspendCount);
    StartRequest(cx);
    t->data.requestDepth = saveDepth;
    t->suspendCount--;
#endif
}

JS_PUBLIC_API(JSBool)
JS_IsInRequest(JSContext *cx)
{
#ifdef JS_THREADSAFE
    JS_ASSERT(CURRENT_THREAD_IS_ME(cx->thread()));
    return JS_THREAD_DATA(cx)->requestDepth != 0;
#else
    return false;
#endif
}

JS_PUBLIC_API(void)
JS_Lock(JSRuntime *rt)
{
    JS_LOCK_RUNTIME(rt);
}

JS_PUBLIC_API(void)
JS_Unlock(JSRuntime *rt)
{
    JS_UNLOCK_RUNTIME(rt);
}

JS_PUBLIC_API(JSContextCallback)
JS_SetContextCallback(JSRuntime *rt, JSContextCallback cxCallback)
{
    JSContextCallback old;

    old = rt->cxCallback;
    rt->cxCallback = cxCallback;
    return old;
}

JS_PUBLIC_API(JSContext *)
JS_NewContext(JSRuntime *rt, size_t stackChunkSize)
{
    return js_NewContext(rt, stackChunkSize);
}

JS_PUBLIC_API(void)
JS_DestroyContext(JSContext *cx)
{
    js_DestroyContext(cx, JSDCM_FORCE_GC);
}

JS_PUBLIC_API(void)
JS_DestroyContextNoGC(JSContext *cx)
{
    js_DestroyContext(cx, JSDCM_NO_GC);
}

JS_PUBLIC_API(void)
JS_DestroyContextMaybeGC(JSContext *cx)
{
    js_DestroyContext(cx, JSDCM_MAYBE_GC);
}

JS_PUBLIC_API(void *)
JS_GetContextPrivate(JSContext *cx)
{
    return cx->data;
}

JS_PUBLIC_API(void)
JS_SetContextPrivate(JSContext *cx, void *data)
{
    cx->data = data;
}

JS_PUBLIC_API(JSRuntime *)
JS_GetRuntime(JSContext *cx)
{
    return cx->runtime;
}

JS_PUBLIC_API(JSContext *)
JS_ContextIterator(JSRuntime *rt, JSContext **iterp)
{
    return js_ContextIterator(rt, JS_TRUE, iterp);
}

JS_PUBLIC_API(JSVersion)
JS_GetVersion(JSContext *cx)
{
    return VersionNumber(cx->findVersion());
}

JS_PUBLIC_API(JSVersion)
JS_SetVersion(JSContext *cx, JSVersion newVersion)
{
    JS_ASSERT(VersionIsKnown(newVersion));
    JS_ASSERT(!VersionHasFlags(newVersion));
    JSVersion newVersionNumber = newVersion;

#ifdef DEBUG
    uintN coptsBefore = cx->getCompileOptions();
#endif
    JSVersion oldVersion = cx->findVersion();
    JSVersion oldVersionNumber = VersionNumber(oldVersion);
    if (oldVersionNumber == newVersionNumber)
        return oldVersionNumber; /* No override actually occurs! */

    /* We no longer support 1.4 or below. */
    if (newVersionNumber != JSVERSION_DEFAULT && newVersionNumber <= JSVERSION_1_4)
        return oldVersionNumber;

    VersionCopyFlags(&newVersion, oldVersion);
    cx->maybeOverrideVersion(newVersion);
    JS_ASSERT(cx->getCompileOptions() == coptsBefore);
    return oldVersionNumber;
}

static struct v2smap {
    JSVersion   version;
    const char  *string;
} v2smap[] = {
    {JSVERSION_1_0,     "1.0"},
    {JSVERSION_1_1,     "1.1"},
    {JSVERSION_1_2,     "1.2"},
    {JSVERSION_1_3,     "1.3"},
    {JSVERSION_1_4,     "1.4"},
    {JSVERSION_ECMA_3,  "ECMAv3"},
    {JSVERSION_1_5,     "1.5"},
    {JSVERSION_1_6,     "1.6"},
    {JSVERSION_1_7,     "1.7"},
    {JSVERSION_1_8,     "1.8"},
    {JSVERSION_ECMA_5,  "ECMAv5"},
    {JSVERSION_DEFAULT, js_default_str},
    {JSVERSION_UNKNOWN, NULL},          /* must be last, NULL is sentinel */
};

JS_PUBLIC_API(const char *)
JS_VersionToString(JSVersion version)
{
    int i;

    for (i = 0; v2smap[i].string; i++)
        if (v2smap[i].version == version)
            return v2smap[i].string;
    return "unknown";
}

JS_PUBLIC_API(JSVersion)
JS_StringToVersion(const char *string)
{
    int i;

    for (i = 0; v2smap[i].string; i++)
        if (strcmp(v2smap[i].string, string) == 0)
            return v2smap[i].version;
    return JSVERSION_UNKNOWN;
}

JS_PUBLIC_API(uint32)
JS_GetOptions(JSContext *cx)
{
    /*
     * Can't check option/version synchronization here.
     * We may have been synchronized with a script version that was formerly on
     * the stack, but has now been popped.
     */
    return cx->allOptions();
}

static uintN
SetOptionsCommon(JSContext *cx, uintN options)
{
    JS_ASSERT((options & JSALLOPTION_MASK) == options);
    uintN oldopts = cx->allOptions();
    uintN newropts = options & JSRUNOPTION_MASK;
    uintN newcopts = options & JSCOMPILEOPTION_MASK;
    cx->setRunOptions(newropts);
    cx->setCompileOptions(newcopts);
    cx->updateJITEnabled();
    return oldopts;
}

JS_PUBLIC_API(uint32)
JS_SetOptions(JSContext *cx, uint32 options)
{
    AutoLockGC lock(cx->runtime);
    return SetOptionsCommon(cx, options);
}

JS_PUBLIC_API(uint32)
JS_ToggleOptions(JSContext *cx, uint32 options)
{
    AutoLockGC lock(cx->runtime);
    uintN oldopts = cx->allOptions();
    uintN newopts = oldopts ^ options;
    return SetOptionsCommon(cx, newopts);
}

JS_PUBLIC_API(const char *)
JS_GetImplementationVersion(void)
{
    return "JavaScript-C 1.8.5+ 2011-04-16";
}

JS_PUBLIC_API(JSCompartmentCallback)
JS_SetCompartmentCallback(JSRuntime *rt, JSCompartmentCallback callback)
{
    JSCompartmentCallback old = rt->compartmentCallback;
    rt->compartmentCallback = callback;
    return old;
}

JS_PUBLIC_API(JSWrapObjectCallback)
JS_SetWrapObjectCallbacks(JSRuntime *rt,
                          JSWrapObjectCallback callback,
                          JSPreWrapCallback precallback)
{
    JSWrapObjectCallback old = rt->wrapObjectCallback;
    rt->wrapObjectCallback = callback;
    rt->preWrapObjectCallback = precallback;
    return old;
}

JS_PUBLIC_API(JSCrossCompartmentCall *)
JS_EnterCrossCompartmentCall(JSContext *cx, JSObject *target)
{
    CHECK_REQUEST(cx);

    JS_ASSERT(target);
    AutoCompartment *call = cx->new_<AutoCompartment>(cx, target);
    if (!call)
        return NULL;
    if (!call->enter()) {
        Foreground::delete_(call);
        return NULL;
    }
    return reinterpret_cast<JSCrossCompartmentCall *>(call);
}

// Declared in jscompartment.h
JSClass js_dummy_class = {
    "jdummy",
    JSCLASS_GLOBAL_FLAGS,
    JS_PropertyStub,  JS_PropertyStub,
    JS_PropertyStub,  JS_StrictPropertyStub,
    JS_EnumerateStub, JS_ResolveStub,
    JS_ConvertStub,   NULL,
    JSCLASS_NO_OPTIONAL_MEMBERS
};

JS_PUBLIC_API(JSCrossCompartmentCall *)
JS_EnterCrossCompartmentCallScript(JSContext *cx, JSScript *target)
{
    CHECK_REQUEST(cx);

    JSObject *scriptObject = target->u.object;
    if (!scriptObject) {
        SwitchToCompartment sc(cx, target->compartment);
        scriptObject = JS_NewGlobalObject(cx, &js_dummy_class);
        if (!scriptObject)
            return NULL;
    }
    return JS_EnterCrossCompartmentCall(cx, scriptObject);
}

JS_PUBLIC_API(JSCrossCompartmentCall *)
JS_EnterCrossCompartmentCallStackFrame(JSContext *cx, JSStackFrame *target)
{
    CHECK_REQUEST(cx);

    StackFrame *frame = Valueify(target);
    return JS_EnterCrossCompartmentCall(cx, frame->scopeChain().getGlobal());
}

JS_PUBLIC_API(void)
JS_LeaveCrossCompartmentCall(JSCrossCompartmentCall *call)
{
    AutoCompartment *realcall = reinterpret_cast<AutoCompartment *>(call);
    CHECK_REQUEST(realcall->context);
    realcall->leave();
    Foreground::delete_(realcall);
}

bool
JSAutoEnterCompartment::enter(JSContext *cx, JSObject *target)
{
    JS_ASSERT(!call);
    if (cx->compartment == target->getCompartment()) {
        call = reinterpret_cast<JSCrossCompartmentCall*>(1);
        return true;
    }
    call = JS_EnterCrossCompartmentCall(cx, target);
    return call != NULL;
}

void
JSAutoEnterCompartment::enterAndIgnoreErrors(JSContext *cx, JSObject *target)
{
    (void) enter(cx, target);
}

namespace JS {

bool
AutoEnterScriptCompartment::enter(JSContext *cx, JSScript *target)
{
    JS_ASSERT(!call);
    if (cx->compartment == target->compartment) {
        call = reinterpret_cast<JSCrossCompartmentCall*>(1);
        return true;
    }
    call = JS_EnterCrossCompartmentCallScript(cx, target);
    return call != NULL;
}

bool
AutoEnterFrameCompartment::enter(JSContext *cx, JSStackFrame *target)
{
    JS_ASSERT(!call);
    js::StackFrame *fp = Valueify(target);
    if (cx->compartment == fp->scopeChain().compartment()) {
        call = reinterpret_cast<JSCrossCompartmentCall*>(1);
        return true;
    }
    call = JS_EnterCrossCompartmentCallStackFrame(cx, target);
    return call != NULL;
}

} /* namespace JS */

JS_PUBLIC_API(void *)
JS_SetCompartmentPrivate(JSContext *cx, JSCompartment *compartment, void *data)
{
    CHECK_REQUEST(cx);
    void *old = compartment->data;
    compartment->data = data;
    return old;
}

JS_PUBLIC_API(void *)
JS_GetCompartmentPrivate(JSContext *cx, JSCompartment *compartment)
{
    CHECK_REQUEST(cx);
    return compartment->data;
}

JS_PUBLIC_API(JSBool)
JS_WrapObject(JSContext *cx, JSObject **objp)
{
    CHECK_REQUEST(cx);
    return cx->compartment->wrap(cx, objp);
}

JS_PUBLIC_API(JSBool)
JS_WrapValue(JSContext *cx, jsval *vp)
{
    CHECK_REQUEST(cx);
    return cx->compartment->wrap(cx, Valueify(vp));
}

JS_PUBLIC_API(JSObject *)
JS_TransplantObject(JSContext *cx, JSObject *origobj, JSObject *target)
{
     // This function is called when an object moves between two
     // different compartments. In that case, we need to "move" the
     // window from origobj's compartment to target's compartment.
    JSCompartment *destination = target->getCompartment();
    WrapperMap &map = destination->crossCompartmentWrappers;
    Value origv = ObjectValue(*origobj);
    JSObject *obj;

    if (origobj->getCompartment() == destination) {
        // If the original object is in the same compartment as the
        // destination, then we know that we won't find wrapper in the
        // destination's cross compartment map and that the same
        // object will continue to work.  Note the rare case where
        // |origobj == target|. In that case, we can just treat this
        // as a same compartment navigation. The effect is to clear
        // all of the wrappers and their holders if they have
        // them. This would be cleaner as a separate API.
        if (origobj != target && !origobj->swap(cx, target))
            return NULL;
        obj = origobj;
    } else if (WrapperMap::Ptr p = map.lookup(origv)) {
        // There might already be a wrapper for the original object in
        // the new compartment. If there is, make it the primary outer
        // window proxy around the inner (accomplished by swapping
        // target's innards with the old, possibly security wrapper,
        // innards).
        obj = &p->value.toObject();
        map.remove(p);
        if (!obj->swap(cx, target))
            return NULL;
    } else {
        // Otherwise, this is going to be our outer window proxy in
        // the new compartment.
        obj = target;
    }

    // Now, iterate through other scopes looking for references to the
    // old outer window. They need to be updated to point at the new
    // outer window.  They also might transition between different
    // types of security wrappers based on whether the new compartment
    // is same origin with them.
    Value targetv = ObjectValue(*obj);
    CompartmentVector &vector = cx->runtime->compartments;
    AutoValueVector toTransplant(cx);
    if (!toTransplant.reserve(vector.length()))
        return NULL;

    for (JSCompartment **p = vector.begin(), **end = vector.end(); p != end; ++p) {
        WrapperMap &pmap = (*p)->crossCompartmentWrappers;
        if (WrapperMap::Ptr wp = pmap.lookup(origv)) {
            // We found a wrapper. Remember and root it.
            toTransplant.infallibleAppend(wp->value);
        }
    }

    for (Value *begin = toTransplant.begin(), *end = toTransplant.end(); begin != end; ++begin) {
        JSObject *wobj = &begin->toObject();
        JSCompartment *wcompartment = wobj->compartment();
        WrapperMap &pmap = wcompartment->crossCompartmentWrappers;
        JS_ASSERT(pmap.lookup(origv));
        pmap.remove(origv);

        // First, we wrap it in the new compartment. This will return
        // a new wrapper.
        AutoCompartment ac(cx, wobj);
        JSObject *tobj = obj;
        if (!ac.enter() || !wcompartment->wrap(cx, &tobj))
            return NULL;

        // Now, because we need to maintain object identity, we do a
        // brain transplant on the old object. At the same time, we
        // update the entry in the compartment's wrapper map to point
        // to the old wrapper.
        JS_ASSERT(tobj != wobj);
        if (!wobj->swap(cx, tobj))
            return NULL;
        pmap.put(targetv, ObjectValue(*wobj));
    }

    // Lastly, update the original object to point to the new one.
    if (origobj->getCompartment() != destination) {
        AutoCompartment ac(cx, origobj);
        JSObject *tobj = obj;
        if (!ac.enter() || !JS_WrapObject(cx, &tobj))
            return NULL;
        if (!origobj->swap(cx, tobj))
            return NULL;
        origobj->getCompartment()->crossCompartmentWrappers.put(targetv, origv);
    }

    return obj;
}

/*
 * The location object is special. There is the location object itself and
 * then the location object wrapper. Because there are no direct references to
 * the location object itself, we don't want the old obj (|origobj| here) to
 * become the new wrapper but the wrapper itself instead. This leads to very
 * subtle differences between js_TransplantObjectWithWrapper and
 * JS_TransplantObject.
 */
JS_FRIEND_API(JSObject *)
js_TransplantObjectWithWrapper(JSContext *cx,
                               JSObject *origobj,
                               JSObject *origwrapper,
                               JSObject *targetobj,
                               JSObject *targetwrapper)
{
    JSObject *obj;
    JSCompartment *destination = targetobj->getCompartment();
    WrapperMap &map = destination->crossCompartmentWrappers;

    // |origv| is the map entry we're looking up. The map entries are going to
    // be for the location object itself.
    Value origv = ObjectValue(*origobj);

    // There might already be a wrapper for the original object in the new
    // compartment.
    if (WrapperMap::Ptr p = map.lookup(origv)) {
        // There is. Make the existing wrapper a same compartment location
        // wrapper (swapping it with the given new wrapper).
        obj = &p->value.toObject();
        map.remove(p);
        if (!obj->swap(cx, targetwrapper))
            return NULL;
    } else {
        // Otherwise, use the passed-in wrapper as the same compartment
        // location wrapper.
        obj = targetwrapper;
    }

    // Now, iterate through other scopes looking for references to the old
    // location object. Note that the entries in the maps are for |origobj|
    // and not |origwrapper|. They need to be updated to point at the new
    // location object.
    Value targetv = ObjectValue(*targetobj);
    CompartmentVector &vector = cx->runtime->compartments;
    AutoValueVector toTransplant(cx);
    if (!toTransplant.reserve(vector.length()))
        return NULL;

    for (JSCompartment **p = vector.begin(), **end = vector.end(); p != end; ++p) {
        WrapperMap &pmap = (*p)->crossCompartmentWrappers;
        if (WrapperMap::Ptr wp = pmap.lookup(origv)) {
            // We found a wrapper. Remember and root it.
            toTransplant.infallibleAppend(wp->value);
        }
    }

    for (Value *begin = toTransplant.begin(), *end = toTransplant.end(); begin != end; ++begin) {
        JSObject *wobj = &begin->toObject();
        JSCompartment *wcompartment = wobj->compartment();
        WrapperMap &pmap = wcompartment->crossCompartmentWrappers;
        JS_ASSERT(pmap.lookup(origv));
        pmap.remove(origv);

        // First, we wrap it in the new compartment. This will return a
        // new wrapper.
        AutoCompartment ac(cx, wobj);

        JSObject *tobj = targetobj;
        if (!ac.enter() || !wcompartment->wrap(cx, &tobj))
            return NULL;

        // Now, because we need to maintain object identity, we do a brain
        // transplant on the old object. At the same time, we update the
        // entry in the compartment's wrapper map to point to the old
        // wrapper.
        JS_ASSERT(tobj != wobj);
        if (!wobj->swap(cx, tobj))
            return NULL;
        pmap.put(targetv, ObjectValue(*wobj));
    }

    // Lastly, update the original object to point to the new one. However, as
    // mentioned above, we do the transplant on the wrapper, not the object
    // itself, since all of the references are to the object itself.
    {
        AutoCompartment ac(cx, origobj);
        JSObject *tobj = obj;
        if (!ac.enter() || !JS_WrapObject(cx, &tobj))
            return NULL;
        if (!origwrapper->swap(cx, tobj))
            return NULL;
        origwrapper->getCompartment()->crossCompartmentWrappers.put(targetv,
                                                                    ObjectValue(*origwrapper));
    }

    return obj;
}

JS_PUBLIC_API(JSObject *)
JS_GetGlobalObject(JSContext *cx)
{
    return cx->globalObject;
}

JS_PUBLIC_API(void)
JS_SetGlobalObject(JSContext *cx, JSObject *obj)
{
    CHECK_REQUEST(cx);

    cx->globalObject = obj;
    if (!cx->hasfp())
        cx->resetCompartment();
}

JS_PUBLIC_API(JSBool)
JS_InitStandardClasses(JSContext *cx, JSObject *obj)
{
    JS_THREADSAFE_ASSERT(cx->compartment != cx->runtime->atomsCompartment);
    CHECK_REQUEST(cx);

    /*
     * JS_SetGlobalObject might or might not change cx's compartment, so call
     * it before assertSameCompartment. (The API contract is that *after* this,
     * cx and obj must be in the same compartment.)
     */
    if (!cx->globalObject)
        JS_SetGlobalObject(cx, obj);

    assertSameCompartment(cx, obj);

    return obj->asGlobal()->initStandardClasses(cx);
}

#define CLASP(name)                 (&js_##name##Class)
#define TYPED_ARRAY_CLASP(type)     (&TypedArray::fastClasses[TypedArray::type])
#define EAGER_ATOM(name)            ATOM_OFFSET(name), NULL
#define EAGER_CLASS_ATOM(name)      CLASS_ATOM_OFFSET(name), NULL
#define EAGER_ATOM_AND_CLASP(name)  EAGER_CLASS_ATOM(name), CLASP(name)
#define LAZY_ATOM(name)             ATOM_OFFSET(lazy.name), js_##name##_str

typedef struct JSStdName {
    JSObjectOp  init;
    size_t      atomOffset;     /* offset of atom pointer in JSAtomState */
    const char  *name;          /* null if atom is pre-pinned, else name */
    Class       *clasp;
} JSStdName;

static JSAtom *
StdNameToAtom(JSContext *cx, JSStdName *stdn)
{
    size_t offset;
    JSAtom *atom;
    const char *name;

    offset = stdn->atomOffset;
    atom = OFFSET_TO_ATOM(cx->runtime, offset);
    if (!atom) {
        name = stdn->name;
        if (name) {
            atom = js_Atomize(cx, name, strlen(name), InternAtom);
            OFFSET_TO_ATOM(cx->runtime, offset) = atom;
        }
    }
    return atom;
}

/*
 * Table of class initializers and their atom offsets in rt->atomState.
 * If you add a "standard" class, remember to update this table.
 */
static JSStdName standard_class_atoms[] = {
    {js_InitFunctionAndObjectClasses,   EAGER_ATOM_AND_CLASP(Function)},
    {js_InitFunctionAndObjectClasses,   EAGER_ATOM_AND_CLASP(Object)},
    {js_InitArrayClass,                 EAGER_ATOM_AND_CLASP(Array)},
    {js_InitBooleanClass,               EAGER_ATOM_AND_CLASP(Boolean)},
    {js_InitDateClass,                  EAGER_ATOM_AND_CLASP(Date)},
    {js_InitMathClass,                  EAGER_ATOM_AND_CLASP(Math)},
    {js_InitNumberClass,                EAGER_ATOM_AND_CLASP(Number)},
    {js_InitStringClass,                EAGER_ATOM_AND_CLASP(String)},
    {js_InitExceptionClasses,           EAGER_ATOM_AND_CLASP(Error)},
    {js_InitRegExpClass,                EAGER_ATOM_AND_CLASP(RegExp)},
#if JS_HAS_XML_SUPPORT
    {js_InitXMLClass,                   EAGER_ATOM_AND_CLASP(XML)},
    {js_InitNamespaceClass,             EAGER_ATOM_AND_CLASP(Namespace)},
    {js_InitQNameClass,                 EAGER_ATOM_AND_CLASP(QName)},
#endif
#if JS_HAS_GENERATORS
    {js_InitIteratorClasses,            EAGER_ATOM_AND_CLASP(StopIteration)},
#endif
    {js_InitJSONClass,                  EAGER_ATOM_AND_CLASP(JSON)},
    {js_InitTypedArrayClasses,          EAGER_CLASS_ATOM(ArrayBuffer), &js::ArrayBuffer::slowClass},
    {js_InitWeakMapClass,               EAGER_CLASS_ATOM(WeakMap), &js::WeakMapClass},
    {NULL,                              0, NULL, NULL}
};

/*
 * Table of top-level function and constant names and their init functions.
 * If you add a "standard" global function or property, remember to update
 * this table.
 */
static JSStdName standard_class_names[] = {
    {js_InitObjectClass,        EAGER_ATOM(eval), CLASP(Object)},

    /* Global properties and functions defined by the Number class. */
    {js_InitNumberClass,        EAGER_ATOM(NaN), CLASP(Number)},
    {js_InitNumberClass,        EAGER_ATOM(Infinity), CLASP(Number)},
    {js_InitNumberClass,        LAZY_ATOM(isNaN), CLASP(Number)},
    {js_InitNumberClass,        LAZY_ATOM(isFinite), CLASP(Number)},
    {js_InitNumberClass,        LAZY_ATOM(parseFloat), CLASP(Number)},
    {js_InitNumberClass,        LAZY_ATOM(parseInt), CLASP(Number)},

    /* String global functions. */
    {js_InitStringClass,        LAZY_ATOM(escape), CLASP(String)},
    {js_InitStringClass,        LAZY_ATOM(unescape), CLASP(String)},
    {js_InitStringClass,        LAZY_ATOM(decodeURI), CLASP(String)},
    {js_InitStringClass,        LAZY_ATOM(encodeURI), CLASP(String)},
    {js_InitStringClass,        LAZY_ATOM(decodeURIComponent), CLASP(String)},
    {js_InitStringClass,        LAZY_ATOM(encodeURIComponent), CLASP(String)},
#if JS_HAS_UNEVAL
    {js_InitStringClass,        LAZY_ATOM(uneval), CLASP(String)},
#endif

    /* Exception constructors. */
    {js_InitExceptionClasses,   EAGER_CLASS_ATOM(Error), CLASP(Error)},
    {js_InitExceptionClasses,   EAGER_CLASS_ATOM(InternalError), CLASP(Error)},
    {js_InitExceptionClasses,   EAGER_CLASS_ATOM(EvalError), CLASP(Error)},
    {js_InitExceptionClasses,   EAGER_CLASS_ATOM(RangeError), CLASP(Error)},
    {js_InitExceptionClasses,   EAGER_CLASS_ATOM(ReferenceError), CLASP(Error)},
    {js_InitExceptionClasses,   EAGER_CLASS_ATOM(SyntaxError), CLASP(Error)},
    {js_InitExceptionClasses,   EAGER_CLASS_ATOM(TypeError), CLASP(Error)},
    {js_InitExceptionClasses,   EAGER_CLASS_ATOM(URIError), CLASP(Error)},

#if JS_HAS_XML_SUPPORT
    {js_InitXMLClass,           LAZY_ATOM(XMLList), CLASP(XML)},
    {js_InitXMLClass,           LAZY_ATOM(isXMLName), CLASP(XML)},
#endif

#if JS_HAS_GENERATORS
    {js_InitIteratorClasses,    EAGER_ATOM_AND_CLASP(Iterator)},
    {js_InitIteratorClasses,    EAGER_ATOM_AND_CLASP(Generator)},
#endif

    /* Typed Arrays */
    {js_InitTypedArrayClasses,  EAGER_CLASS_ATOM(ArrayBuffer), &js::ArrayBuffer::fastClass},
    {js_InitTypedArrayClasses,  EAGER_CLASS_ATOM(Int8Array),    TYPED_ARRAY_CLASP(TYPE_INT8)},
    {js_InitTypedArrayClasses,  EAGER_CLASS_ATOM(Uint8Array),   TYPED_ARRAY_CLASP(TYPE_UINT8)},
    {js_InitTypedArrayClasses,  EAGER_CLASS_ATOM(Int16Array),   TYPED_ARRAY_CLASP(TYPE_INT16)},
    {js_InitTypedArrayClasses,  EAGER_CLASS_ATOM(Uint16Array),  TYPED_ARRAY_CLASP(TYPE_UINT16)},
    {js_InitTypedArrayClasses,  EAGER_CLASS_ATOM(Int32Array),   TYPED_ARRAY_CLASP(TYPE_INT32)},
    {js_InitTypedArrayClasses,  EAGER_CLASS_ATOM(Uint32Array),  TYPED_ARRAY_CLASP(TYPE_UINT32)},
    {js_InitTypedArrayClasses,  EAGER_CLASS_ATOM(Float32Array), TYPED_ARRAY_CLASP(TYPE_FLOAT32)},
    {js_InitTypedArrayClasses,  EAGER_CLASS_ATOM(Float64Array), TYPED_ARRAY_CLASP(TYPE_FLOAT64)},
    {js_InitTypedArrayClasses,  EAGER_CLASS_ATOM(Uint8ClampedArray),
                                TYPED_ARRAY_CLASP(TYPE_UINT8_CLAMPED)},

    {js_InitProxyClass,         EAGER_ATOM_AND_CLASP(Proxy)},

    {NULL,                      0, NULL, NULL}
};

static JSStdName object_prototype_names[] = {
    /* Object.prototype properties (global delegates to Object.prototype). */
    {js_InitObjectClass,        EAGER_ATOM(proto), CLASP(Object)},
#if JS_HAS_TOSOURCE
    {js_InitObjectClass,        EAGER_ATOM(toSource), CLASP(Object)},
#endif
    {js_InitObjectClass,        EAGER_ATOM(toString), CLASP(Object)},
    {js_InitObjectClass,        EAGER_ATOM(toLocaleString), CLASP(Object)},
    {js_InitObjectClass,        EAGER_ATOM(valueOf), CLASP(Object)},
#if JS_HAS_OBJ_WATCHPOINT
    {js_InitObjectClass,        LAZY_ATOM(watch), CLASP(Object)},
    {js_InitObjectClass,        LAZY_ATOM(unwatch), CLASP(Object)},
#endif
    {js_InitObjectClass,        LAZY_ATOM(hasOwnProperty), CLASP(Object)},
    {js_InitObjectClass,        LAZY_ATOM(isPrototypeOf), CLASP(Object)},
    {js_InitObjectClass,        LAZY_ATOM(propertyIsEnumerable), CLASP(Object)},
#if OLD_GETTER_SETTER_METHODS
    {js_InitObjectClass,        LAZY_ATOM(defineGetter), CLASP(Object)},
    {js_InitObjectClass,        LAZY_ATOM(defineSetter), CLASP(Object)},
    {js_InitObjectClass,        LAZY_ATOM(lookupGetter), CLASP(Object)},
    {js_InitObjectClass,        LAZY_ATOM(lookupSetter), CLASP(Object)},
#endif

    {NULL,                      0, NULL, NULL}
};

JS_PUBLIC_API(JSBool)
JS_ResolveStandardClass(JSContext *cx, JSObject *obj, jsid id, JSBool *resolved)
{
    JSString *idstr;
    JSRuntime *rt;
    JSAtom *atom;
    JSStdName *stdnm;
    uintN i;

    CHECK_REQUEST(cx);
    assertSameCompartment(cx, obj, id);
    *resolved = JS_FALSE;

    rt = cx->runtime;
    JS_ASSERT(rt->state != JSRTS_DOWN);
    if (rt->state == JSRTS_LANDING || !JSID_IS_ATOM(id))
        return JS_TRUE;

    idstr = JSID_TO_STRING(id);

    /* Check whether we're resolving 'undefined', and define it if so. */
    atom = rt->atomState.typeAtoms[JSTYPE_VOID];
    if (idstr == atom) {
        *resolved = JS_TRUE;
        return obj->defineProperty(cx, ATOM_TO_JSID(atom), UndefinedValue(),
                                   PropertyStub, StrictPropertyStub,
                                   JSPROP_PERMANENT | JSPROP_READONLY);
    }

    /* Try for class constructors/prototypes named by well-known atoms. */
    stdnm = NULL;
    for (i = 0; standard_class_atoms[i].init; i++) {
        JS_ASSERT(standard_class_atoms[i].clasp);
        atom = OFFSET_TO_ATOM(rt, standard_class_atoms[i].atomOffset);
        if (idstr == atom) {
            stdnm = &standard_class_atoms[i];
            break;
        }
    }

    if (!stdnm) {
        /* Try less frequently used top-level functions and constants. */
        for (i = 0; standard_class_names[i].init; i++) {
            JS_ASSERT(standard_class_names[i].clasp);
            atom = StdNameToAtom(cx, &standard_class_names[i]);
            if (!atom)
                return JS_FALSE;
            if (idstr == atom) {
                stdnm = &standard_class_names[i];
                break;
            }
        }

        if (!stdnm && !obj->getProto()) {
            /*
             * Try even less frequently used names delegated from the global
             * object to Object.prototype, but only if the Object class hasn't
             * yet been initialized.
             */
            for (i = 0; object_prototype_names[i].init; i++) {
                JS_ASSERT(object_prototype_names[i].clasp);
                atom = StdNameToAtom(cx, &object_prototype_names[i]);
                if (!atom)
                    return JS_FALSE;
                if (idstr == atom) {
                    stdnm = &object_prototype_names[i];
                    break;
                }
            }
        }
    }

    if (stdnm) {
        /*
         * If this standard class is anonymous, then we don't want to resolve
         * by name.
         */
        JS_ASSERT(obj->isGlobal());
        if (stdnm->clasp->flags & JSCLASS_IS_ANONYMOUS)
            return JS_TRUE;

        if (IsStandardClassResolved(obj, stdnm->clasp))
            return JS_TRUE;

        if (!stdnm->init(cx, obj))
            return JS_FALSE;
        *resolved = JS_TRUE;
    }
    return JS_TRUE;
}

JS_PUBLIC_API(JSBool)
JS_EnumerateStandardClasses(JSContext *cx, JSObject *obj)
{
    JSRuntime *rt;
    JSAtom *atom;
    uintN i;

    CHECK_REQUEST(cx);
    assertSameCompartment(cx, obj);
    rt = cx->runtime;

    /*
     * Check whether we need to bind 'undefined' and define it if so.
     * Since ES5 15.1.1.3 undefined can't be deleted.
     */
    atom = rt->atomState.typeAtoms[JSTYPE_VOID];
    if (!obj->nativeContains(ATOM_TO_JSID(atom)) &&
        !obj->defineProperty(cx, ATOM_TO_JSID(atom), UndefinedValue(),
                             PropertyStub, StrictPropertyStub,
                             JSPROP_PERMANENT | JSPROP_READONLY)) {
        return JS_FALSE;
    }

    /* Initialize any classes that have not been initialized yet. */
    for (i = 0; standard_class_atoms[i].init; i++) {
        if (!js::IsStandardClassResolved(obj, standard_class_atoms[i].clasp) &&
            !standard_class_atoms[i].init(cx, obj))
        {
                return JS_FALSE;
        }
    }

    return JS_TRUE;
}

namespace js {

JSIdArray *
NewIdArray(JSContext *cx, jsint length)
{
    JSIdArray *ida;

    ida = (JSIdArray *)
        cx->calloc_(offsetof(JSIdArray, vector) + length * sizeof(jsval));
    if (ida)
        ida->length = length;
    return ida;
}

}

/*
 * Unlike realloc(3), this function frees ida on failure.
 */
static JSIdArray *
SetIdArrayLength(JSContext *cx, JSIdArray *ida, jsint length)
{
    JSIdArray *rida;

    rida = (JSIdArray *)
           JS_realloc(cx, ida,
                      offsetof(JSIdArray, vector) + length * sizeof(jsval));
    if (!rida) {
        JS_DestroyIdArray(cx, ida);
    } else {
        rida->length = length;
    }
    return rida;
}

static JSIdArray *
AddAtomToArray(JSContext *cx, JSAtom *atom, JSIdArray *ida, jsint *ip)
{
    jsint i, length;

    i = *ip;
    length = ida->length;
    if (i >= length) {
        ida = SetIdArrayLength(cx, ida, JS_MAX(length * 2, 8));
        if (!ida)
            return NULL;
        JS_ASSERT(i < ida->length);
    }
    ida->vector[i] = ATOM_TO_JSID(atom);
    *ip = i + 1;
    return ida;
}

static JSIdArray *
EnumerateIfResolved(JSContext *cx, JSObject *obj, JSAtom *atom, JSIdArray *ida,
                    jsint *ip, JSBool *foundp)
{
    *foundp = obj->nativeContains(ATOM_TO_JSID(atom));
    if (*foundp)
        ida = AddAtomToArray(cx, atom, ida, ip);
    return ida;
}

JS_PUBLIC_API(JSIdArray *)
JS_EnumerateResolvedStandardClasses(JSContext *cx, JSObject *obj, JSIdArray *ida)
{
    JSRuntime *rt;
    jsint i, j, k;
    JSAtom *atom;
    JSBool found;
    JSObjectOp init;

    CHECK_REQUEST(cx);
    assertSameCompartment(cx, obj, ida);
    rt = cx->runtime;
    if (ida) {
        i = ida->length;
    } else {
        ida = NewIdArray(cx, 8);
        if (!ida)
            return NULL;
        i = 0;
    }

    /* Check whether 'undefined' has been resolved and enumerate it if so. */
    atom = rt->atomState.typeAtoms[JSTYPE_VOID];
    ida = EnumerateIfResolved(cx, obj, atom, ida, &i, &found);
    if (!ida)
        return NULL;

    /* Enumerate only classes that *have* been resolved. */
    for (j = 0; standard_class_atoms[j].init; j++) {
        atom = OFFSET_TO_ATOM(rt, standard_class_atoms[j].atomOffset);
        ida = EnumerateIfResolved(cx, obj, atom, ida, &i, &found);
        if (!ida)
            return NULL;

        if (found) {
            init = standard_class_atoms[j].init;

            for (k = 0; standard_class_names[k].init; k++) {
                if (standard_class_names[k].init == init) {
                    atom = StdNameToAtom(cx, &standard_class_names[k]);
                    ida = AddAtomToArray(cx, atom, ida, &i);
                    if (!ida)
                        return NULL;
                }
            }

            if (init == js_InitObjectClass) {
                for (k = 0; object_prototype_names[k].init; k++) {
                    atom = StdNameToAtom(cx, &object_prototype_names[k]);
                    ida = AddAtomToArray(cx, atom, ida, &i);
                    if (!ida)
                        return NULL;
                }
            }
        }
    }

    /* Trim to exact length. */
    return SetIdArrayLength(cx, ida, i);
}

#undef CLASP
#undef EAGER_ATOM
#undef EAGER_CLASS_ATOM
#undef EAGER_ATOM_CLASP
#undef LAZY_ATOM

JS_PUBLIC_API(JSBool)
JS_GetClassObject(JSContext *cx, JSObject *obj, JSProtoKey key, JSObject **objp)
{
    CHECK_REQUEST(cx);
    assertSameCompartment(cx, obj);
    return js_GetClassObject(cx, obj, key, objp);
}

JS_PUBLIC_API(JSObject *)
JS_GetScopeChain(JSContext *cx)
{
    CHECK_REQUEST(cx);
    return GetScopeChain(cx);
}

JS_PUBLIC_API(JSObject *)
JS_GetGlobalForObject(JSContext *cx, JSObject *obj)
{
    assertSameCompartment(cx, obj);
    return obj->getGlobal();
}

JS_PUBLIC_API(JSObject *)
JS_GetGlobalForScopeChain(JSContext *cx)
{
    CHECK_REQUEST(cx);
    return GetGlobalForScopeChain(cx);
}

JS_PUBLIC_API(jsval)
JS_ComputeThis(JSContext *cx, jsval *vp)
{
    assertSameCompartment(cx, JSValueArray(vp, 2));
    CallReceiver call = CallReceiverFromVp(Valueify(vp));
    if (!BoxNonStrictThis(cx, call))
        return JSVAL_NULL;
    return Jsvalify(call.thisv());
}

JS_PUBLIC_API(void *)
JS_malloc(JSContext *cx, size_t nbytes)
{
    return cx->malloc_(nbytes);
}

JS_PUBLIC_API(void *)
JS_realloc(JSContext *cx, void *p, size_t nbytes)
{
    return cx->realloc_(p, nbytes);
}

JS_PUBLIC_API(void)
JS_free(JSContext *cx, void *p)
{
    return cx->free_(p);
}

JS_PUBLIC_API(void)
JS_updateMallocCounter(JSContext *cx, size_t nbytes)
{
    return cx->runtime->updateMallocCounter(nbytes);
}

JS_PUBLIC_API(char *)
JS_strdup(JSContext *cx, const char *s)
{
    size_t n;
    void *p;

    n = strlen(s) + 1;
    p = cx->malloc_(n);
    if (!p)
        return NULL;
    return (char *)memcpy(p, s, n);
}

JS_PUBLIC_API(JSBool)
JS_NewNumberValue(JSContext *cx, jsdouble d, jsval *rval)
{
    d = JS_CANONICALIZE_NAN(d);
    Valueify(rval)->setNumber(d);
    return JS_TRUE;
}

#undef JS_AddRoot

JS_PUBLIC_API(JSBool)
JS_AddValueRoot(JSContext *cx, jsval *vp)
{
    CHECK_REQUEST(cx);
    return js_AddRoot(cx, Valueify(vp), NULL);
}

JS_PUBLIC_API(JSBool)
JS_AddStringRoot(JSContext *cx, JSString **rp)
{
    CHECK_REQUEST(cx);
    return js_AddGCThingRoot(cx, (void **)rp, NULL);
}

JS_PUBLIC_API(JSBool)
JS_AddObjectRoot(JSContext *cx, JSObject **rp)
{
    CHECK_REQUEST(cx);
    return js_AddGCThingRoot(cx, (void **)rp, NULL);
}

JS_PUBLIC_API(JSBool)
JS_AddGCThingRoot(JSContext *cx, void **rp)
{
    CHECK_REQUEST(cx);
    return js_AddGCThingRoot(cx, (void **)rp, NULL);
}

JS_PUBLIC_API(JSBool)
JS_AddNamedValueRoot(JSContext *cx, jsval *vp, const char *name)
{
    CHECK_REQUEST(cx);
    return js_AddRoot(cx, Valueify(vp), name);
}

JS_PUBLIC_API(JSBool)
JS_AddNamedStringRoot(JSContext *cx, JSString **rp, const char *name)
{
    CHECK_REQUEST(cx);
    return js_AddGCThingRoot(cx, (void **)rp, name);
}

JS_PUBLIC_API(JSBool)
JS_AddNamedObjectRoot(JSContext *cx, JSObject **rp, const char *name)
{
    CHECK_REQUEST(cx);
    return js_AddGCThingRoot(cx, (void **)rp, name);
}

JS_PUBLIC_API(JSBool)
JS_AddNamedGCThingRoot(JSContext *cx, void **rp, const char *name)
{
    CHECK_REQUEST(cx);
    return js_AddGCThingRoot(cx, (void **)rp, name);
}

JS_PUBLIC_API(JSBool)
JS_RemoveValueRoot(JSContext *cx, jsval *vp)
{
    CHECK_REQUEST(cx);
    return js_RemoveRoot(cx->runtime, (void *)vp);
}

JS_PUBLIC_API(JSBool)
JS_RemoveStringRoot(JSContext *cx, JSString **rp)
{
    CHECK_REQUEST(cx);
    return js_RemoveRoot(cx->runtime, (void *)rp);
}

JS_PUBLIC_API(JSBool)
JS_RemoveObjectRoot(JSContext *cx, JSObject **rp)
{
    CHECK_REQUEST(cx);
    return js_RemoveRoot(cx->runtime, (void *)rp);
}

JS_PUBLIC_API(JSBool)
JS_RemoveGCThingRoot(JSContext *cx, void **rp)
{
    CHECK_REQUEST(cx);
    return js_RemoveRoot(cx->runtime, (void *)rp);
}

JS_NEVER_INLINE JS_PUBLIC_API(void)
JS_AnchorPtr(void *p)
{
}

#ifdef DEBUG

JS_PUBLIC_API(void)
JS_DumpNamedRoots(JSRuntime *rt,
                  void (*dump)(const char *name, void *rp, JSGCRootType type, void *data),
                  void *data)
{
    js_DumpNamedRoots(rt, dump, data);
}

#endif /* DEBUG */

JS_PUBLIC_API(uint32)
JS_MapGCRoots(JSRuntime *rt, JSGCRootMapFun map, void *data)
{
    return js_MapGCRoots(rt, map, data);
}

JS_PUBLIC_API(JSBool)
JS_LockGCThing(JSContext *cx, void *thing)
{
    JSBool ok;

    CHECK_REQUEST(cx);
    ok = js_LockGCThingRT(cx->runtime, thing);
    if (!ok)
        JS_ReportOutOfMemory(cx);
    return ok;
}

JS_PUBLIC_API(JSBool)
JS_LockGCThingRT(JSRuntime *rt, void *thing)
{
    return js_LockGCThingRT(rt, thing);
}

JS_PUBLIC_API(JSBool)
JS_UnlockGCThing(JSContext *cx, void *thing)
{
    CHECK_REQUEST(cx);
    js_UnlockGCThingRT(cx->runtime, thing);
    return true;
}

JS_PUBLIC_API(JSBool)
JS_UnlockGCThingRT(JSRuntime *rt, void *thing)
{
    js_UnlockGCThingRT(rt, thing);
    return true;
}

JS_PUBLIC_API(void)
JS_SetExtraGCRoots(JSRuntime *rt, JSTraceDataOp traceOp, void *data)
{
    rt->gcExtraRootsTraceOp = traceOp;
    rt->gcExtraRootsData = data;
}

JS_PUBLIC_API(void)
JS_TraceRuntime(JSTracer *trc)
{
    TraceRuntime(trc);
}

JS_PUBLIC_API(void)
JS_CallTracer(JSTracer *trc, void *thing, uint32 kind)
{
    JS_ASSERT(thing);
    MarkKind(trc, thing, kind);
}

#ifdef DEBUG

#ifdef HAVE_XPCONNECT
#include "dump_xpc.h"
#endif

JS_PUBLIC_API(void)
JS_PrintTraceThingInfo(char *buf, size_t bufsize, JSTracer *trc, void *thing, uint32 kind,
                       JSBool details)
{
    const char *name;
    size_t n;

    if (bufsize == 0)
        return;

    switch (kind) {
      case JSTRACE_OBJECT:
      {
        JSObject *obj = (JSObject *)thing;
        Class *clasp = obj->getClass();

        name = clasp->name;
#ifdef HAVE_XPCONNECT
        if (clasp->flags & JSCLASS_PRIVATE_IS_NSISUPPORTS) {
            void *privateThing = obj->getPrivate();
            if (privateThing) {
                const char *xpcClassName = GetXPCObjectClassName(privateThing);
                if (xpcClassName)
                    name = xpcClassName;
            }
        }
#endif
        break;
      }

      case JSTRACE_STRING:
        name = ((JSString *)thing)->isDependent()
               ? "substring"
               : "string";
        break;

      case JSTRACE_SHAPE:
        name = "shape";
        break;

#if JS_HAS_XML_SUPPORT
      case JSTRACE_XML:
        name = "xml";
        break;
#endif
      default:
        JS_ASSERT(0);
        return;
        break;
    }

    n = strlen(name);
    if (n > bufsize - 1)
        n = bufsize - 1;
    memcpy(buf, name, n + 1);
    buf += n;
    bufsize -= n;

    if (details && bufsize > 2) {
        *buf++ = ' ';
        bufsize--;

        switch (kind) {
          case JSTRACE_OBJECT:
          {
            JSObject  *obj = (JSObject *)thing;
            Class *clasp = obj->getClass();
            if (clasp == &js_FunctionClass) {
                JSFunction *fun = GET_FUNCTION_PRIVATE(trc->context, obj);
                if (!fun) {
                    JS_snprintf(buf, bufsize, "<newborn>");
                } else if (FUN_OBJECT(fun) != obj) {
                    JS_snprintf(buf, bufsize, "%p", fun);
                } else {
                    if (fun->atom)
                        PutEscapedString(buf, bufsize, fun->atom, 0);
                }
            } else if (clasp->flags & JSCLASS_HAS_PRIVATE) {
                JS_snprintf(buf, bufsize, "%p", obj->getPrivate());
            } else {
                JS_snprintf(buf, bufsize, "<no private>");
            }
            break;
          }

          case JSTRACE_STRING:
          {
            JSString *str = (JSString *)thing;
            if (str->isLinear())
                PutEscapedString(buf, bufsize, &str->asLinear(), 0);
            else
                JS_snprintf(buf, bufsize, "<rope: length %d>", (int)str->length());
            break;
          }

          case JSTRACE_SHAPE:
          {
            JS_snprintf(buf, bufsize, "<shape>");
            break;
          }

#if JS_HAS_XML_SUPPORT
          case JSTRACE_XML:
          {
            extern const char *js_xml_class_str[];
            JSXML *xml = (JSXML *)thing;

            JS_snprintf(buf, bufsize, "%s", js_xml_class_str[xml->xml_class]);
            break;
          }
#endif
          default:
            JS_ASSERT(0);
            break;
        }
    }
    buf[bufsize - 1] = '\0';
}

typedef struct JSHeapDumpNode JSHeapDumpNode;

struct JSHeapDumpNode {
    void            *thing;
    uint32          kind;
    JSHeapDumpNode  *next;          /* next sibling */
    JSHeapDumpNode  *parent;        /* node with the thing that refer to thing
                                       from this node */
    char            edgeName[1];    /* name of the edge from parent->thing
                                       into thing */
};

typedef struct JSDumpingTracer {
    JSTracer            base;
    JSDHashTable        visited;
    JSBool              ok;
    void                *startThing;
    void                *thingToFind;
    void                *thingToIgnore;
    JSHeapDumpNode      *parentNode;
    JSHeapDumpNode      **lastNodep;
    char                buffer[200];
} JSDumpingTracer;

static void
DumpNotify(JSTracer *trc, void *thing, uint32 kind)
{
    JSDumpingTracer *dtrc;
    JSContext *cx;
    JSDHashEntryStub *entry;
    JSHeapDumpNode *node;
    const char *edgeName;
    size_t edgeNameSize;

    JS_ASSERT(trc->callback == DumpNotify);
    dtrc = (JSDumpingTracer *)trc;

    if (!dtrc->ok || thing == dtrc->thingToIgnore)
        return;

    cx = trc->context;

    /*
     * Check if we have already seen thing unless it is thingToFind to include
     * it to the graph each time we reach it and print all live things that
     * refer to thingToFind.
     *
     * This does not print all possible paths leading to thingToFind since
     * when a thing A refers directly or indirectly to thingToFind and A is
     * present several times in the graph, we will print only the first path
     * leading to A and thingToFind, other ways to reach A will be ignored.
     */
    if (dtrc->thingToFind != thing) {
        /*
         * The startThing check allows to avoid putting startThing into the
         * hash table before tracing startThing in JS_DumpHeap.
         */
        if (thing == dtrc->startThing)
            return;
        entry = (JSDHashEntryStub *)
            JS_DHashTableOperate(&dtrc->visited, thing, JS_DHASH_ADD);
        if (!entry) {
            JS_ReportOutOfMemory(cx);
            dtrc->ok = JS_FALSE;
            return;
        }
        if (entry->key)
            return;
        entry->key = thing;
    }

    if (dtrc->base.debugPrinter) {
        dtrc->base.debugPrinter(trc, dtrc->buffer, sizeof(dtrc->buffer));
        edgeName = dtrc->buffer;
    } else if (dtrc->base.debugPrintIndex != (size_t)-1) {
        JS_snprintf(dtrc->buffer, sizeof(dtrc->buffer), "%s[%lu]",
                    (const char *)dtrc->base.debugPrintArg,
                    dtrc->base.debugPrintIndex);
        edgeName = dtrc->buffer;
    } else {
        edgeName = (const char*)dtrc->base.debugPrintArg;
    }

    edgeNameSize = strlen(edgeName) + 1;
    size_t bytes = offsetof(JSHeapDumpNode, edgeName) + edgeNameSize;
    node = (JSHeapDumpNode *) OffTheBooks::malloc_(bytes);
    if (!node) {
        dtrc->ok = JS_FALSE;
        return;
    }

    node->thing = thing;
    node->kind = kind;
    node->next = NULL;
    node->parent = dtrc->parentNode;
    memcpy(node->edgeName, edgeName, edgeNameSize);

    JS_ASSERT(!*dtrc->lastNodep);
    *dtrc->lastNodep = node;
    dtrc->lastNodep = &node->next;
}

/* Dump node and the chain that leads to thing it contains. */
static JSBool
DumpNode(JSDumpingTracer *dtrc, FILE* fp, JSHeapDumpNode *node)
{
    JSHeapDumpNode *prev, *following;
    size_t chainLimit;
    JSBool ok;
    enum { MAX_PARENTS_TO_PRINT = 10 };

    JS_PrintTraceThingInfo(dtrc->buffer, sizeof dtrc->buffer,
                           &dtrc->base, node->thing, node->kind, JS_TRUE);
    if (fprintf(fp, "%p %-22s via ", node->thing, dtrc->buffer) < 0)
        return JS_FALSE;

    /*
     * We need to print the parent chain in the reverse order. To do it in
     * O(N) time where N is the chain length we first reverse the chain while
     * searching for the top and then print each node while restoring the
     * chain order.
     */
    chainLimit = MAX_PARENTS_TO_PRINT;
    prev = NULL;
    for (;;) {
        following = node->parent;
        node->parent = prev;
        prev = node;
        node = following;
        if (!node)
            break;
        if (chainLimit == 0) {
            if (fputs("...", fp) < 0)
                return JS_FALSE;
            break;
        }
        --chainLimit;
    }

    node = prev;
    prev = following;
    ok = JS_TRUE;
    do {
        /* Loop must continue even when !ok to restore the parent chain. */
        if (ok) {
            if (!prev) {
                /* Print edge from some runtime root or startThing. */
                if (fputs(node->edgeName, fp) < 0)
                    ok = JS_FALSE;
            } else {
                JS_PrintTraceThingInfo(dtrc->buffer, sizeof dtrc->buffer,
                                       &dtrc->base, prev->thing, prev->kind,
                                       JS_FALSE);
                if (fprintf(fp, "(%p %s).%s",
                           prev->thing, dtrc->buffer, node->edgeName) < 0) {
                    ok = JS_FALSE;
                }
            }
        }
        following = node->parent;
        node->parent = prev;
        prev = node;
        node = following;
    } while (node);

    return ok && putc('\n', fp) >= 0;
}

JS_PUBLIC_API(JSBool)
JS_DumpHeap(JSContext *cx, FILE *fp, void* startThing, uint32 startKind,
            void *thingToFind, size_t maxDepth, void *thingToIgnore)
{
    JSDumpingTracer dtrc;
    JSHeapDumpNode *node, *children, *next, *parent;
    size_t depth;
    JSBool thingToFindWasTraced;

    if (maxDepth == 0)
        return JS_TRUE;

    JS_TRACER_INIT(&dtrc.base, cx, DumpNotify);
    if (!JS_DHashTableInit(&dtrc.visited, JS_DHashGetStubOps(),
                           NULL, sizeof(JSDHashEntryStub),
                           JS_DHASH_DEFAULT_CAPACITY(100))) {
        JS_ReportOutOfMemory(cx);
        return JS_FALSE;
    }
    dtrc.ok = JS_TRUE;
    dtrc.startThing = startThing;
    dtrc.thingToFind = thingToFind;
    dtrc.thingToIgnore = thingToIgnore;
    dtrc.parentNode = NULL;
    node = NULL;
    dtrc.lastNodep = &node;
    if (!startThing) {
        JS_ASSERT(startKind == 0);
        TraceRuntime(&dtrc.base);
    } else {
        JS_TraceChildren(&dtrc.base, startThing, startKind);
    }

    depth = 1;
    if (!node)
        goto dump_out;

    thingToFindWasTraced = thingToFind && thingToFind == startThing;
    for (;;) {
        /*
         * Loop must continue even when !dtrc.ok to free all nodes allocated
         * so far.
         */
        if (dtrc.ok) {
            if (thingToFind == NULL || thingToFind == node->thing)
                dtrc.ok = DumpNode(&dtrc, fp, node);

            /* Descend into children. */
            if (dtrc.ok &&
                depth < maxDepth &&
                (thingToFind != node->thing || !thingToFindWasTraced)) {
                dtrc.parentNode = node;
                children = NULL;
                dtrc.lastNodep = &children;
                JS_TraceChildren(&dtrc.base, node->thing, node->kind);
                if (thingToFind == node->thing)
                    thingToFindWasTraced = JS_TRUE;
                if (children != NULL) {
                    ++depth;
                    node = children;
                    continue;
                }
            }
        }

        /* Move to next or parents next and free the node. */
        for (;;) {
            next = node->next;
            parent = node->parent;
            Foreground::free_(node);
            node = next;
            if (node)
                break;
            if (!parent)
                goto dump_out;
            JS_ASSERT(depth > 1);
            --depth;
            node = parent;
        }
    }

  dump_out:
    JS_ASSERT(depth == 1);
    JS_DHashTableFinish(&dtrc.visited);
    return dtrc.ok;
}

#endif /* DEBUG */

extern JS_PUBLIC_API(JSBool)
JS_IsGCMarkingTracer(JSTracer *trc)
{
    return IS_GC_MARKING_TRACER(trc);
}

JS_PUBLIC_API(void)
JS_CompartmentGC(JSContext *cx, JSCompartment *comp)
{
    /* We cannot GC the atoms compartment alone; use a full GC instead. */
    JS_ASSERT(comp != cx->runtime->atomsCompartment);

    LeaveTrace(cx);

    /* Don't nuke active arenas if executing or compiling. */
    if (cx->tempPool.current == &cx->tempPool.first)
        JS_FinishArenaPool(&cx->tempPool);

    GCREASON(PUBLIC_API);
    js_GC(cx, comp, GC_NORMAL);
}

JS_PUBLIC_API(void)
JS_GC(JSContext *cx)
{
    GCREASON(PUBLIC_API);
    JS_CompartmentGC(cx, NULL);
}

JS_PUBLIC_API(void)
JS_MaybeGC(JSContext *cx)
{
    LeaveTrace(cx);

    /* Don't nuke active arenas if executing or compiling. */
    if (cx->tempPool.current == &cx->tempPool.first)
        JS_FinishArenaPool(&cx->tempPool);

    MaybeGC(cx);
}

JS_PUBLIC_API(JSGCCallback)
JS_SetGCCallback(JSContext *cx, JSGCCallback cb)
{
    CHECK_REQUEST(cx);
    return JS_SetGCCallbackRT(cx->runtime, cb);
}

JS_PUBLIC_API(JSGCCallback)
JS_SetGCCallbackRT(JSRuntime *rt, JSGCCallback cb)
{
    JSGCCallback oldcb;

    oldcb = rt->gcCallback;
    rt->gcCallback = cb;
    return oldcb;
}

JS_PUBLIC_API(JSBool)
JS_IsAboutToBeFinalized(JSContext *cx, void *thing)
{
    JS_ASSERT(thing);
    JS_ASSERT(!cx->runtime->gcMarkingTracer);
    return IsAboutToBeFinalized(cx, thing);
}

JS_PUBLIC_API(void)
JS_SetGCParameter(JSRuntime *rt, JSGCParamKey key, uint32 value)
{
    switch (key) {
      case JSGC_MAX_BYTES:
        rt->gcMaxBytes = value;
        break;
      case JSGC_MAX_MALLOC_BYTES:
        rt->setGCMaxMallocBytes(value);
        break;
      case JSGC_STACKPOOL_LIFESPAN:
        rt->gcEmptyArenaPoolLifespan = value;
        break;
      default:
        JS_ASSERT(key == JSGC_MODE);
        rt->gcMode = JSGCMode(value);
        JS_ASSERT(rt->gcMode == JSGC_MODE_GLOBAL ||
                  rt->gcMode == JSGC_MODE_COMPARTMENT);
        return;
    }
}

JS_PUBLIC_API(uint32)
JS_GetGCParameter(JSRuntime *rt, JSGCParamKey key)
{
    switch (key) {
      case JSGC_MAX_BYTES:
        return rt->gcMaxBytes;
      case JSGC_MAX_MALLOC_BYTES:
        return rt->gcMaxMallocBytes;
      case JSGC_STACKPOOL_LIFESPAN:
        return rt->gcEmptyArenaPoolLifespan;
      case JSGC_BYTES:
        return rt->gcBytes;
      case JSGC_MODE:
        return uint32(rt->gcMode);
      case JSGC_UNUSED_CHUNKS:
        return uint32(rt->gcChunksWaitingToExpire);
      case JSGC_TOTAL_CHUNKS:
        return uint32(rt->gcUserChunkSet.count() + rt->gcSystemChunkSet.count());
      default:
        JS_ASSERT(key == JSGC_NUMBER);
        return rt->gcNumber;
    }
}

JS_PUBLIC_API(void)
JS_SetGCParameterForThread(JSContext *cx, JSGCParamKey key, uint32 value)
{
    JS_ASSERT(key == JSGC_MAX_CODE_CACHE_BYTES);
#ifdef JS_TRACER
    SetMaxCodeCacheBytes(cx, value);
#endif
}

JS_PUBLIC_API(uint32)
JS_GetGCParameterForThread(JSContext *cx, JSGCParamKey key)
{
    JS_ASSERT(key == JSGC_MAX_CODE_CACHE_BYTES);
#ifdef JS_TRACER
    return JS_THREAD_DATA(cx)->maxCodeCacheBytes;
#else
    return 0;
#endif
}

JS_PUBLIC_API(void)
JS_FlushCaches(JSContext *cx)
{
#ifdef JS_TRACER
    if (cx->compartment->hasTraceMonitor())
        FlushJITCache(cx, cx->compartment->traceMonitor());
#endif
}

JS_PUBLIC_API(intN)
JS_AddExternalStringFinalizer(JSStringFinalizeOp finalizer)
{
    return JSExternalString::changeFinalizer(NULL, finalizer);
}

JS_PUBLIC_API(intN)
JS_RemoveExternalStringFinalizer(JSStringFinalizeOp finalizer)
{
    return JSExternalString::changeFinalizer(finalizer, NULL);
}

JS_PUBLIC_API(JSString *)
JS_NewExternalString(JSContext *cx, const jschar *chars, size_t length, intN type)
{
    CHECK_REQUEST(cx);
    JSString *s = JSExternalString::new_(cx, chars, length, type, NULL);
    Probes::createString(cx, s, length);
    return s;
}

extern JS_PUBLIC_API(JSString *)
JS_NewExternalStringWithClosure(JSContext *cx, const jschar *chars, size_t length,
                                intN type, void *closure)
{
    CHECK_REQUEST(cx);
    return JSExternalString::new_(cx, chars, length, type, closure);
}

extern JS_PUBLIC_API(JSBool)
JS_IsExternalString(JSContext *cx, JSString *str)
{
    CHECK_REQUEST(cx);
    return str->isExternal();
}

extern JS_PUBLIC_API(void *)
JS_GetExternalStringClosure(JSContext *cx, JSString *str)
{
    CHECK_REQUEST(cx);
    return str->asExternal().externalClosure();
}

JS_PUBLIC_API(void)
JS_SetThreadStackLimit(JSContext *cx, jsuword limitAddr)
{
#if JS_STACK_GROWTH_DIRECTION > 0
    if (limitAddr == 0)
        limitAddr = jsuword(-1);
#endif
    cx->stackLimit = limitAddr;
}

JS_PUBLIC_API(void)
JS_SetNativeStackQuota(JSContext *cx, size_t stackSize)
{
#ifdef JS_THREADSAFE
    JS_ASSERT(cx->thread());
#endif

#if JS_STACK_GROWTH_DIRECTION > 0
    if (stackSize == 0) {
        cx->stackLimit = jsuword(-1);
    } else {
        jsuword stackBase = reinterpret_cast<jsuword>(JS_THREAD_DATA(cx)->nativeStackBase);
        JS_ASSERT(stackBase <= size_t(-1) - stackSize);
        cx->stackLimit = stackBase + stackSize - 1;
    }
#else
    if (stackSize == 0) {
        cx->stackLimit = 0;
    } else {
        jsuword stackBase = reinterpret_cast<jsuword>(JS_THREAD_DATA(cx)->nativeStackBase);
        JS_ASSERT(stackBase >= stackSize);
        cx->stackLimit = stackBase - (stackSize - 1);
    }
#endif
}

/************************************************************************/

JS_PUBLIC_API(void)
JS_DestroyIdArray(JSContext *cx, JSIdArray *ida)
{
    cx->free_(ida);
}

JS_PUBLIC_API(JSBool)
JS_ValueToId(JSContext *cx, jsval v, jsid *idp)
{
    CHECK_REQUEST(cx);
    assertSameCompartment(cx, v);
    return ValueToId(cx, Valueify(v), idp);
}

JS_PUBLIC_API(JSBool)
JS_IdToValue(JSContext *cx, jsid id, jsval *vp)
{
    CHECK_REQUEST(cx);
    *vp = IdToJsval(id);
    assertSameCompartment(cx, *vp);
    return JS_TRUE;
}

JS_PUBLIC_API(JSBool)
JS_PropertyStub(JSContext *cx, JSObject *obj, jsid id, jsval *vp)
{
    return JS_TRUE;
}

JS_PUBLIC_API(JSBool)
JS_StrictPropertyStub(JSContext *cx, JSObject *obj, jsid id, JSBool strict, jsval *vp)
{
    return JS_TRUE;
}

JS_PUBLIC_API(JSBool)
JS_EnumerateStub(JSContext *cx, JSObject *obj)
{
    return JS_TRUE;
}

JS_PUBLIC_API(JSBool)
JS_ResolveStub(JSContext *cx, JSObject *obj, jsid id)
{
    return JS_TRUE;
}

JS_PUBLIC_API(JSBool)
JS_ConvertStub(JSContext *cx, JSObject *obj, JSType type, jsval *vp)
{
    JS_ASSERT(type != JSTYPE_OBJECT && type != JSTYPE_FUNCTION);
    JS_ASSERT(obj);
    return DefaultValue(cx, obj, type, Valueify(vp));
}

JS_PUBLIC_API(void)
JS_FinalizeStub(JSContext *cx, JSObject *obj)
{}

JS_PUBLIC_API(JSObject *)
JS_InitClass(JSContext *cx, JSObject *obj, JSObject *parent_proto,
             JSClass *clasp, JSNative constructor, uintN nargs,
             JSPropertySpec *ps, JSFunctionSpec *fs,
             JSPropertySpec *static_ps, JSFunctionSpec *static_fs)
{
    CHECK_REQUEST(cx);
    assertSameCompartment(cx, obj, parent_proto);
    return js_InitClass(cx, obj, parent_proto, Valueify(clasp),
                        Valueify(constructor), nargs,
                        ps, fs, static_ps, static_fs);
}

#ifdef JS_THREADSAFE
JS_PUBLIC_API(JSClass *)
JS_GetClass(JSContext *cx, JSObject *obj)
{
    return Jsvalify(obj->getClass());
}
#else
JS_PUBLIC_API(JSClass *)
JS_GetClass(JSObject *obj)
{
    return Jsvalify(obj->getClass());
}
#endif

JS_PUBLIC_API(JSBool)
JS_InstanceOf(JSContext *cx, JSObject *obj, JSClass *clasp, jsval *argv)
{
    CHECK_REQUEST(cx);
#ifdef DEBUG
    if (argv) {
        assertSameCompartment(cx, obj);
        assertSameCompartment(cx, JSValueArray(argv - 2, 2));
    }
#endif
    if (!obj || obj->getJSClass() != clasp) {
        if (argv)
            ReportIncompatibleMethod(cx, Valueify(argv - 2), Valueify(clasp));
        return false;
    }
    return true;
}

JS_PUBLIC_API(JSBool)
JS_HasInstance(JSContext *cx, JSObject *obj, jsval v, JSBool *bp)
{
    assertSameCompartment(cx, obj, v);
    return HasInstance(cx, obj, Valueify(&v), bp);
}

JS_PUBLIC_API(void *)
JS_GetPrivate(JSContext *cx, JSObject *obj)
{
    return obj->getPrivate();
}

JS_PUBLIC_API(JSBool)
JS_SetPrivate(JSContext *cx, JSObject *obj, void *data)
{
    obj->setPrivate(data);
    return true;
}

JS_PUBLIC_API(void *)
JS_GetInstancePrivate(JSContext *cx, JSObject *obj, JSClass *clasp, jsval *argv)
{
    if (!JS_InstanceOf(cx, obj, clasp, argv))
        return NULL;
    return obj->getPrivate();
}

JS_PUBLIC_API(JSObject *)
JS_GetPrototype(JSContext *cx, JSObject *obj)
{
    JSObject *proto;

    CHECK_REQUEST(cx);
    assertSameCompartment(cx, obj);
    proto = obj->getProto();

    /* Beware ref to dead object (we may be called from obj's finalizer). */
    return proto && !proto->isNewborn() ? proto : NULL;
}

JS_PUBLIC_API(JSBool)
JS_SetPrototype(JSContext *cx, JSObject *obj, JSObject *proto)
{
    CHECK_REQUEST(cx);
    assertSameCompartment(cx, obj, proto);
    return SetProto(cx, obj, proto, JS_FALSE);
}

JS_PUBLIC_API(JSObject *)
JS_GetParent(JSContext *cx, JSObject *obj)
{
    assertSameCompartment(cx, obj);
    JSObject *parent = obj->getParent();

    /* Beware ref to dead object (we may be called from obj's finalizer). */
    return parent && !parent->isNewborn() ? parent : NULL;
}

JS_PUBLIC_API(JSBool)
JS_SetParent(JSContext *cx, JSObject *obj, JSObject *parent)
{
    CHECK_REQUEST(cx);
    JS_ASSERT(parent || !obj->getParent());
    assertSameCompartment(cx, obj, parent);
    obj->setParent(parent);
    return true;
}

JS_PUBLIC_API(JSObject *)
JS_GetConstructor(JSContext *cx, JSObject *proto)
{
    Value cval;

    CHECK_REQUEST(cx);
    assertSameCompartment(cx, proto);
    {
        JSAutoResolveFlags rf(cx, JSRESOLVE_QUALIFIED);

        if (!proto->getProperty(cx, ATOM_TO_JSID(cx->runtime->atomState.constructorAtom), &cval))
            return NULL;
    }
    JSObject *funobj;
    if (!IsFunctionObject(cval, &funobj)) {
        JS_ReportErrorNumber(cx, js_GetErrorMessage, NULL, JSMSG_NO_CONSTRUCTOR,
                             proto->getClass()->name);
        return NULL;
    }
    return &cval.toObject();
}

JS_PUBLIC_API(JSBool)
JS_GetObjectId(JSContext *cx, JSObject *obj, jsid *idp)
{
    assertSameCompartment(cx, obj);
    *idp = OBJECT_TO_JSID(obj);
    return JS_TRUE;
}

JS_PUBLIC_API(JSObject *)
JS_NewGlobalObject(JSContext *cx, JSClass *clasp)
{
    JS_THREADSAFE_ASSERT(cx->compartment != cx->runtime->atomsCompartment);
    CHECK_REQUEST(cx);

    return GlobalObject::create(cx, Valueify(clasp));
}

class AutoHoldCompartment {
  public:
    explicit AutoHoldCompartment(JSCompartment *compartment JS_GUARD_OBJECT_NOTIFIER_PARAM)
      : holdp(&compartment->hold)
    {
        JS_GUARD_OBJECT_NOTIFIER_INIT;
        *holdp = true;
    }

    ~AutoHoldCompartment() {
        *holdp = false;
    }
  private:
    bool *holdp;
    JS_DECL_USE_GUARD_OBJECT_NOTIFIER
};

JS_PUBLIC_API(JSObject *)
JS_NewCompartmentAndGlobalObject(JSContext *cx, JSClass *clasp, JSPrincipals *principals)
{
    CHECK_REQUEST(cx);
    JSCompartment *compartment = NewCompartment(cx, principals);
    if (!compartment)
        return NULL;

    AutoHoldCompartment hold(compartment);

    JSCompartment *saved = cx->compartment;
    cx->compartment = compartment;
    JSObject *obj = JS_NewGlobalObject(cx, clasp);
    cx->compartment = saved;

    return obj;
}

JS_PUBLIC_API(JSObject *)
JS_NewObject(JSContext *cx, JSClass *jsclasp, JSObject *proto, JSObject *parent)
{
    JS_THREADSAFE_ASSERT(cx->compartment != cx->runtime->atomsCompartment);
    CHECK_REQUEST(cx);
    assertSameCompartment(cx, proto, parent);

    Class *clasp = Valueify(jsclasp);
    if (!clasp)
        clasp = &js_ObjectClass;    /* default class is Object */

    JS_ASSERT(clasp != &js_FunctionClass);
    JS_ASSERT(!(clasp->flags & JSCLASS_IS_GLOBAL));

    JSObject *obj = NewNonFunction<WithProto::Class>(cx, clasp, proto, parent);
    if (obj)
        obj->syncSpecialEquality();

    JS_ASSERT_IF(obj, obj->getParent());
    return obj;
}

JS_PUBLIC_API(JSObject *)
JS_NewObjectWithGivenProto(JSContext *cx, JSClass *jsclasp, JSObject *proto, JSObject *parent)
{
    JS_THREADSAFE_ASSERT(cx->compartment != cx->runtime->atomsCompartment);
    CHECK_REQUEST(cx);
    assertSameCompartment(cx, proto, parent);

    Class *clasp = Valueify(jsclasp);
    if (!clasp)
        clasp = &js_ObjectClass;    /* default class is Object */

    JS_ASSERT(clasp != &js_FunctionClass);
    JS_ASSERT(!(clasp->flags & JSCLASS_IS_GLOBAL));

    JSObject *obj = NewNonFunction<WithProto::Given>(cx, clasp, proto, parent);
    if (obj)
        obj->syncSpecialEquality();
    return obj;
}

JS_PUBLIC_API(JSObject *)
JS_NewObjectForConstructor(JSContext *cx, const jsval *vp)
{
    CHECK_REQUEST(cx);
    assertSameCompartment(cx, *vp);

    return js_CreateThis(cx, JSVAL_TO_OBJECT(*vp));
}

JS_PUBLIC_API(JSBool)
JS_IsExtensible(JSObject *obj)
{
    return obj->isExtensible();
}

JS_PUBLIC_API(JSBool)
JS_IsNative(JSObject *obj)
{
    return obj->isNative();
}

JS_PUBLIC_API(JSBool)
JS_FreezeObject(JSContext *cx, JSObject *obj)
{
    CHECK_REQUEST(cx);
    assertSameCompartment(cx, obj);

    return obj->freeze(cx);
}

JS_PUBLIC_API(JSBool)
JS_DeepFreezeObject(JSContext *cx, JSObject *obj)
{
    CHECK_REQUEST(cx);
    assertSameCompartment(cx, obj);

    /* Assume that non-extensible objects are already deep-frozen, to avoid divergence. */
    if (!obj->isExtensible())
        return true;

    if (!obj->freeze(cx))
        return false;

    /* Walk slots in obj and if any value is a non-null object, seal it. */
    for (uint32 i = 0, n = obj->slotSpan(); i < n; ++i) {
        const Value &v = obj->getSlot(i);
        if (v.isPrimitive())
            continue;
        if (!JS_DeepFreezeObject(cx, &v.toObject()))
            return false;
    }

    return true;
}

JS_PUBLIC_API(JSObject *)
JS_ConstructObject(JSContext *cx, JSClass *jsclasp, JSObject *proto, JSObject *parent)
{
    CHECK_REQUEST(cx);
    assertSameCompartment(cx, proto, parent);
    Class *clasp = Valueify(jsclasp);
    if (!clasp)
        clasp = &js_ObjectClass;    /* default class is Object */
    return js_ConstructObject(cx, clasp, proto, parent, 0, NULL);
}

JS_PUBLIC_API(JSObject *)
JS_ConstructObjectWithArguments(JSContext *cx, JSClass *jsclasp, JSObject *proto,
                                JSObject *parent, uintN argc, jsval *argv)
{
    CHECK_REQUEST(cx);
    assertSameCompartment(cx, proto, parent, JSValueArray(argv, argc));
    Class *clasp = Valueify(jsclasp);
    if (!clasp)
        clasp = &js_ObjectClass;    /* default class is Object */
    return js_ConstructObject(cx, clasp, proto, parent, argc, Valueify(argv));
}

static JSBool
LookupPropertyById(JSContext *cx, JSObject *obj, jsid id, uintN flags,
                   JSObject **objp, JSProperty **propp)
{
    CHECK_REQUEST(cx);
    assertSameCompartment(cx, obj, id);

    JSAutoResolveFlags rf(cx, flags);
    id = js_CheckForStringIndex(id);
    return obj->lookupProperty(cx, id, objp, propp);
}

#define AUTO_NAMELEN(s,n)   (((n) == (size_t)-1) ? js_strlen(s) : (n))

static JSBool
LookupResult(JSContext *cx, JSObject *obj, JSObject *obj2, jsid id,
             JSProperty *prop, Value *vp)
{
    if (!prop) {
        /* XXX bad API: no way to tell "not defined" from "void value" */
        vp->setUndefined();
        return JS_TRUE;
    }

    if (obj2->isNative()) {
        Shape *shape = (Shape *) prop;

        if (shape->isMethod()) {
            AutoShapeRooter root(cx, shape);
            vp->setObject(shape->methodObject());
            return !!obj2->methodReadBarrier(cx, *shape, vp);
        }

        /* Peek at the native property's slot value, without doing a Get. */
        if (obj2->containsSlot(shape->slot)) {
            *vp = obj2->nativeGetSlot(shape->slot);
            return true;
        }
    } else {
        if (obj2->isDenseArray())
            return js_GetDenseArrayElementValue(cx, obj2, id, vp);
        if (obj2->isProxy()) {
            AutoPropertyDescriptorRooter desc(cx);
            if (!JSProxy::getPropertyDescriptor(cx, obj2, id, false, &desc))
                return false;
            if (!(desc.attrs & JSPROP_SHARED)) {
                *vp = desc.value;
                return true;
            }
        }
    }

    /* XXX bad API: no way to return "defined but value unknown" */
    vp->setBoolean(true);
    return true;
}

JS_PUBLIC_API(JSBool)
JS_LookupPropertyById(JSContext *cx, JSObject *obj, jsid id, jsval *vp)
{
    JSObject *obj2;
    JSProperty *prop;
    return LookupPropertyById(cx, obj, id, JSRESOLVE_QUALIFIED, &obj2, &prop) &&
           LookupResult(cx, obj, obj2, id, prop, Valueify(vp));
}

JS_PUBLIC_API(JSBool)
JS_LookupElement(JSContext *cx, JSObject *obj, uint32 index, jsval *vp)
{
    CHECK_REQUEST(cx);
    jsid id;
    if (!IndexToId(cx, index, &id))
        return false;
    return JS_LookupPropertyById(cx, obj, id, vp);
}

JS_PUBLIC_API(JSBool)
JS_LookupProperty(JSContext *cx, JSObject *obj, const char *name, jsval *vp)
{
    JSAtom *atom = js_Atomize(cx, name, strlen(name));
    return atom && JS_LookupPropertyById(cx, obj, ATOM_TO_JSID(atom), vp);
}

JS_PUBLIC_API(JSBool)
JS_LookupUCProperty(JSContext *cx, JSObject *obj, const jschar *name, size_t namelen, jsval *vp)
{
    JSAtom *atom = js_AtomizeChars(cx, name, AUTO_NAMELEN(name, namelen));
    return atom && JS_LookupPropertyById(cx, obj, ATOM_TO_JSID(atom), vp);
}

JS_PUBLIC_API(JSBool)
JS_LookupPropertyWithFlagsById(JSContext *cx, JSObject *obj, jsid id, uintN flags,
                               JSObject **objp, jsval *vp)
{
    JSBool ok;
    JSProperty *prop;

    CHECK_REQUEST(cx);
    assertSameCompartment(cx, obj, id);
    ok = obj->isNative()
         ? LookupPropertyWithFlags(cx, obj, id, flags, objp, &prop)
         : obj->lookupProperty(cx, id, objp, &prop);
    return ok && LookupResult(cx, obj, *objp, id, prop, Valueify(vp));
}

JS_PUBLIC_API(JSBool)
JS_LookupPropertyWithFlags(JSContext *cx, JSObject *obj, const char *name, uintN flags, jsval *vp)
{
    JSObject *obj2;
    JSAtom *atom = js_Atomize(cx, name, strlen(name));
    return atom && JS_LookupPropertyWithFlagsById(cx, obj, ATOM_TO_JSID(atom), flags, &obj2, vp);
}

JS_PUBLIC_API(JSBool)
JS_HasPropertyById(JSContext *cx, JSObject *obj, jsid id, JSBool *foundp)
{
    JSObject *obj2;
    JSProperty *prop;
    JSBool ok = LookupPropertyById(cx, obj, id, JSRESOLVE_QUALIFIED | JSRESOLVE_DETECTING,
                                   &obj2, &prop);
    *foundp = (prop != NULL);
    return ok;
}

JS_PUBLIC_API(JSBool)
JS_HasElement(JSContext *cx, JSObject *obj, uint32 index, JSBool *foundp)
{
    CHECK_REQUEST(cx);
    jsid id;
    if (!IndexToId(cx, index, &id))
        return false;
    return JS_HasPropertyById(cx, obj, id, foundp);
}

JS_PUBLIC_API(JSBool)
JS_HasProperty(JSContext *cx, JSObject *obj, const char *name, JSBool *foundp)
{
    JSAtom *atom = js_Atomize(cx, name, strlen(name));
    return atom && JS_HasPropertyById(cx, obj, ATOM_TO_JSID(atom), foundp);
}

JS_PUBLIC_API(JSBool)
JS_HasUCProperty(JSContext *cx, JSObject *obj, const jschar *name, size_t namelen, JSBool *foundp)
{
    JSAtom *atom = js_AtomizeChars(cx, name, AUTO_NAMELEN(name, namelen));
    return atom && JS_HasPropertyById(cx, obj, ATOM_TO_JSID(atom), foundp);
}

JS_PUBLIC_API(JSBool)
JS_AlreadyHasOwnPropertyById(JSContext *cx, JSObject *obj, jsid id, JSBool *foundp)
{
    CHECK_REQUEST(cx);
    assertSameCompartment(cx, obj, id);

    if (!obj->isNative()) {
        JSObject *obj2;
        JSProperty *prop;

        if (!LookupPropertyById(cx, obj, id, JSRESOLVE_QUALIFIED | JSRESOLVE_DETECTING,
                                &obj2, &prop)) {
            return JS_FALSE;
        }
        *foundp = (obj == obj2);
        return JS_TRUE;
    }

    *foundp = obj->nativeContains(id);
    return JS_TRUE;
}

JS_PUBLIC_API(JSBool)
JS_AlreadyHasOwnElement(JSContext *cx, JSObject *obj, uint32 index, JSBool *foundp)
{
    CHECK_REQUEST(cx);
    jsid id;
    if (!IndexToId(cx, index, &id))
        return false;
    return JS_AlreadyHasOwnPropertyById(cx, obj, id, foundp);
}

JS_PUBLIC_API(JSBool)
JS_AlreadyHasOwnProperty(JSContext *cx, JSObject *obj, const char *name, JSBool *foundp)
{
    JSAtom *atom = js_Atomize(cx, name, strlen(name));
    return atom && JS_AlreadyHasOwnPropertyById(cx, obj, ATOM_TO_JSID(atom), foundp);
}

JS_PUBLIC_API(JSBool)
JS_AlreadyHasOwnUCProperty(JSContext *cx, JSObject *obj, const jschar *name, size_t namelen,
                           JSBool *foundp)
{
    JSAtom *atom = js_AtomizeChars(cx, name, AUTO_NAMELEN(name, namelen));
    return atom && JS_AlreadyHasOwnPropertyById(cx, obj, ATOM_TO_JSID(atom), foundp);
}

static JSBool
DefinePropertyById(JSContext *cx, JSObject *obj, jsid id, const Value &value,
                   PropertyOp getter, StrictPropertyOp setter, uintN attrs,
                   uintN flags, intN tinyid)
{
    CHECK_REQUEST(cx);
    assertSameCompartment(cx, obj, id, value,
                            (attrs & JSPROP_GETTER)
                            ? JS_FUNC_TO_DATA_PTR(JSObject *, getter)
                            : NULL,
                            (attrs & JSPROP_SETTER)
                            ? JS_FUNC_TO_DATA_PTR(JSObject *, setter)
                            : NULL);

    JSAutoResolveFlags rf(cx, JSRESOLVE_QUALIFIED | JSRESOLVE_DECLARING);
    if (flags != 0 && obj->isNative()) {
        return !!DefineNativeProperty(cx, obj, id, value, getter, setter,
                                      attrs, flags, tinyid);
    }
    return obj->defineProperty(cx, id, value, getter, setter, attrs);
}

JS_PUBLIC_API(JSBool)
JS_DefinePropertyById(JSContext *cx, JSObject *obj, jsid id, jsval value,
                      JSPropertyOp getter, JSStrictPropertyOp setter, uintN attrs)
{
    return DefinePropertyById(cx, obj, id, Valueify(value), Valueify(getter),
                              Valueify(setter), attrs, 0, 0);
}

JS_PUBLIC_API(JSBool)
JS_DefineElement(JSContext *cx, JSObject *obj, uint32 index, jsval value,
                 JSPropertyOp getter, JSStrictPropertyOp setter, uintN attrs)
{
    CHECK_REQUEST(cx);
    jsid id;
    if (!IndexToId(cx, index, &id))
        return false;
    return DefinePropertyById(cx, obj, id, Valueify(value),
                              Valueify(getter), Valueify(setter), attrs, 0, 0);
}

static JSBool
DefineProperty(JSContext *cx, JSObject *obj, const char *name, const Value &value,
               PropertyOp getter, StrictPropertyOp setter, uintN attrs,
               uintN flags, intN tinyid)
{
    jsid id;
    JSAtom *atom;

    if (attrs & JSPROP_INDEX) {
        id = INT_TO_JSID(intptr_t(name));
        atom = NULL;
        attrs &= ~JSPROP_INDEX;
    } else {
        atom = js_Atomize(cx, name, strlen(name));
        if (!atom)
            return JS_FALSE;
        id = ATOM_TO_JSID(atom);
    }

    if (attrs & JSPROP_NATIVE_ACCESSORS) {
        JS_ASSERT(!(attrs & (JSPROP_GETTER | JSPROP_SETTER)));
        attrs &= ~JSPROP_NATIVE_ACCESSORS;
        if (getter) {
            JSObject *getobj = JS_NewFunction(cx, (JSNative) getter, 0, 0, obj->getGlobal(), NULL);
            if (!getobj)
                return false;
            getter = JS_DATA_TO_FUNC_PTR(PropertyOp, getobj);
            attrs |= JSPROP_GETTER;
        }
        if (setter) {
            JSObject *setobj = JS_NewFunction(cx, (JSNative) setter, 1, 0, obj->getGlobal(), NULL);
            if (!setobj)
                return false;
            setter = JS_DATA_TO_FUNC_PTR(StrictPropertyOp, setobj);
            attrs |= JSPROP_SETTER;
        }
    }
    return DefinePropertyById(cx, obj, id, value, getter, setter, attrs, flags, tinyid);
}

JS_PUBLIC_API(JSBool)
JS_DefineProperty(JSContext *cx, JSObject *obj, const char *name, jsval value,
                  JSPropertyOp getter, JSStrictPropertyOp setter, uintN attrs)
{
    return DefineProperty(cx, obj, name, Valueify(value), Valueify(getter),
                          Valueify(setter), attrs, 0, 0);
}

JS_PUBLIC_API(JSBool)
JS_DefinePropertyWithTinyId(JSContext *cx, JSObject *obj, const char *name, int8 tinyid,
                            jsval value, JSPropertyOp getter, JSStrictPropertyOp setter, uintN attrs)
{
    return DefineProperty(cx, obj, name, Valueify(value), Valueify(getter),
                          Valueify(setter), attrs, Shape::HAS_SHORTID, tinyid);
}

static JSBool
DefineUCProperty(JSContext *cx, JSObject *obj, const jschar *name, size_t namelen,
                 const Value &value, PropertyOp getter, StrictPropertyOp setter, uintN attrs,
                 uintN flags, intN tinyid)
{
    JSAtom *atom = js_AtomizeChars(cx, name, AUTO_NAMELEN(name, namelen));
    return atom && DefinePropertyById(cx, obj, ATOM_TO_JSID(atom), value, getter, setter, attrs,
                                      flags, tinyid);
}

JS_PUBLIC_API(JSBool)
JS_DefineUCProperty(JSContext *cx, JSObject *obj, const jschar *name, size_t namelen,
                    jsval value, JSPropertyOp getter, JSStrictPropertyOp setter, uintN attrs)
{
    return DefineUCProperty(cx, obj, name, namelen, Valueify(value),
                            Valueify(getter), Valueify(setter), attrs, 0, 0);
}

JS_PUBLIC_API(JSBool)
JS_DefineUCPropertyWithTinyId(JSContext *cx, JSObject *obj, const jschar *name, size_t namelen,
                              int8 tinyid, jsval value,
                              JSPropertyOp getter, JSStrictPropertyOp setter, uintN attrs)
{
    return DefineUCProperty(cx, obj, name, namelen, Valueify(value), Valueify(getter),
                            Valueify(setter), attrs, Shape::HAS_SHORTID, tinyid);
}

JS_PUBLIC_API(JSBool)
JS_DefineOwnProperty(JSContext *cx, JSObject *obj, jsid id, jsval descriptor, JSBool *bp)
{
    CHECK_REQUEST(cx);
    assertSameCompartment(cx, obj, id, descriptor);
    return js_DefineOwnProperty(cx, obj, id, Valueify(descriptor), bp);
}

JS_PUBLIC_API(JSObject *)
JS_DefineObject(JSContext *cx, JSObject *obj, const char *name, JSClass *jsclasp,
                JSObject *proto, uintN attrs)
{
    CHECK_REQUEST(cx);
    assertSameCompartment(cx, obj, proto);

    Class *clasp = Valueify(jsclasp);
    if (!clasp)
        clasp = &js_ObjectClass;    /* default class is Object */

    JSObject *nobj = NewObject<WithProto::Class>(cx, clasp, proto, obj);
    if (!nobj)
        return NULL;

    nobj->syncSpecialEquality();

    if (!DefineProperty(cx, obj, name, ObjectValue(*nobj), NULL, NULL, attrs, 0, 0))
        return NULL;

    return nobj;
}

JS_PUBLIC_API(JSBool)
JS_DefineConstDoubles(JSContext *cx, JSObject *obj, JSConstDoubleSpec *cds)
{
    JSBool ok;
    uintN attrs;

    CHECK_REQUEST(cx);
    for (ok = JS_TRUE; cds->name; cds++) {
        Value value = DoubleValue(cds->dval);
        attrs = cds->flags;
        if (!attrs)
            attrs = JSPROP_READONLY | JSPROP_PERMANENT;
        ok = DefineProperty(cx, obj, cds->name, value, NULL, NULL, attrs, 0, 0);
        if (!ok)
            break;
    }
    return ok;
}

JS_PUBLIC_API(JSBool)
JS_DefineProperties(JSContext *cx, JSObject *obj, JSPropertySpec *ps)
{
    JSBool ok;

    for (ok = true; ps->name; ps++) {
        ok = DefineProperty(cx, obj, ps->name, UndefinedValue(),
                            Valueify(ps->getter), Valueify(ps->setter),
                            ps->flags, Shape::HAS_SHORTID, ps->tinyid);
        if (!ok)
            break;
    }
    return ok;
}

static JSBool
GetPropertyDescriptorById(JSContext *cx, JSObject *obj, jsid id, uintN flags,
                          JSBool own, PropertyDescriptor *desc)
{
    JSObject *obj2;
    JSProperty *prop;

    if (!LookupPropertyById(cx, obj, id, flags, &obj2, &prop))
        return JS_FALSE;

    if (!prop || (own && obj != obj2)) {
        desc->obj = NULL;
        desc->attrs = 0;
        desc->getter = NULL;
        desc->setter = NULL;
        desc->value.setUndefined();
        return JS_TRUE;
    }

    desc->obj = obj2;
    if (obj2->isNative()) {
        Shape *shape = (Shape *) prop;
        desc->attrs = shape->attributes();

        if (shape->isMethod()) {
            desc->getter = PropertyStub;
            desc->setter = StrictPropertyStub;
            desc->value.setObject(shape->methodObject());
        } else {
            desc->getter = shape->getter();
            desc->setter = shape->setter();
            if (obj2->containsSlot(shape->slot))
                desc->value = obj2->nativeGetSlot(shape->slot);
            else
                desc->value.setUndefined();
        }
    } else {
        if (obj2->isProxy()) {
            JSAutoResolveFlags rf(cx, flags);
            return own
                   ? JSProxy::getOwnPropertyDescriptor(cx, obj2, id, false, desc)
                   : JSProxy::getPropertyDescriptor(cx, obj2, id, false, desc);
        }
        if (!obj2->getAttributes(cx, id, &desc->attrs))
            return false;
        desc->getter = NULL;
        desc->setter = NULL;
        desc->value.setUndefined();
    }
    return true;
}

JS_PUBLIC_API(JSBool)
JS_GetPropertyDescriptorById(JSContext *cx, JSObject *obj, jsid id, uintN flags,
                             JSPropertyDescriptor *desc)
{
    return GetPropertyDescriptorById(cx, obj, id, flags, JS_FALSE, Valueify(desc));
}

JS_PUBLIC_API(JSBool)
JS_GetPropertyAttrsGetterAndSetterById(JSContext *cx, JSObject *obj, jsid id,
                                       uintN *attrsp, JSBool *foundp,
                                       JSPropertyOp *getterp, JSStrictPropertyOp *setterp)
{
    PropertyDescriptor desc;
    if (!GetPropertyDescriptorById(cx, obj, id, JSRESOLVE_QUALIFIED, JS_FALSE, &desc))
        return false;

    *attrsp = desc.attrs;
    *foundp = (desc.obj != NULL);
    if (getterp)
        *getterp = Jsvalify(desc.getter);
    if (setterp)
        *setterp = Jsvalify(desc.setter);
    return true;
}

JS_PUBLIC_API(JSBool)
JS_GetPropertyAttributes(JSContext *cx, JSObject *obj, const char *name,
                         uintN *attrsp, JSBool *foundp)
{
    JSAtom *atom = js_Atomize(cx, name, strlen(name));
    return atom && JS_GetPropertyAttrsGetterAndSetterById(cx, obj, ATOM_TO_JSID(atom),
                                                          attrsp, foundp, NULL, NULL);
}

JS_PUBLIC_API(JSBool)
JS_GetUCPropertyAttributes(JSContext *cx, JSObject *obj, const jschar *name, size_t namelen,
                           uintN *attrsp, JSBool *foundp)
{
    JSAtom *atom = js_AtomizeChars(cx, name, AUTO_NAMELEN(name, namelen));
    return atom && JS_GetPropertyAttrsGetterAndSetterById(cx, obj, ATOM_TO_JSID(atom),
                                                          attrsp, foundp, NULL, NULL);
}

JS_PUBLIC_API(JSBool)
JS_GetPropertyAttrsGetterAndSetter(JSContext *cx, JSObject *obj, const char *name,
                                   uintN *attrsp, JSBool *foundp,
                                   JSPropertyOp *getterp, JSStrictPropertyOp *setterp)
{
    JSAtom *atom = js_Atomize(cx, name, strlen(name));
    return atom && JS_GetPropertyAttrsGetterAndSetterById(cx, obj, ATOM_TO_JSID(atom),
                                                          attrsp, foundp, getterp, setterp);
}

JS_PUBLIC_API(JSBool)
JS_GetUCPropertyAttrsGetterAndSetter(JSContext *cx, JSObject *obj,
                                     const jschar *name, size_t namelen,
                                     uintN *attrsp, JSBool *foundp,
                                     JSPropertyOp *getterp, JSStrictPropertyOp *setterp)
{
    JSAtom *atom = js_AtomizeChars(cx, name, AUTO_NAMELEN(name, namelen));
    return atom && JS_GetPropertyAttrsGetterAndSetterById(cx, obj, ATOM_TO_JSID(atom),
                                                          attrsp, foundp, getterp, setterp);
}

JS_PUBLIC_API(JSBool)
JS_GetOwnPropertyDescriptor(JSContext *cx, JSObject *obj, jsid id, jsval *vp)
{
    CHECK_REQUEST(cx);
    return GetOwnPropertyDescriptor(cx, obj, id, Valueify(vp));
}

static JSBool
SetPropertyAttributesById(JSContext *cx, JSObject *obj, jsid id, uintN attrs, JSBool *foundp)
{
    JSObject *obj2;
    JSProperty *prop;

    if (!LookupPropertyById(cx, obj, id, JSRESOLVE_QUALIFIED, &obj2, &prop))
        return false;
    if (!prop || obj != obj2) {
        *foundp = false;
        return true;
    }
    JSBool ok = obj->isNative()
                ? js_SetNativeAttributes(cx, obj, (Shape *) prop, attrs)
                : obj->setAttributes(cx, id, &attrs);
    if (ok)
        *foundp = true;
    return ok;
}

JS_PUBLIC_API(JSBool)
JS_SetPropertyAttributes(JSContext *cx, JSObject *obj, const char *name,
                         uintN attrs, JSBool *foundp)
{
    JSAtom *atom = js_Atomize(cx, name, strlen(name));
    return atom && SetPropertyAttributesById(cx, obj, ATOM_TO_JSID(atom), attrs, foundp);
}

JS_PUBLIC_API(JSBool)
JS_SetUCPropertyAttributes(JSContext *cx, JSObject *obj, const jschar *name, size_t namelen,
                           uintN attrs, JSBool *foundp)
{
    JSAtom *atom = js_AtomizeChars(cx, name, AUTO_NAMELEN(name, namelen));
    return atom && SetPropertyAttributesById(cx, obj, ATOM_TO_JSID(atom), attrs, foundp);
}

JS_PUBLIC_API(JSBool)
JS_GetPropertyById(JSContext *cx, JSObject *obj, jsid id, jsval *vp)
{
    CHECK_REQUEST(cx);
    assertSameCompartment(cx, obj, id);
    JSAutoResolveFlags rf(cx, JSRESOLVE_QUALIFIED);
    return obj->getProperty(cx, id, Valueify(vp));
}

JS_PUBLIC_API(JSBool)
JS_GetPropertyByIdDefault(JSContext *cx, JSObject *obj, jsid id, jsval def, jsval *vp)
{
    return GetPropertyDefault(cx, obj, id, Valueify(def), Valueify(vp));
}

JS_PUBLIC_API(JSBool)
JS_GetElement(JSContext *cx, JSObject *obj, uint32 index, jsval *vp)
{
    CHECK_REQUEST(cx);
    jsid id;
    if (!IndexToId(cx, index, &id))
        return false;
    return JS_GetPropertyById(cx, obj, id, vp);
}

JS_PUBLIC_API(JSBool)
JS_GetProperty(JSContext *cx, JSObject *obj, const char *name, jsval *vp)
{
    JSAtom *atom = js_Atomize(cx, name, strlen(name));
    return atom && JS_GetPropertyById(cx, obj, ATOM_TO_JSID(atom), vp);
}

JS_PUBLIC_API(JSBool)
JS_GetPropertyDefault(JSContext *cx, JSObject *obj, const char *name, jsval def, jsval *vp)
{
    JSAtom *atom = js_Atomize(cx, name, strlen(name));
    return atom && JS_GetPropertyByIdDefault(cx, obj, ATOM_TO_JSID(atom), def, vp);
}

JS_PUBLIC_API(JSBool)
JS_GetUCProperty(JSContext *cx, JSObject *obj, const jschar *name, size_t namelen, jsval *vp)
{
    JSAtom *atom = js_AtomizeChars(cx, name, AUTO_NAMELEN(name, namelen));
    return atom && JS_GetPropertyById(cx, obj, ATOM_TO_JSID(atom), vp);
}

JS_PUBLIC_API(JSBool)
JS_GetMethodById(JSContext *cx, JSObject *obj, jsid id, JSObject **objp, jsval *vp)
{
    CHECK_REQUEST(cx);
    assertSameCompartment(cx, obj, id);
    if (!js_GetMethod(cx, obj, id, JSGET_METHOD_BARRIER, Valueify(vp)))
        return JS_FALSE;
    if (objp)
        *objp = obj;
    return JS_TRUE;
}

JS_PUBLIC_API(JSBool)
JS_GetMethod(JSContext *cx, JSObject *obj, const char *name, JSObject **objp, jsval *vp)
{
    JSAtom *atom = js_Atomize(cx, name, strlen(name));
    return atom && JS_GetMethodById(cx, obj, ATOM_TO_JSID(atom), objp, vp);
}

JS_PUBLIC_API(JSBool)
JS_SetPropertyById(JSContext *cx, JSObject *obj, jsid id, jsval *vp)
{
    CHECK_REQUEST(cx);
    assertSameCompartment(cx, obj, id);
    JSAutoResolveFlags rf(cx, JSRESOLVE_QUALIFIED | JSRESOLVE_ASSIGNING);
    return obj->setProperty(cx, id, Valueify(vp), false);
}

JS_PUBLIC_API(JSBool)
JS_SetElement(JSContext *cx, JSObject *obj, uint32 index, jsval *vp)
{
    CHECK_REQUEST(cx);
    jsid id;
    if (!IndexToId(cx, index, &id))
        return false;
    return JS_SetPropertyById(cx, obj, INT_TO_JSID(index), vp);
}

JS_PUBLIC_API(JSBool)
JS_SetProperty(JSContext *cx, JSObject *obj, const char *name, jsval *vp)
{
    JSAtom *atom = js_Atomize(cx, name, strlen(name));
    return atom && JS_SetPropertyById(cx, obj, ATOM_TO_JSID(atom), vp);
}

JS_PUBLIC_API(JSBool)
JS_SetUCProperty(JSContext *cx, JSObject *obj, const jschar *name, size_t namelen, jsval *vp)
{
    JSAtom *atom = js_AtomizeChars(cx, name, AUTO_NAMELEN(name, namelen));
    return atom && JS_SetPropertyById(cx, obj, ATOM_TO_JSID(atom), vp);
}

JS_PUBLIC_API(JSBool)
JS_DeletePropertyById2(JSContext *cx, JSObject *obj, jsid id, jsval *rval)
{
    CHECK_REQUEST(cx);
    assertSameCompartment(cx, obj, id);
    JSAutoResolveFlags rf(cx, JSRESOLVE_QUALIFIED);
    return obj->deleteProperty(cx, id, Valueify(rval), false);
}

JS_PUBLIC_API(JSBool)
JS_DeleteElement2(JSContext *cx, JSObject *obj, uint32 index, jsval *rval)
{
    CHECK_REQUEST(cx);
    jsid id;
    if (!IndexToId(cx, index, &id))
        return false;
    return JS_DeletePropertyById2(cx, obj, id, rval);
}

JS_PUBLIC_API(JSBool)
JS_DeleteProperty2(JSContext *cx, JSObject *obj, const char *name, jsval *rval)
{
    JSAtom *atom = js_Atomize(cx, name, strlen(name));
    return atom && JS_DeletePropertyById2(cx, obj, ATOM_TO_JSID(atom), rval);
}

JS_PUBLIC_API(JSBool)
JS_DeleteUCProperty2(JSContext *cx, JSObject *obj, const jschar *name, size_t namelen, jsval *rval)
{
    JSAtom *atom = js_AtomizeChars(cx, name, AUTO_NAMELEN(name, namelen));
    return atom && JS_DeletePropertyById2(cx, obj, ATOM_TO_JSID(atom), rval);
}

JS_PUBLIC_API(JSBool)
JS_DeletePropertyById(JSContext *cx, JSObject *obj, jsid id)
{
    jsval junk;
    return JS_DeletePropertyById2(cx, obj, id, &junk);
}

JS_PUBLIC_API(JSBool)
JS_DeleteElement(JSContext *cx, JSObject *obj, uint32 index)
{
    jsval junk;
    return JS_DeleteElement2(cx, obj, index, &junk);
}

JS_PUBLIC_API(JSBool)
JS_DeleteProperty(JSContext *cx, JSObject *obj, const char *name)
{
    jsval junk;
    return JS_DeleteProperty2(cx, obj, name, &junk);
}

JS_PUBLIC_API(void)
JS_ClearScope(JSContext *cx, JSObject *obj)
{
    CHECK_REQUEST(cx);
    assertSameCompartment(cx, obj);

    JSFinalizeOp clearOp = obj->getOps()->clear;
    if (clearOp)
        clearOp(cx, obj);

    if (obj->isNative())
        js_ClearNative(cx, obj);

    /* Clear cached class objects on the global object. */
    if (obj->isGlobal())
        obj->asGlobal()->clear(cx);

    js_InitRandom(cx);
}

JS_PUBLIC_API(JSIdArray *)
JS_Enumerate(JSContext *cx, JSObject *obj)
{
    CHECK_REQUEST(cx);
    assertSameCompartment(cx, obj);

    AutoIdVector props(cx);
    JSIdArray *ida;
    if (!GetPropertyNames(cx, obj, JSITER_OWNONLY, &props) || !VectorToIdArray(cx, props, &ida))
        return NULL;
    for (size_t n = 0; n < size_t(ida->length); ++n)
        JS_ASSERT(js_CheckForStringIndex(ida->vector[n]) == ida->vector[n]);
    return ida;
}

/*
 * XXX reverse iterator for properties, unreverse and meld with jsinterp.c's
 *     prop_iterator_class somehow...
 * + preserve the obj->enumerate API while optimizing the native object case
 * + native case here uses a Shape *, but that iterates in reverse!
 * + so we make non-native match, by reverse-iterating after JS_Enumerating
 */
const uint32 JSSLOT_ITER_INDEX = 0;

static void
prop_iter_finalize(JSContext *cx, JSObject *obj)
{
    void *pdata = obj->getPrivate();
    if (!pdata)
        return;

    if (obj->getSlot(JSSLOT_ITER_INDEX).toInt32() >= 0) {
        /* Non-native case: destroy the ida enumerated when obj was created. */
        JSIdArray *ida = (JSIdArray *) pdata;
        JS_DestroyIdArray(cx, ida);
    }
}

static void
prop_iter_trace(JSTracer *trc, JSObject *obj)
{
    void *pdata = obj->getPrivate();
    if (!pdata)
        return;

    if (obj->getSlot(JSSLOT_ITER_INDEX).toInt32() < 0) {
        /* Native case: just mark the next property to visit. */
        MarkShape(trc, (Shape *)pdata, "prop iter shape");
    } else {
        /* Non-native case: mark each id in the JSIdArray private. */
        JSIdArray *ida = (JSIdArray *) pdata;
        MarkIdRange(trc, ida->length, ida->vector, "prop iter");
    }
}

static Class prop_iter_class = {
    "PropertyIterator",
    JSCLASS_HAS_PRIVATE | JSCLASS_HAS_RESERVED_SLOTS(1),
    PropertyStub,         /* addProperty */
    PropertyStub,         /* delProperty */
    PropertyStub,         /* getProperty */
    StrictPropertyStub,   /* setProperty */
    EnumerateStub,
    ResolveStub,
    ConvertStub,
    prop_iter_finalize,
    NULL,           /* reserved0   */
    NULL,           /* checkAccess */
    NULL,           /* call        */
    NULL,           /* construct   */
    NULL,           /* xdrObject   */
    NULL,           /* hasInstance */
    prop_iter_trace
};

JS_PUBLIC_API(JSObject *)
JS_NewPropertyIterator(JSContext *cx, JSObject *obj)
{
    JSObject *iterobj;
    const void *pdata;
    jsint index;
    JSIdArray *ida;

    CHECK_REQUEST(cx);
    assertSameCompartment(cx, obj);
    iterobj = NewNonFunction<WithProto::Class>(cx, &prop_iter_class, NULL, obj);
    if (!iterobj)
        return NULL;

    if (obj->isNative()) {
        /* Native case: start with the last property in obj. */
        pdata = obj->lastProperty();
        index = -1;
    } else {
        /*
         * Non-native case: enumerate a JSIdArray and keep it via private.
         *
         * Note: we have to make sure that we root obj around the call to
         * JS_Enumerate to protect against multiple allocations under it.
         */
        AutoObjectRooter tvr(cx, iterobj);
        ida = JS_Enumerate(cx, obj);
        if (!ida)
            return NULL;
        pdata = ida;
        index = ida->length;
    }

    /* iterobj cannot escape to other threads here. */
    iterobj->setPrivate(const_cast<void *>(pdata));
    iterobj->setSlot(JSSLOT_ITER_INDEX, Int32Value(index));
    return iterobj;
}

JS_PUBLIC_API(JSBool)
JS_NextProperty(JSContext *cx, JSObject *iterobj, jsid *idp)
{
    jsint i;
    const Shape *shape;
    JSIdArray *ida;

    CHECK_REQUEST(cx);
    assertSameCompartment(cx, iterobj);
    i = iterobj->getSlot(JSSLOT_ITER_INDEX).toInt32();
    if (i < 0) {
        /* Native case: private data is a property tree node pointer. */
        JS_ASSERT(iterobj->getParent()->isNative());
        shape = (Shape *) iterobj->getPrivate();

        while (shape->previous() && !shape->enumerable())
            shape = shape->previous();

        if (!shape->previous()) {
            JS_ASSERT(JSID_IS_EMPTY(shape->propid));
            *idp = JSID_VOID;
        } else {
            iterobj->setPrivate(const_cast<Shape *>(shape->previous()));
            *idp = shape->propid;
        }
    } else {
        /* Non-native case: use the ida enumerated when iterobj was created. */
        ida = (JSIdArray *) iterobj->getPrivate();
        JS_ASSERT(i <= ida->length);
        STATIC_ASSUME(i <= ida->length);
        if (i == 0) {
            *idp = JSID_VOID;
        } else {
            *idp = ida->vector[--i];
            iterobj->setSlot(JSSLOT_ITER_INDEX, Int32Value(i));
        }
    }
    return JS_TRUE;
}

JS_PUBLIC_API(JSBool)
JS_GetReservedSlot(JSContext *cx, JSObject *obj, uint32 index, jsval *vp)
{
    CHECK_REQUEST(cx);
    assertSameCompartment(cx, obj);
    return js_GetReservedSlot(cx, obj, index, Valueify(vp));
}

JS_PUBLIC_API(JSBool)
JS_SetReservedSlot(JSContext *cx, JSObject *obj, uint32 index, jsval v)
{
    CHECK_REQUEST(cx);
    assertSameCompartment(cx, obj, v);
    return js_SetReservedSlot(cx, obj, index, Valueify(v));
}

JS_PUBLIC_API(JSObject *)
JS_NewArrayObject(JSContext *cx, jsint length, jsval *vector)
{
    JS_THREADSAFE_ASSERT(cx->compartment != cx->runtime->atomsCompartment);
    CHECK_REQUEST(cx);
    /* NB: jsuint cast does ToUint32. */
    assertSameCompartment(cx, JSValueArray(vector, vector ? (jsuint)length : 0));
    return NewDenseCopiedArray(cx, (jsuint)length, Valueify(vector));
}

JS_PUBLIC_API(JSBool)
JS_IsArrayObject(JSContext *cx, JSObject *obj)
{
    assertSameCompartment(cx, obj);
    return obj->isArray() ||
           (obj->isWrapper() && obj->unwrap()->isArray());
}

JS_PUBLIC_API(JSBool)
JS_GetArrayLength(JSContext *cx, JSObject *obj, jsuint *lengthp)
{
    CHECK_REQUEST(cx);
    assertSameCompartment(cx, obj);
    return js_GetLengthProperty(cx, obj, lengthp);
}

JS_PUBLIC_API(JSBool)
JS_SetArrayLength(JSContext *cx, JSObject *obj, jsuint length)
{
    CHECK_REQUEST(cx);
    assertSameCompartment(cx, obj);
    return js_SetLengthProperty(cx, obj, length);
}

JS_PUBLIC_API(JSBool)
JS_CheckAccess(JSContext *cx, JSObject *obj, jsid id, JSAccessMode mode,
               jsval *vp, uintN *attrsp)
{
    CHECK_REQUEST(cx);
    assertSameCompartment(cx, obj, id);
    return CheckAccess(cx, obj, id, mode, Valueify(vp), attrsp);
}

#ifdef JS_THREADSAFE
JS_PUBLIC_API(jsrefcount)
JS_HoldPrincipals(JSContext *cx, JSPrincipals *principals)
{
    return JS_ATOMIC_INCREMENT(&principals->refcount);
}

JS_PUBLIC_API(jsrefcount)
JS_DropPrincipals(JSContext *cx, JSPrincipals *principals)
{
    jsrefcount rc = JS_ATOMIC_DECREMENT(&principals->refcount);
    if (rc == 0)
        principals->destroy(cx, principals);
    return rc;
}
#endif

JS_PUBLIC_API(JSSecurityCallbacks *)
JS_SetRuntimeSecurityCallbacks(JSRuntime *rt, JSSecurityCallbacks *callbacks)
{
    JSSecurityCallbacks *oldcallbacks;

    oldcallbacks = rt->securityCallbacks;
    rt->securityCallbacks = callbacks;
    return oldcallbacks;
}

JS_PUBLIC_API(JSSecurityCallbacks *)
JS_GetRuntimeSecurityCallbacks(JSRuntime *rt)
{
  return rt->securityCallbacks;
}

JS_PUBLIC_API(JSSecurityCallbacks *)
JS_SetContextSecurityCallbacks(JSContext *cx, JSSecurityCallbacks *callbacks)
{
    JSSecurityCallbacks *oldcallbacks;

    oldcallbacks = cx->securityCallbacks;
    cx->securityCallbacks = callbacks;
    return oldcallbacks;
}

JS_PUBLIC_API(JSSecurityCallbacks *)
JS_GetSecurityCallbacks(JSContext *cx)
{
  return cx->securityCallbacks
         ? cx->securityCallbacks
         : cx->runtime->securityCallbacks;
}

JS_PUBLIC_API(void)
JS_SetTrustedPrincipals(JSRuntime *rt, JSPrincipals *prin)
{
    rt->setTrustedPrincipals(prin);
}

JS_PUBLIC_API(JSFunction *)
JS_NewFunction(JSContext *cx, JSNative native, uintN nargs, uintN flags,
               JSObject *parent, const char *name)
{
    JS_THREADSAFE_ASSERT(cx->compartment != cx->runtime->atomsCompartment);
    JSAtom *atom;

    CHECK_REQUEST(cx);
    assertSameCompartment(cx, parent);

    if (!name) {
        atom = NULL;
    } else {
        atom = js_Atomize(cx, name, strlen(name));
        if (!atom)
            return NULL;
    }
    return js_NewFunction(cx, NULL, Valueify(native), nargs, flags, parent, atom);
}

JS_PUBLIC_API(JSFunction *)
JS_NewFunctionById(JSContext *cx, JSNative native, uintN nargs, uintN flags, JSObject *parent,
                   jsid id)
{
    JS_ASSERT(JSID_IS_STRING(id));
    JS_THREADSAFE_ASSERT(cx->compartment != cx->runtime->atomsCompartment);
    CHECK_REQUEST(cx);
    assertSameCompartment(cx, parent);

    return js_NewFunction(cx, NULL, Valueify(native), nargs, flags, parent, JSID_TO_ATOM(id));
}

JS_PUBLIC_API(JSObject *)
JS_CloneFunctionObject(JSContext *cx, JSObject *funobj, JSObject *parent)
{
    CHECK_REQUEST(cx);
    assertSameCompartment(cx, parent);  // XXX no funobj for now
    if (!parent) {
        if (cx->hasfp())
            parent = GetScopeChain(cx, cx->fp());
        if (!parent)
            parent = cx->globalObject;
        JS_ASSERT(parent);
    }

    if (funobj->getClass() != &js_FunctionClass) {
        /*
         * We cannot clone this object, so fail (we used to return funobj, bad
         * idea, but we changed incompatibly to teach any abusers a lesson!).
         */
        Value v = ObjectValue(*funobj);
        js_ReportIsNotFunction(cx, &v, 0);
        return NULL;
    }

    JSFunction *fun = GET_FUNCTION_PRIVATE(cx, funobj);
    if (!FUN_FLAT_CLOSURE(fun))
        return CloneFunctionObject(cx, fun, parent);

    /*
     * A flat closure carries its own environment, so why clone it? In case
     * someone wants to mutate its fixed slots or add ad-hoc properties. API
     * compatibility suggests we not return funobj and let callers mutate the
     * returned object at will.
     *
     * But it's worse than that: API compatibility according to the test for
     * bug 300079 requires we get "upvars" from parent and its ancestors! So
     * we do that (grudgingly!). The scope chain ancestors are searched as if
     * they were activations, respecting the skip field in each upvar's cookie
     * but looking up the property by name instead of frame slot.
     */
    JSObject *clone = js_AllocFlatClosure(cx, fun, parent);
    if (!clone)
        return NULL;

    JSUpvarArray *uva = fun->script()->upvars();
    uint32 i = uva->length;
    JS_ASSERT(i != 0);

    for (Shape::Range r(fun->script()->bindings.lastUpvar()); i-- != 0; r.popFront()) {
        JSObject *obj = parent;
        int skip = uva->vector[i].level();
        while (--skip > 0) {
            if (!obj) {
                JS_ReportErrorNumber(cx, js_GetErrorMessage, NULL,
                                     JSMSG_BAD_CLONE_FUNOBJ_SCOPE);
                return NULL;
            }
            obj = obj->getParent();
        }

        if (!obj->getProperty(cx, r.front().propid, clone->getFlatClosureUpvars() + i))
            return NULL;
    }

    return clone;
}

JS_PUBLIC_API(JSObject *)
JS_GetFunctionObject(JSFunction *fun)
{
    return FUN_OBJECT(fun);
}

JS_PUBLIC_API(JSString *)
JS_GetFunctionId(JSFunction *fun)
{
    return fun->atom;
}

JS_PUBLIC_API(uintN)
JS_GetFunctionFlags(JSFunction *fun)
{
    return fun->flags;
}

JS_PUBLIC_API(uint16)
JS_GetFunctionArity(JSFunction *fun)
{
    return fun->nargs;
}

JS_PUBLIC_API(JSBool)
JS_ObjectIsFunction(JSContext *cx, JSObject *obj)
{
    return obj->getClass() == &js_FunctionClass;
}

JS_PUBLIC_API(JSBool)
JS_ObjectIsCallable(JSContext *cx, JSObject *obj)
{
    return obj->isCallable();
}

static JSBool
js_generic_native_method_dispatcher(JSContext *cx, uintN argc, Value *vp)
{
    JSFunctionSpec *fs = (JSFunctionSpec *) vp->toObject().getReservedSlot(0).toPrivate();
    JS_ASSERT((fs->flags & JSFUN_GENERIC_NATIVE) != 0);

    if (argc < 1) {
        js_ReportMissingArg(cx, *vp, 0);
        return JS_FALSE;
    }

    /*
     * Copy all actual (argc) arguments down over our |this| parameter, vp[1],
     * which is almost always the class constructor object, e.g. Array.  Then
     * call the corresponding prototype native method with our first argument
     * passed as |this|.
     */
    memmove(vp + 1, vp + 2, argc * sizeof(jsval));

    /* Clear the last parameter in case too few arguments were passed. */
    vp[2 + --argc].setUndefined();

    Native native =
#ifdef JS_TRACER
                    (fs->flags & JSFUN_TRCINFO)
                    ? JS_FUNC_TO_DATA_PTR(JSNativeTraceInfo *, fs->call)->native
                    :
#endif
                      Valueify(fs->call);
    return native(cx, argc, vp);
}

JS_PUBLIC_API(JSBool)
JS_DefineFunctions(JSContext *cx, JSObject *obj, JSFunctionSpec *fs)
{
    JS_THREADSAFE_ASSERT(cx->compartment != cx->runtime->atomsCompartment);
    uintN flags;
    JSObject *ctor;
    JSFunction *fun;

    CHECK_REQUEST(cx);
    assertSameCompartment(cx, obj);
    ctor = NULL;
    for (; fs->name; fs++) {
        flags = fs->flags;

        /*
         * Define a generic arity N+1 static method for the arity N prototype
         * method if flags contains JSFUN_GENERIC_NATIVE.
         */
        if (flags & JSFUN_GENERIC_NATIVE) {
            if (!ctor) {
                ctor = JS_GetConstructor(cx, obj);
                if (!ctor)
                    return JS_FALSE;
            }

            flags &= ~JSFUN_GENERIC_NATIVE;
            fun = JS_DefineFunction(cx, ctor, fs->name,
                                    Jsvalify(js_generic_native_method_dispatcher),
                                    fs->nargs + 1,
                                    flags & ~JSFUN_TRCINFO);
            if (!fun)
                return JS_FALSE;

            /*
             * As jsapi.h notes, fs must point to storage that lives as long
             * as fun->object lives.
             */
            Value priv = PrivateValue(fs);
            if (!js_SetReservedSlot(cx, FUN_OBJECT(fun), 0, priv))
                return JS_FALSE;
        }

        fun = JS_DefineFunction(cx, obj, fs->name, fs->call, fs->nargs, flags);
        if (!fun)
            return JS_FALSE;
    }
    return JS_TRUE;
}

JS_PUBLIC_API(JSFunction *)
JS_DefineFunction(JSContext *cx, JSObject *obj, const char *name, JSNative call,
                  uintN nargs, uintN attrs)
{
    JS_THREADSAFE_ASSERT(cx->compartment != cx->runtime->atomsCompartment);
    CHECK_REQUEST(cx);
    assertSameCompartment(cx, obj);
    JSAtom *atom = js_Atomize(cx, name, strlen(name));
    if (!atom)
        return NULL;
    return js_DefineFunction(cx, obj, ATOM_TO_JSID(atom), Valueify(call), nargs, attrs);
}

JS_PUBLIC_API(JSFunction *)
JS_DefineUCFunction(JSContext *cx, JSObject *obj,
                    const jschar *name, size_t namelen, JSNative call,
                    uintN nargs, uintN attrs)
{
    JS_THREADSAFE_ASSERT(cx->compartment != cx->runtime->atomsCompartment);
    CHECK_REQUEST(cx);
    assertSameCompartment(cx, obj);
    JSAtom *atom = js_AtomizeChars(cx, name, AUTO_NAMELEN(name, namelen));
    if (!atom)
        return NULL;
    return js_DefineFunction(cx, obj, ATOM_TO_JSID(atom), Valueify(call), nargs, attrs);
}

extern JS_PUBLIC_API(JSFunction *)
JS_DefineFunctionById(JSContext *cx, JSObject *obj, jsid id, JSNative call,
                    uintN nargs, uintN attrs)
{
    JS_THREADSAFE_ASSERT(cx->compartment != cx->runtime->atomsCompartment);
    CHECK_REQUEST(cx);
    assertSameCompartment(cx, obj);
    return js_DefineFunction(cx, obj, id, Valueify(call), nargs, attrs);
}

inline static void
LAST_FRAME_EXCEPTION_CHECK(JSContext *cx, bool result)
{
    if (!result && !cx->hasRunOption(JSOPTION_DONT_REPORT_UNCAUGHT))
        js_ReportUncaughtException(cx);
}

inline static void
LAST_FRAME_CHECKS(JSContext *cx, bool result)
{
    if (!JS_IsRunning(cx)) {
        LAST_FRAME_EXCEPTION_CHECK(cx, result);
    }
}

inline static uint32
JS_OPTIONS_TO_TCFLAGS(JSContext *cx)
{
    return (cx->hasRunOption(JSOPTION_COMPILE_N_GO) ? TCF_COMPILE_N_GO : 0) |
           (cx->hasRunOption(JSOPTION_NO_SCRIPT_RVAL) ? TCF_NO_SCRIPT_RVAL : 0);
}

static JSObject *
CompileUCScriptForPrincipalsCommon(JSContext *cx, JSObject *obj, JSPrincipals *principals,
                                      const jschar *chars, size_t length,
                                      const char *filename, uintN lineno, JSVersion version)
{
    JS_THREADSAFE_ASSERT(cx->compartment != cx->runtime->atomsCompartment);
    CHECK_REQUEST(cx);
    assertSameCompartment(cx, obj, principals);

    uint32 tcflags = JS_OPTIONS_TO_TCFLAGS(cx) | TCF_NEED_MUTABLE_SCRIPT | TCF_NEED_SCRIPT_OBJECT;
    JSScript *script = Compiler::compileScript(cx, obj, NULL, principals, tcflags,
                                               chars, length, filename, lineno, version);
<<<<<<< HEAD
    JS_ASSERT_IF(script, script->u.object);
    LAST_FRAME_CHECKS(cx, script);
    return script ? script->u.object : NULL;
=======
    JSObject *scriptObj = NULL;
    if (script) {
        scriptObj = js_NewScriptObject(cx, script);
        if (!scriptObj)
            js_DestroyScript(cx, script, 3);
    }
    LAST_FRAME_CHECKS(cx, scriptObj);
    return scriptObj;
>>>>>>> 25863df5
}

extern JS_PUBLIC_API(JSObject *)
JS_CompileUCScriptForPrincipalsVersion(JSContext *cx, JSObject *obj,
                                       JSPrincipals *principals,
                                       const jschar *chars, size_t length,
                                       const char *filename, uintN lineno,
                                       JSVersion version)
{
    AutoVersionAPI avi(cx, version);
    return CompileUCScriptForPrincipalsCommon(cx, obj, principals, chars, length, filename, lineno,
                                              avi.version());
}

JS_PUBLIC_API(JSObject *)
JS_CompileUCScriptForPrincipals(JSContext *cx, JSObject *obj, JSPrincipals *principals,
                                const jschar *chars, size_t length,
                                const char *filename, uintN lineno)
{
    return CompileUCScriptForPrincipalsCommon(cx, obj, principals, chars, length, filename, lineno,
                                              cx->findVersion());
}

JS_PUBLIC_API(JSObject *)
JS_CompileUCScript(JSContext *cx, JSObject *obj, const jschar *chars, size_t length,
                   const char *filename, uintN lineno)
{
    JS_THREADSAFE_ASSERT(cx->compartment != cx->runtime->atomsCompartment);
    return JS_CompileUCScriptForPrincipals(cx, obj, NULL, chars, length, filename, lineno);
}

JS_PUBLIC_API(JSObject *)
JS_CompileScriptForPrincipalsVersion(JSContext *cx, JSObject *obj,
                                     JSPrincipals *principals,
                                     const char *bytes, size_t length,
                                     const char *filename, uintN lineno,
                                     JSVersion version)
{
    AutoVersionAPI ava(cx, version);
    return JS_CompileScriptForPrincipals(cx, obj, principals, bytes, length, filename, lineno);
}

JS_PUBLIC_API(JSObject *)
JS_CompileScriptForPrincipals(JSContext *cx, JSObject *obj,
                              JSPrincipals *principals,
                              const char *bytes, size_t length,
                              const char *filename, uintN lineno)
{
    JS_THREADSAFE_ASSERT(cx->compartment != cx->runtime->atomsCompartment);
    CHECK_REQUEST(cx);

    jschar *chars = InflateString(cx, bytes, &length);
    if (!chars)
        return NULL;
    JSObject *scriptObj =
        JS_CompileUCScriptForPrincipals(cx, obj, principals, chars, length, filename, lineno);
    cx->free_(chars);
    return scriptObj;
}

JS_PUBLIC_API(JSObject *)
JS_CompileScript(JSContext *cx, JSObject *obj, const char *bytes, size_t length,
                 const char *filename, uintN lineno)
{
    JS_THREADSAFE_ASSERT(cx->compartment != cx->runtime->atomsCompartment);
    return JS_CompileScriptForPrincipals(cx, obj, NULL, bytes, length, filename, lineno);
}

JS_PUBLIC_API(JSBool)
JS_BufferIsCompilableUnit(JSContext *cx, JSBool bytes_are_utf8, JSObject *obj, const char *bytes, size_t length)
{
    jschar *chars;
    JSBool result;
    JSExceptionState *exnState;
    JSErrorReporter older;

    CHECK_REQUEST(cx);
    assertSameCompartment(cx, obj);
    if (bytes_are_utf8)
        chars = InflateString(cx, bytes, &length, CESU8Encoding);
    else
        chars = InflateString(cx, bytes, &length);
    if (!chars)
        return JS_TRUE;

    /*
     * Return true on any out-of-memory error, so our caller doesn't try to
     * collect more buffered source.
     */
    result = JS_TRUE;
    exnState = JS_SaveExceptionState(cx);
    {
        Parser parser(cx);
        if (parser.init(chars, length, NULL, 1, cx->findVersion())) {
            older = JS_SetErrorReporter(cx, NULL);
            if (!parser.parse(obj) &&
                parser.tokenStream.isUnexpectedEOF()) {
                /*
                 * We ran into an error. If it was because we ran out of
                 * source, we return false so our caller knows to try to
                 * collect more buffered source.
                 */
                result = JS_FALSE;
            }
            JS_SetErrorReporter(cx, older);
        }
    }
    cx->free_(chars);
    JS_RestoreExceptionState(cx, exnState);
    return result;
}

/* Use the fastest available getc. */
#if defined(HAVE_GETC_UNLOCKED)
# define fast_getc getc_unlocked
#elif defined(HAVE__GETC_NOLOCK)
# define fast_getc _getc_nolock
#else
# define fast_getc getc
#endif

static JSObject *
CompileFileHelper(JSContext *cx, JSObject *obj, JSPrincipals *principals,
                  const char* filename, FILE *fp)
{
    struct stat st;
    int ok = fstat(fileno(fp), &st);
    if (ok != 0)
        return NULL;

    jschar *buf = NULL;
    size_t len = st.st_size;
    size_t i = 0;
    JSScript *script;

    /* Read in the whole file, then compile it. */
    if (fp == stdin) {
        if (len == 0)
            len = 8;  /* start with a small buffer, expand as necessary */

        int c;
        bool hitEOF = false;
        while (!hitEOF) {
            len *= 2;
            jschar* tmpbuf = (jschar *) cx->realloc_(buf, len * sizeof(jschar));
            if (!tmpbuf) {
                cx->free_(buf);
                return NULL;
            }
            buf = tmpbuf;

            while (i < len) {
                c = fast_getc(fp);
                if (c == EOF) {
                    hitEOF = true;
                    break;
                }
                buf[i++] = (jschar) (unsigned char) c;
            }
        }
    } else {
        buf = (jschar *) cx->malloc_(len * sizeof(jschar));
        if (!buf)
            return NULL;

        int c;
        // The |i < len| is necessary for files that lie about their length,
        // e.g. /dev/zero and /dev/random.  See bug 669434.
        while (i < len && (c = fast_getc(fp)) != EOF)
            buf[i++] = (jschar) (unsigned char) c;
    }

    JS_ASSERT(i <= len);
    len = i;
    uint32 tcflags = JS_OPTIONS_TO_TCFLAGS(cx) | TCF_NEED_MUTABLE_SCRIPT | TCF_NEED_SCRIPT_OBJECT;
    script = Compiler::compileScript(cx, obj, NULL, principals, tcflags, buf, len, filename, 1,
                                     cx->findVersion());
    cx->free_(buf);
    if (!script)
        return NULL;
<<<<<<< HEAD
    JS_ASSERT(script->u.object);
    return script->u.object;
=======

    JSObject *scriptObj = js_NewScriptObject(cx, script);
    if (!scriptObj)
        js_DestroyScript(cx, script, 4);

    return scriptObj;
>>>>>>> 25863df5
}

JS_PUBLIC_API(JSObject *)
JS_CompileFile(JSContext *cx, JSObject *obj, const char *filename)
{
    JS_THREADSAFE_ASSERT(cx->compartment != cx->runtime->atomsCompartment);

    CHECK_REQUEST(cx);
    assertSameCompartment(cx, obj);
    JSObject *scriptObj = NULL;
    do {
        FILE *fp;
        if (!filename || strcmp(filename, "-") == 0) {
            fp = stdin;
        } else {
            fp = fopen(filename, "r");
            if (!fp) {
                JS_ReportErrorNumber(cx, js_GetErrorMessage, NULL, JSMSG_CANT_OPEN,
                                     filename, "No such file or directory");
                break;
            }
        }

        scriptObj = CompileFileHelper(cx, obj, NULL, filename, fp);
        if (fp != stdin)
            fclose(fp);
    } while (false);

    LAST_FRAME_CHECKS(cx, scriptObj);
    return scriptObj;
}

JS_PUBLIC_API(JSObject *)
JS_CompileFileHandleForPrincipals(JSContext *cx, JSObject *obj, const char *filename,
                                  FILE *file, JSPrincipals *principals)
{
    JS_THREADSAFE_ASSERT(cx->compartment != cx->runtime->atomsCompartment);

    CHECK_REQUEST(cx);
    assertSameCompartment(cx, obj, principals);
    JSObject *scriptObj = CompileFileHelper(cx, obj, principals, filename, file);
    LAST_FRAME_CHECKS(cx, scriptObj);
    return scriptObj;
}

JS_PUBLIC_API(JSObject *)
JS_CompileFileHandleForPrincipalsVersion(JSContext *cx, JSObject *obj, const char *filename,
                                         FILE *file, JSPrincipals *principals, JSVersion version)
{
    AutoVersionAPI ava(cx, version);
    return JS_CompileFileHandleForPrincipals(cx, obj, filename, file, principals);
}

JS_PUBLIC_API(JSObject *)
JS_CompileFileHandle(JSContext *cx, JSObject *obj, const char *filename, FILE *file)
{
    JS_THREADSAFE_ASSERT(cx->compartment != cx->runtime->atomsCompartment);
    return JS_CompileFileHandleForPrincipals(cx, obj, filename, file, NULL);
}

JS_PUBLIC_API(JSScript *)
JS_GetScriptFromObject(JSObject *scriptObj)
{
    JS_ASSERT(scriptObj->isScript());

    return (JSScript *) scriptObj->getPrivate();
}

static JSFunction *
CompileUCFunctionForPrincipalsCommon(JSContext *cx, JSObject *obj,
                                     JSPrincipals *principals, const char *name,
                                     uintN nargs, const char **argnames,
                                     const jschar *chars, size_t length,
                                     const char *filename, uintN lineno, JSVersion version)
{
    JS_THREADSAFE_ASSERT(cx->compartment != cx->runtime->atomsCompartment);
    JSFunction *fun;
    JSAtom *funAtom, *argAtom;
    uintN i;

    CHECK_REQUEST(cx);
    assertSameCompartment(cx, obj, principals);
    if (!name) {
        funAtom = NULL;
    } else {
        funAtom = js_Atomize(cx, name, strlen(name));
        if (!funAtom) {
            fun = NULL;
            goto out2;
        }
    }

    fun = js_NewFunction(cx, NULL, NULL, 0, JSFUN_INTERPRETED, obj, funAtom);
    if (!fun)
        goto out2;

    {
        EmptyShape *emptyCallShape = EmptyShape::getEmptyCallShape(cx);
        if (!emptyCallShape) {
            fun = NULL;
            goto out2;
        }
        AutoShapeRooter shapeRoot(cx, emptyCallShape);

        AutoObjectRooter tvr(cx, FUN_OBJECT(fun));
        MUST_FLOW_THROUGH("out");

        Bindings bindings(cx, emptyCallShape);
        AutoBindingsRooter root(cx, bindings);
        for (i = 0; i < nargs; i++) {
            argAtom = js_Atomize(cx, argnames[i], strlen(argnames[i]));
            if (!argAtom) {
                fun = NULL;
                goto out2;
            }

            uint16 dummy;
            if (!bindings.addArgument(cx, argAtom, &dummy)) {
                fun = NULL;
                goto out2;
            }
        }

        if (!Compiler::compileFunctionBody(cx, fun, principals, &bindings,
                                           chars, length, filename, lineno, version)) {
            fun = NULL;
            goto out2;
        }

        if (obj && funAtom &&
            !obj->defineProperty(cx, ATOM_TO_JSID(funAtom), ObjectValue(*fun),
                                 NULL, NULL, JSPROP_ENUMERATE)) {
            fun = NULL;
        }
    }

  out2:
    LAST_FRAME_CHECKS(cx, fun);
    return fun;
}
JS_PUBLIC_API(JSFunction *)
JS_CompileUCFunctionForPrincipalsVersion(JSContext *cx, JSObject *obj,
                                         JSPrincipals *principals, const char *name,
                                         uintN nargs, const char **argnames,
                                         const jschar *chars, size_t length,
                                         const char *filename, uintN lineno,
                                         JSVersion version)
{
    AutoVersionAPI avi(cx, version);
    return CompileUCFunctionForPrincipalsCommon(cx, obj, principals, name, nargs, argnames, chars,
                                                length, filename, lineno, avi.version());
}

JS_PUBLIC_API(JSFunction *)
JS_CompileUCFunctionForPrincipals(JSContext *cx, JSObject *obj,
                                  JSPrincipals *principals, const char *name,
                                  uintN nargs, const char **argnames,
                                  const jschar *chars, size_t length,
                                  const char *filename, uintN lineno)
{
    return CompileUCFunctionForPrincipalsCommon(cx, obj, principals, name, nargs, argnames, chars,
                                                length, filename, lineno, cx->findVersion());
}

JS_PUBLIC_API(JSFunction *)
JS_CompileUCFunction(JSContext *cx, JSObject *obj, const char *name,
                     uintN nargs, const char **argnames,
                     const jschar *chars, size_t length,
                     const char *filename, uintN lineno)
{
    JS_THREADSAFE_ASSERT(cx->compartment != cx->runtime->atomsCompartment);
    return JS_CompileUCFunctionForPrincipals(cx, obj, NULL, name, nargs, argnames,
                                             chars, length, filename, lineno);
}

JS_PUBLIC_API(JSFunction *)
JS_CompileFunctionForPrincipals(JSContext *cx, JSObject *obj,
                                JSPrincipals *principals, const char *name,
                                uintN nargs, const char **argnames,
                                const char *bytes, size_t length,
                                const char *filename, uintN lineno)
{
    JS_THREADSAFE_ASSERT(cx->compartment != cx->runtime->atomsCompartment);
    jschar *chars = InflateString(cx, bytes, &length);
    if (!chars)
        return NULL;
    JSFunction *fun = JS_CompileUCFunctionForPrincipals(cx, obj, principals, name,
                                                        nargs, argnames, chars, length,
                                                        filename, lineno);
    cx->free_(chars);
    return fun;
}

JS_PUBLIC_API(JSFunction *)
JS_CompileFunction(JSContext *cx, JSObject *obj, const char *name,
                   uintN nargs, const char **argnames,
                   const char *bytes, size_t length,
                   const char *filename, uintN lineno)
{
    JS_THREADSAFE_ASSERT(cx->compartment != cx->runtime->atomsCompartment);
    return JS_CompileFunctionForPrincipals(cx, obj, NULL, name, nargs, argnames, bytes, length,
                                           filename, lineno);
}

JS_PUBLIC_API(JSString *)
JS_DecompileScript(JSContext *cx, JSScript *script, const char *name, uintN indent)
{
    JS_THREADSAFE_ASSERT(cx->compartment != cx->runtime->atomsCompartment);
    JSPrinter *jp;
    JSString *str;

    CHECK_REQUEST(cx);
#ifdef DEBUG
    if (cx->compartment != script->compartment)
        CompartmentChecker::fail(cx->compartment, script->compartment);
#endif
    jp = js_NewPrinter(cx, name, NULL,
                       indent & ~JS_DONT_PRETTY_PRINT,
                       !(indent & JS_DONT_PRETTY_PRINT),
                       false, false);
    if (!jp)
        return NULL;
    if (js_DecompileScript(jp, script))
        str = js_GetPrinterOutput(jp);
    else
        str = NULL;
    js_DestroyPrinter(jp);
    return str;
}

JS_PUBLIC_API(JSString *)
JS_DecompileScriptObject(JSContext *cx, JSObject *scriptObj, const char *name, uintN indent)
{
    return JS_DecompileScript(cx, scriptObj->getScript(), name, indent);
}

JS_PUBLIC_API(JSString *)
JS_DecompileFunction(JSContext *cx, JSFunction *fun, uintN indent)
{
    JS_THREADSAFE_ASSERT(cx->compartment != cx->runtime->atomsCompartment);
    CHECK_REQUEST(cx);
    assertSameCompartment(cx, fun);
    return js_DecompileToString(cx, "JS_DecompileFunction", fun,
                                indent & ~JS_DONT_PRETTY_PRINT,
                                !(indent & JS_DONT_PRETTY_PRINT),
                                false, false, js_DecompileFunction);
}

JS_PUBLIC_API(JSString *)
JS_DecompileFunctionBody(JSContext *cx, JSFunction *fun, uintN indent)
{
    JS_THREADSAFE_ASSERT(cx->compartment != cx->runtime->atomsCompartment);
    CHECK_REQUEST(cx);
    assertSameCompartment(cx, fun);
    return js_DecompileToString(cx, "JS_DecompileFunctionBody", fun,
                                indent & ~JS_DONT_PRETTY_PRINT,
                                !(indent & JS_DONT_PRETTY_PRINT),
                                false, false, js_DecompileFunctionBody);
}

JS_PUBLIC_API(JSBool)
JS_ExecuteScript(JSContext *cx, JSObject *obj, JSObject *scriptObj, jsval *rval)
{
    JS_THREADSAFE_ASSERT(cx->compartment != cx->runtime->atomsCompartment);

    CHECK_REQUEST(cx);
    assertSameCompartment(cx, obj, scriptObj);

    JSBool ok = ExternalExecute(cx, scriptObj->getScript(), *obj, Valueify(rval));
    LAST_FRAME_CHECKS(cx, ok);
    return ok;
}

JS_PUBLIC_API(JSBool)
JS_ExecuteScriptVersion(JSContext *cx, JSObject *obj, JSObject *scriptObj, jsval *rval,
                        JSVersion version)
{
    AutoVersionAPI ava(cx, version);
    return JS_ExecuteScript(cx, obj, scriptObj, rval);
}

bool
EvaluateUCScriptForPrincipalsCommon(JSContext *cx, JSObject *obj,
                                    JSPrincipals *principals,
                                    const jschar *chars, uintN length,
                                    const char *filename, uintN lineno,
                                    jsval *rval, JSVersion compileVersion)
{
    JS_THREADSAFE_ASSERT(cx->compartment != cx->runtime->atomsCompartment);

    CHECK_REQUEST(cx);
    JSScript *script = Compiler::compileScript(cx, obj, NULL, principals,
                                               !rval
                                               ? TCF_COMPILE_N_GO | TCF_NO_SCRIPT_RVAL
                                               : TCF_COMPILE_N_GO,
                                               chars, length, filename, lineno, compileVersion);
    if (!script) {
        LAST_FRAME_CHECKS(cx, script);
        return false;
    }
    JS_ASSERT(script->getVersion() == compileVersion);

    bool ok = ExternalExecute(cx, script, *obj, Valueify(rval));
    LAST_FRAME_CHECKS(cx, ok);
    js_DestroyScript(cx, script, 5);
    return ok;

}

JS_PUBLIC_API(JSBool)
JS_EvaluateUCScriptForPrincipalsVersion(JSContext *cx, JSObject *obj,
                                        JSPrincipals *principals,
                                        const jschar *chars, uintN length,
                                        const char *filename, uintN lineno,
                                        jsval *rval, JSVersion version)
{
    AutoVersionAPI avi(cx, version);
    return EvaluateUCScriptForPrincipalsCommon(cx, obj, principals, chars, length,
                                               filename, lineno, rval, avi.version());
}

JS_PUBLIC_API(JSBool)
JS_EvaluateUCScriptForPrincipals(JSContext *cx, JSObject *obj,
                                 JSPrincipals *principals,
                                 const jschar *chars, uintN length,
                                 const char *filename, uintN lineno,
                                 jsval *rval)
{
    return EvaluateUCScriptForPrincipalsCommon(cx, obj, principals, chars, length,
                                               filename, lineno, rval, cx->findVersion());
}

JS_PUBLIC_API(JSBool)
JS_EvaluateUCScript(JSContext *cx, JSObject *obj, const jschar *chars, uintN length,
                    const char *filename, uintN lineno, jsval *rval)
{
    JS_THREADSAFE_ASSERT(cx->compartment != cx->runtime->atomsCompartment);
    return JS_EvaluateUCScriptForPrincipals(cx, obj, NULL, chars, length, filename, lineno, rval);
}

/* Ancient uintN nbytes is part of API/ABI, so use size_t length local. */
JS_PUBLIC_API(JSBool)
JS_EvaluateScriptForPrincipals(JSContext *cx, JSObject *obj, JSPrincipals *principals,
                               const char *bytes, uintN nbytes,
                               const char *filename, uintN lineno, jsval *rval)
{
    JS_THREADSAFE_ASSERT(cx->compartment != cx->runtime->atomsCompartment);
    size_t length = nbytes;
    jschar *chars = InflateString(cx, bytes, &length);
    if (!chars)
        return JS_FALSE;
    JSBool ok = JS_EvaluateUCScriptForPrincipals(cx, obj, principals, chars, length,
                                                 filename, lineno, rval);
    cx->free_(chars);
    return ok;
}

JS_PUBLIC_API(JSBool)
JS_EvaluateScriptForPrincipalsVersion(JSContext *cx, JSObject *obj, JSPrincipals *principals,
                                      const char *bytes, uintN nbytes,
                                      const char *filename, uintN lineno, jsval *rval, JSVersion version)
{
    AutoVersionAPI avi(cx, version);
    return JS_EvaluateScriptForPrincipals(cx, obj, principals, bytes, nbytes, filename, lineno,
                                          rval);
}

JS_PUBLIC_API(JSBool)
JS_EvaluateScript(JSContext *cx, JSObject *obj, const char *bytes, uintN nbytes,
                  const char *filename, uintN lineno, jsval *rval)
{
    JS_THREADSAFE_ASSERT(cx->compartment != cx->runtime->atomsCompartment);
    return JS_EvaluateScriptForPrincipals(cx, obj, NULL, bytes, nbytes, filename, lineno, rval);
}

JS_PUBLIC_API(JSBool)
JS_CallFunction(JSContext *cx, JSObject *obj, JSFunction *fun, uintN argc, jsval *argv,
                jsval *rval)
{
    JS_THREADSAFE_ASSERT(cx->compartment != cx->runtime->atomsCompartment);
    CHECK_REQUEST(cx);
    assertSameCompartment(cx, obj, fun, JSValueArray(argv, argc));
    JSBool ok = ExternalInvoke(cx, ObjectOrNullValue(obj), ObjectValue(*fun), argc,
                               Valueify(argv), Valueify(rval));
    LAST_FRAME_CHECKS(cx, ok);
    return ok;
}

JS_PUBLIC_API(JSBool)
JS_CallFunctionName(JSContext *cx, JSObject *obj, const char *name, uintN argc, jsval *argv,
                    jsval *rval)
{
    JS_THREADSAFE_ASSERT(cx->compartment != cx->runtime->atomsCompartment);
    CHECK_REQUEST(cx);
    assertSameCompartment(cx, obj, JSValueArray(argv, argc));

    AutoValueRooter tvr(cx);
    JSAtom *atom = js_Atomize(cx, name, strlen(name));
    JSBool ok =
        atom &&
        js_GetMethod(cx, obj, ATOM_TO_JSID(atom), JSGET_NO_METHOD_BARRIER, tvr.addr()) &&
        ExternalInvoke(cx, ObjectOrNullValue(obj), tvr.value(), argc, Valueify(argv),
                       Valueify(rval));
    LAST_FRAME_CHECKS(cx, ok);
    return ok;
}

JS_PUBLIC_API(JSBool)
JS_CallFunctionValue(JSContext *cx, JSObject *obj, jsval fval, uintN argc, jsval *argv,
                     jsval *rval)
{
    JS_THREADSAFE_ASSERT(cx->compartment != cx->runtime->atomsCompartment);

    CHECK_REQUEST(cx);
    assertSameCompartment(cx, obj, fval, JSValueArray(argv, argc));
    JSBool ok = ExternalInvoke(cx, ObjectOrNullValue(obj), Valueify(fval), argc, Valueify(argv),
                               Valueify(rval));
    LAST_FRAME_CHECKS(cx, ok);
    return ok;
}

namespace JS {

JS_PUBLIC_API(bool)
Call(JSContext *cx, jsval thisv, jsval fval, uintN argc, jsval *argv, jsval *rval)
{
    JSBool ok;

    CHECK_REQUEST(cx);
    assertSameCompartment(cx, thisv, fval, JSValueArray(argv, argc));
    ok = ExternalInvoke(cx, Valueify(thisv), Valueify(fval), argc, Valueify(argv), Valueify(rval));
    LAST_FRAME_CHECKS(cx, ok);
    return ok;
}

} // namespace JS

JS_PUBLIC_API(JSObject *)
JS_New(JSContext *cx, JSObject *ctor, uintN argc, jsval *argv)
{
    CHECK_REQUEST(cx);
    assertSameCompartment(cx, ctor, JSValueArray(argv, argc));

    // This is not a simple variation of JS_CallFunctionValue because JSOP_NEW
    // is not a simple variation of JSOP_CALL. We have to determine what class
    // of object to create, create it, and clamp the return value to an object,
    // among other details. js_InvokeConstructor does the hard work.
    InvokeArgsGuard args;
    if (!cx->stack.pushInvokeArgs(cx, argc, &args))
        return NULL;

    args.calleev().setObject(*ctor);
    args.thisv().setNull();
    memcpy(args.argv(), argv, argc * sizeof(jsval));

    bool ok = InvokeConstructor(cx, args);

    JSObject *obj = NULL;
    if (ok) {
        if (args.rval().isObject()) {
            obj = &args.rval().toObject();
        } else {
            /*
             * Although constructors may return primitives (via proxies), this
             * API is asking for an object, so we report an error.
             */
            JSAutoByteString bytes;
            if (js_ValueToPrintable(cx, args.rval(), &bytes)) {
                JS_ReportErrorNumber(cx, js_GetErrorMessage, NULL, JSMSG_BAD_NEW_RESULT,
                                     bytes.ptr());
            }
        }
    }

    LAST_FRAME_CHECKS(cx, ok);
    return obj;
}

JS_PUBLIC_API(JSOperationCallback)
JS_SetOperationCallback(JSContext *cx, JSOperationCallback callback)
{
#ifdef JS_THREADSAFE
    JS_ASSERT(CURRENT_THREAD_IS_ME(cx->thread()));
#endif
    JSOperationCallback old = cx->operationCallback;
    cx->operationCallback = callback;
    return old;
}

JS_PUBLIC_API(JSOperationCallback)
JS_GetOperationCallback(JSContext *cx)
{
    return cx->operationCallback;
}

JS_PUBLIC_API(void)
JS_TriggerOperationCallback(JSContext *cx)
{
#ifdef JS_THREADSAFE
    AutoLockGC lock(cx->runtime);
#endif
    TriggerOperationCallback(cx);
}

JS_PUBLIC_API(void)
JS_TriggerAllOperationCallbacks(JSRuntime *rt)
{
#ifdef JS_THREADSAFE
    AutoLockGC lock(rt);
#endif
    TriggerAllOperationCallbacks(rt);
}

JS_PUBLIC_API(JSBool)
JS_IsRunning(JSContext *cx)
{
    /*
     * The use of cx->fp below is safe. Rationale: Here we don't care if the
     * interpreter state is stale. We just want to know if there *is* any
     * interpreter state.
     */
    VOUCH_DOES_NOT_REQUIRE_STACK();

#ifdef JS_THREADSAFE
    if (!cx->thread())
        return false;
#endif

#ifdef JS_TRACER
    JS_ASSERT_IF(JS_ON_TRACE(cx) && JS_TRACE_MONITOR_ON_TRACE(cx)->tracecx == cx, cx->hasfp());
#endif

    StackFrame *fp = cx->maybefp();
    while (fp && fp->isDummyFrame())
        fp = fp->prev();
    return fp != NULL;
}

JS_PUBLIC_API(JSBool)
JS_SaveFrameChain(JSContext *cx)
{
    CHECK_REQUEST(cx);
    LeaveTrace(cx);
    return cx->stack.saveFrameChain();
}

JS_PUBLIC_API(void)
JS_RestoreFrameChain(JSContext *cx)
{
    CHECK_REQUEST(cx);
    JS_ASSERT_NOT_ON_TRACE(cx);
    cx->stack.restoreFrameChain();
}

/************************************************************************/
JS_PUBLIC_API(JSString *)
JS_NewStringCopyN(JSContext *cx, const char *s, size_t n)
{
    CHECK_REQUEST(cx);
    return js_NewStringCopyN(cx, s, n);
}

JS_PUBLIC_API(JSString *)
JS_NewStringCopyZ(JSContext *cx, const char *s)
{
    size_t n;
    jschar *js;
    JSString *str;

    CHECK_REQUEST(cx);
    if (!s)
        return cx->runtime->emptyString;
    n = strlen(s);
    js = InflateString(cx, s, &n);
    if (!js)
        return NULL;
    str = js_NewString(cx, js, n);
    if (!str)
        cx->free_(js);
    return str;
}

JS_PUBLIC_API(JSBool)
JS_StringHasBeenInterned(JSContext *cx, JSString *str)
{
    CHECK_REQUEST(cx);

    if (!str->isAtom())
        return false;

    return AtomIsInterned(cx, &str->asAtom());
}

JS_PUBLIC_API(JSString *)
JS_InternJSString(JSContext *cx, JSString *str)
{
    CHECK_REQUEST(cx);
    JSAtom *atom = js_AtomizeString(cx, str, InternAtom);
    JS_ASSERT_IF(atom, JS_StringHasBeenInterned(cx, atom));
    return atom;
}

JS_PUBLIC_API(JSString *)
JS_InternString(JSContext *cx, const char *s)
{
    CHECK_REQUEST(cx);
    JSAtom *atom = js_Atomize(cx, s, strlen(s), InternAtom);
    JS_ASSERT_IF(atom, JS_StringHasBeenInterned(cx, atom));
    return atom;
}

JS_PUBLIC_API(JSString *)
JS_NewUCString(JSContext *cx, jschar *chars, size_t length)
{
    CHECK_REQUEST(cx);
    return js_NewString(cx, chars, length);
}

JS_PUBLIC_API(JSString *)
JS_NewUCStringCopyN(JSContext *cx, const jschar *s, size_t n)
{
    CHECK_REQUEST(cx);
    return js_NewStringCopyN(cx, s, n);
}

JS_PUBLIC_API(JSString *)
JS_NewUCStringCopyZ(JSContext *cx, const jschar *s)
{
    CHECK_REQUEST(cx);
    if (!s)
        return cx->runtime->emptyString;
    return js_NewStringCopyZ(cx, s);
}

JS_PUBLIC_API(JSString *)
JS_InternUCStringN(JSContext *cx, const jschar *s, size_t length)
{
    CHECK_REQUEST(cx);
    JSAtom *atom = js_AtomizeChars(cx, s, length, InternAtom);
    JS_ASSERT_IF(atom, JS_StringHasBeenInterned(cx, atom));
    return atom;
}

JS_PUBLIC_API(JSString *)
JS_InternUCString(JSContext *cx, const jschar *s)
{
    return JS_InternUCStringN(cx, s, js_strlen(s));
}

JS_PUBLIC_API(size_t)
JS_GetStringLength(JSString *str)
{
    return str->length();
}

JS_PUBLIC_API(const jschar *)
JS_GetStringCharsZ(JSContext *cx, JSString *str)
{
    CHECK_REQUEST(cx);
    assertSameCompartment(cx, str);
    return str->getCharsZ(cx);
}

JS_PUBLIC_API(const jschar *)
JS_GetStringCharsZAndLength(JSContext *cx, JSString *str, size_t *plength)
{
    CHECK_REQUEST(cx);
    assertSameCompartment(cx, str);
    *plength = str->length();
    return str->getCharsZ(cx);
}

JS_PUBLIC_API(const jschar *)
JS_GetStringCharsAndLength(JSContext *cx, JSString *str, size_t *plength)
{
    CHECK_REQUEST(cx);
    assertSameCompartment(cx, str);
    *plength = str->length();
    return str->getChars(cx);
}

JS_PUBLIC_API(const jschar *)
JS_GetInternedStringChars(JSString *str)
{
    return str->asAtom().chars();
}

JS_PUBLIC_API(const jschar *)
JS_GetInternedStringCharsAndLength(JSString *str, size_t *plength)
{
    JSAtom &atom = str->asAtom();
    *plength = atom.length();
    return atom.chars();
}

extern JS_PUBLIC_API(JSFlatString *)
JS_FlattenString(JSContext *cx, JSString *str)
{
    CHECK_REQUEST(cx);
    assertSameCompartment(cx, str);
    return str->getCharsZ(cx) ? (JSFlatString *)str : NULL;
}

extern JS_PUBLIC_API(const jschar *)
JS_GetFlatStringChars(JSFlatString *str)
{
    return str->chars();
}

JS_PUBLIC_API(JSBool)
JS_CompareStrings(JSContext *cx, JSString *str1, JSString *str2, int32 *result)
{
    return CompareStrings(cx, str1, str2, result);
}

JS_PUBLIC_API(JSBool)
JS_StringEqualsAscii(JSContext *cx, JSString *str, const char *asciiBytes, JSBool *match)
{
    JSLinearString *linearStr = str->ensureLinear(cx);
    if (!linearStr)
        return false;
    *match = StringEqualsAscii(linearStr, asciiBytes);
    return true;
}

JS_PUBLIC_API(JSBool)
JS_FlatStringEqualsAscii(JSFlatString *str, const char *asciiBytes)
{
    return StringEqualsAscii(str, asciiBytes);
}

JS_PUBLIC_API(size_t)
JS_PutEscapedFlatString(char *buffer, size_t size, JSFlatString *str, char quote)
{
    return PutEscapedString(buffer, size, str, quote);
}

JS_PUBLIC_API(size_t)
JS_PutEscapedString(JSContext *cx, char *buffer, size_t size, JSString *str, char quote)
{
    JSLinearString *linearStr = str->ensureLinear(cx);
    if (!linearStr)
        return size_t(-1);
    return PutEscapedString(buffer, size, linearStr, quote);
}

JS_PUBLIC_API(JSBool)
JS_FileEscapedString(FILE *fp, JSString *str, char quote)
{
    JSLinearString *linearStr = str->ensureLinear(NULL);
    return linearStr && FileEscapedString(fp, linearStr, quote);
}

JS_PUBLIC_API(JSString *)
JS_NewGrowableString(JSContext *cx, jschar *chars, size_t length)
{
    CHECK_REQUEST(cx);
    return js_NewString(cx, chars, length);
}

JS_PUBLIC_API(JSString *)
JS_NewDependentString(JSContext *cx, JSString *str, size_t start, size_t length)
{
    CHECK_REQUEST(cx);
    return js_NewDependentString(cx, str, start, length);
}

JS_PUBLIC_API(JSString *)
JS_ConcatStrings(JSContext *cx, JSString *left, JSString *right)
{
    CHECK_REQUEST(cx);
    return js_ConcatStrings(cx, left, right);
}

JS_PUBLIC_API(const jschar *)
JS_UndependString(JSContext *cx, JSString *str)
{
    CHECK_REQUEST(cx);
    return str->getCharsZ(cx);
}

JS_PUBLIC_API(JSBool)
JS_MakeStringImmutable(JSContext *cx, JSString *str)
{
    CHECK_REQUEST(cx);
    return !!str->ensureFixed(cx);
}

JS_PUBLIC_API(JSBool)
JS_EncodeCharacters(JSContext *cx, const jschar *src, size_t srclen, char *dst, size_t *dstlenp)
{
    size_t n;
    if (!dst) {
        n = GetDeflatedStringLength(cx, src, srclen);
        if (n == (size_t)-1) {
            *dstlenp = 0;
            return JS_FALSE;
        }
        *dstlenp = n;
        return JS_TRUE;
    }

    return DeflateStringToBuffer(cx, src, srclen, dst, dstlenp);
}

JS_PUBLIC_API(JSBool)
JS_DecodeBytes(JSContext *cx, const char *src, size_t srclen, jschar *dst, size_t *dstlenp)
{
    return InflateStringToBuffer(cx, src, srclen, dst, dstlenp);
}

JS_PUBLIC_API(JSBool)
JS_DecodeUTF8(JSContext *cx, const char *src, size_t srclen, jschar *dst,
              size_t *dstlenp)
{
    return InflateUTF8StringToBuffer(cx, src, srclen, dst, dstlenp);
}

JS_PUBLIC_API(char *)
JS_EncodeString(JSContext *cx, JSString *str)
{
    const jschar *chars = str->getChars(cx);
    if (!chars)
        return NULL;
    return DeflateString(cx, chars, str->length());
}

JS_PUBLIC_API(size_t)
JS_GetStringEncodingLength(JSContext *cx, JSString *str)
{
    const jschar *chars = str->getChars(cx);
    if (!chars)
        return size_t(-1);
    return GetDeflatedStringLength(cx, chars, str->length());
}

JS_PUBLIC_API(size_t)
JS_EncodeStringToBuffer(JSString *str, char *buffer, size_t length)
{
    /*
     * FIXME bug 612141 - fix DeflateStringToBuffer interface so the result
     * would allow to distinguish between insufficient buffer and encoding
     * error.
     */
    size_t writtenLength = length;
    const jschar *chars = str->getChars(NULL);
    if (!chars)
        return size_t(-1);
    if (DeflateStringToBuffer(NULL, chars, str->length(), buffer, &writtenLength)) {
        JS_ASSERT(writtenLength <= length);
        return writtenLength;
    }
    JS_ASSERT(writtenLength <= length);
    size_t necessaryLength = GetDeflatedStringLength(NULL, chars, str->length());
    if (necessaryLength == size_t(-1))
        return size_t(-1);
    if (writtenLength != length) {
        /* Make sure that the buffer contains only valid UTF-8 sequences. */
        JS_ASSERT(js_CStringsAreUTF8);
        PodZero(buffer + writtenLength, length - writtenLength);
    }
    return necessaryLength;
}

JS_PUBLIC_API(JSBool)
JS_Stringify(JSContext *cx, jsval *vp, JSObject *replacer, jsval space,
             JSONWriteCallback callback, void *data)
{
    CHECK_REQUEST(cx);
    assertSameCompartment(cx, replacer, space);
    StringBuffer sb(cx);
    Value spacev = Valueify(space);
    if (!js_Stringify(cx, Valueify(vp), replacer, spacev, sb))
        return false;
    if (sb.empty()) {
        JSAtom *nullAtom = cx->runtime->atomState.nullAtom;
        return callback(nullAtom->chars(), nullAtom->length(), data);
    }
    return callback(sb.begin(), sb.length(), data);
}

JS_PUBLIC_API(JSBool)
JS_ParseJSON(JSContext *cx, const jschar *chars, uint32 len, jsval *vp)
{
    CHECK_REQUEST(cx);

    return ParseJSONWithReviver(cx, chars, len, NullValue(), Valueify(vp));
}

JS_PUBLIC_API(JSBool)
JS_ParseJSONWithReviver(JSContext *cx, const jschar *chars, uint32 len, jsval reviver, jsval *vp)
{
    CHECK_REQUEST(cx);

    return ParseJSONWithReviver(cx, chars, len, Valueify(reviver), Valueify(vp));
}

JS_PUBLIC_API(JSBool)
JS_ReadStructuredClone(JSContext *cx, const uint64 *buf, size_t nbytes,
                       uint32 version, jsval *vp,
                       const JSStructuredCloneCallbacks *optionalCallbacks,
                       void *closure)
{
    if (version > JS_STRUCTURED_CLONE_VERSION) {
        JS_ReportErrorNumber(cx, js_GetErrorMessage, NULL, JSMSG_BAD_CLONE_VERSION);
        return false;
    }
    const JSStructuredCloneCallbacks *callbacks =
        optionalCallbacks ?
        optionalCallbacks :
        cx->runtime->structuredCloneCallbacks;
    return ReadStructuredClone(cx, buf, nbytes, Valueify(vp), callbacks, closure);
}

JS_PUBLIC_API(JSBool)
JS_WriteStructuredClone(JSContext *cx, jsval v, uint64 **bufp, size_t *nbytesp,
                        const JSStructuredCloneCallbacks *optionalCallbacks,
                        void *closure)
{
    const JSStructuredCloneCallbacks *callbacks =
        optionalCallbacks ?
        optionalCallbacks :
        cx->runtime->structuredCloneCallbacks;
    return WriteStructuredClone(cx, Valueify(v), (uint64_t **) bufp, nbytesp,
                                callbacks, closure);
}

JS_PUBLIC_API(JSBool)
JS_StructuredClone(JSContext *cx, jsval v, jsval *vp,
                   const JSStructuredCloneCallbacks *optionalCallbacks,
                   void *closure)
{
    const JSStructuredCloneCallbacks *callbacks =
        optionalCallbacks ?
        optionalCallbacks :
        cx->runtime->structuredCloneCallbacks;
    JSAutoStructuredCloneBuffer buf;
    return buf.write(cx, v, callbacks, closure) &&
           buf.read(cx, vp, callbacks, closure);
}

void
JSAutoStructuredCloneBuffer::clear()
{
    if (data_) {
        Foreground::free_(data_);
        data_ = NULL;
        nbytes_ = 0;
        version_ = 0;
    }
}

void
JSAutoStructuredCloneBuffer::adopt(JSUint64 *data, size_t nbytes, JSUint32 version)
{
    clear();
    data_ = data;
    nbytes_ = nbytes;
    version_ = version;
}

bool
JSAutoStructuredCloneBuffer::copy(const JSUint64 *srcData, size_t nbytes, JSUint32 version)
{
    JSUint64 *newData = static_cast<JSUint64 *>(OffTheBooks::malloc_(nbytes));
    if (!newData)
        return false;

    memcpy(newData, srcData, nbytes);

    clear();
    data_ = newData;
    nbytes_ = nbytes;
    version_ = version;
    return true;
}
void
JSAutoStructuredCloneBuffer::steal(JSUint64 **datap, size_t *nbytesp, JSUint32 *versionp)
{
    *datap = data_;
    *nbytesp = nbytes_;
    if (versionp)
        *versionp = version_;

    data_ = NULL;
    nbytes_ = 0;
    version_ = 0;
}

bool
JSAutoStructuredCloneBuffer::read(JSContext *cx, jsval *vp,
                                  const JSStructuredCloneCallbacks *optionalCallbacks,
                                  void *closure) const
{
    JS_ASSERT(cx);
    JS_ASSERT(data_);
    return !!JS_ReadStructuredClone(cx, data_, nbytes_, version_, vp,
                                    optionalCallbacks, closure);
}

bool
JSAutoStructuredCloneBuffer::write(JSContext *cx, jsval v,
                                   const JSStructuredCloneCallbacks *optionalCallbacks,
                                   void *closure)
{
    clear();
    bool ok = !!JS_WriteStructuredClone(cx, v, &data_, &nbytes_,
                                        optionalCallbacks, closure);
    if (!ok) {
        data_ = NULL;
        nbytes_ = 0;
        version_ = JS_STRUCTURED_CLONE_VERSION;
    }
    return ok;
}

void
JSAutoStructuredCloneBuffer::swap(JSAutoStructuredCloneBuffer &other)
{
    JSUint64 *data = other.data_;
    size_t nbytes = other.nbytes_;
    JSUint32 version = other.version_;

    other.data_ = this->data_;
    other.nbytes_ = this->nbytes_;
    other.version_ = this->version_;

    this->data_ = data;
    this->nbytes_ = nbytes;
    this->version_ = version;
}

JS_PUBLIC_API(void)
JS_SetStructuredCloneCallbacks(JSRuntime *rt, const JSStructuredCloneCallbacks *callbacks)
{
    rt->structuredCloneCallbacks = callbacks;
}

JS_PUBLIC_API(JSBool)
JS_ReadUint32Pair(JSStructuredCloneReader *r, uint32 *p1, uint32 *p2)
{
    return r->input().readPair((uint32_t *) p1, (uint32_t *) p2);
}

JS_PUBLIC_API(JSBool)
JS_ReadBytes(JSStructuredCloneReader *r, void *p, size_t len)
{
    return r->input().readBytes(p, len);
}

JS_PUBLIC_API(JSBool)
JS_WriteUint32Pair(JSStructuredCloneWriter *w, uint32 tag, uint32 data)
{
    return w->output().writePair(tag, data);
}

JS_PUBLIC_API(JSBool)
JS_WriteBytes(JSStructuredCloneWriter *w, const void *p, size_t len)
{
    return w->output().writeBytes(p, len);
}

/*
 * The following determines whether C Strings are to be treated as UTF-8
 * or ISO-8859-1.  For correct operation, it must be set prior to the
 * first call to JS_NewRuntime.
 */
#ifndef JS_C_STRINGS_ARE_UTF8
JSBool js_CStringsAreUTF8 = JS_FALSE;
#endif

JS_PUBLIC_API(JSBool)
JS_CStringsAreUTF8()
{
    return js_CStringsAreUTF8;
}

JS_PUBLIC_API(void)
JS_SetCStringsAreUTF8()
{
    JS_ASSERT(!js_NewRuntimeWasCalled);

#ifndef JS_C_STRINGS_ARE_UTF8
    js_CStringsAreUTF8 = JS_TRUE;
#endif
}

/************************************************************************/

JS_PUBLIC_API(void)
JS_ReportError(JSContext *cx, const char *format, ...)
{
    va_list ap;

    va_start(ap, format);
    js_ReportErrorVA(cx, JSREPORT_ERROR, format, ap);
    va_end(ap);
}

JS_PUBLIC_API(void)
JS_ReportErrorNumber(JSContext *cx, JSErrorCallback errorCallback,
                     void *userRef, const uintN errorNumber, ...)
{
    va_list ap;

    va_start(ap, errorNumber);
    js_ReportErrorNumberVA(cx, JSREPORT_ERROR, errorCallback, userRef,
                           errorNumber, JS_TRUE, ap);
    va_end(ap);
}

JS_PUBLIC_API(void)
JS_ReportErrorNumberUC(JSContext *cx, JSErrorCallback errorCallback,
                     void *userRef, const uintN errorNumber, ...)
{
    va_list ap;

    va_start(ap, errorNumber);
    js_ReportErrorNumberVA(cx, JSREPORT_ERROR, errorCallback, userRef,
                           errorNumber, JS_FALSE, ap);
    va_end(ap);
}

JS_PUBLIC_API(JSBool)
JS_ReportWarning(JSContext *cx, const char *format, ...)
{
    va_list ap;
    JSBool ok;

    va_start(ap, format);
    ok = js_ReportErrorVA(cx, JSREPORT_WARNING, format, ap);
    va_end(ap);
    return ok;
}

JS_PUBLIC_API(JSBool)
JS_ReportErrorFlagsAndNumber(JSContext *cx, uintN flags,
                             JSErrorCallback errorCallback, void *userRef,
                             const uintN errorNumber, ...)
{
    va_list ap;
    JSBool ok;

    va_start(ap, errorNumber);
    ok = js_ReportErrorNumberVA(cx, flags, errorCallback, userRef,
                                errorNumber, JS_TRUE, ap);
    va_end(ap);
    return ok;
}

JS_PUBLIC_API(JSBool)
JS_ReportErrorFlagsAndNumberUC(JSContext *cx, uintN flags,
                               JSErrorCallback errorCallback, void *userRef,
                               const uintN errorNumber, ...)
{
    va_list ap;
    JSBool ok;

    va_start(ap, errorNumber);
    ok = js_ReportErrorNumberVA(cx, flags, errorCallback, userRef,
                                errorNumber, JS_FALSE, ap);
    va_end(ap);
    return ok;
}

JS_PUBLIC_API(void)
JS_ReportOutOfMemory(JSContext *cx)
{
    js_ReportOutOfMemory(cx);
}

JS_PUBLIC_API(void)
JS_ReportAllocationOverflow(JSContext *cx)
{
    js_ReportAllocationOverflow(cx);
}

JS_PUBLIC_API(JSErrorReporter)
JS_SetErrorReporter(JSContext *cx, JSErrorReporter er)
{
    JSErrorReporter older;

    older = cx->errorReporter;
    cx->errorReporter = er;
    return older;
}

/************************************************************************/

/*
 * Dates.
 */
JS_PUBLIC_API(JSObject *)
JS_NewDateObject(JSContext *cx, int year, int mon, int mday, int hour, int min, int sec)
{
    CHECK_REQUEST(cx);
    return js_NewDateObject(cx, year, mon, mday, hour, min, sec);
}

JS_PUBLIC_API(JSObject *)
JS_NewDateObjectMsec(JSContext *cx, jsdouble msec)
{
    CHECK_REQUEST(cx);
    return js_NewDateObjectMsec(cx, msec);
}

JS_PUBLIC_API(JSBool)
JS_ObjectIsDate(JSContext *cx, JSObject *obj)
{
    JS_ASSERT(obj);
    return obj->isDate();
}

/************************************************************************/

/*
 * Regular Expressions.
 */
JS_PUBLIC_API(JSObject *)
JS_NewRegExpObject(JSContext *cx, JSObject *obj, char *bytes, size_t length, uintN flags)
{
    CHECK_REQUEST(cx);
    jschar *chars = InflateString(cx, bytes, &length);
    if (!chars)
        return NULL;
    RegExpStatics *res = RegExpStatics::extractFrom(obj->asGlobal());
    JSObject *reobj = RegExp::createObject(cx, res, chars, length, flags, NULL);
    cx->free_(chars);
    return reobj;
}

JS_PUBLIC_API(JSObject *)
JS_NewUCRegExpObject(JSContext *cx, JSObject *obj, jschar *chars, size_t length, uintN flags)
{
    CHECK_REQUEST(cx);
    RegExpStatics *res = RegExpStatics::extractFrom(obj->asGlobal());
    return RegExp::createObject(cx, res, chars, length, flags, NULL);
}

JS_PUBLIC_API(void)
JS_SetRegExpInput(JSContext *cx, JSObject *obj, JSString *input, JSBool multiline)
{
    CHECK_REQUEST(cx);
    assertSameCompartment(cx, input);

    RegExpStatics::extractFrom(obj->asGlobal())->reset(input, !!multiline);
}

JS_PUBLIC_API(void)
JS_ClearRegExpStatics(JSContext *cx, JSObject *obj)
{
    CHECK_REQUEST(cx);
    JS_ASSERT(obj);

    RegExpStatics::extractFrom(obj->asGlobal())->clear();
}

JS_PUBLIC_API(JSBool)
JS_ExecuteRegExp(JSContext *cx, JSObject *obj, JSObject *reobj, jschar *chars, size_t length,
                 size_t *indexp, JSBool test, jsval *rval)
{
    CHECK_REQUEST(cx);

    RegExp *re = RegExp::extractFrom(reobj);
    if (!re)
        return false;

    JSString *str = js_NewStringCopyN(cx, chars, length);
    if (!str)
        return false;

    return re->execute(cx, RegExpStatics::extractFrom(obj->asGlobal()), str, indexp, test,
                       Valueify(rval));
}

JS_PUBLIC_API(JSObject *)
JS_NewRegExpObjectNoStatics(JSContext *cx, char *bytes, size_t length, uintN flags)
{
    CHECK_REQUEST(cx);
    jschar *chars = InflateString(cx, bytes, &length);
    if (!chars)
        return NULL;
    JSObject *obj = RegExp::createObjectNoStatics(cx, chars, length, flags, NULL);
    cx->free_(chars);
    return obj;
}

JS_PUBLIC_API(JSObject *)
JS_NewUCRegExpObjectNoStatics(JSContext *cx, jschar *chars, size_t length, uintN flags)
{
    CHECK_REQUEST(cx);
    return RegExp::createObjectNoStatics(cx, chars, length, flags, NULL);
}

JS_PUBLIC_API(JSBool)
JS_ExecuteRegExpNoStatics(JSContext *cx, JSObject *obj, jschar *chars, size_t length,
                          size_t *indexp, JSBool test, jsval *rval)
{
    CHECK_REQUEST(cx);

    RegExp *re = RegExp::extractFrom(obj);
    if (!re)
        return false;

    JSString *str = js_NewStringCopyN(cx, chars, length);
    if (!str)
        return false;

    return re->executeNoStatics(cx, str, indexp, test, Valueify(rval));
}

JS_PUBLIC_API(JSBool)
JS_ObjectIsRegExp(JSContext *cx, JSObject *obj)
{
    JS_ASSERT(obj);
    return obj->isRegExp();
}

JS_PUBLIC_API(uintN)
JS_GetRegExpFlags(JSContext *cx, JSObject *obj)
{
    CHECK_REQUEST(cx);

    RegExp *re = RegExp::extractFrom(obj);
    return re->getFlags();
}

JS_PUBLIC_API(JSString *)
JS_GetRegExpSource(JSContext *cx, JSObject *obj)
{
    CHECK_REQUEST(cx);

    RegExp *re = RegExp::extractFrom(obj);
    return re->getSource();
}

/************************************************************************/

JS_PUBLIC_API(void)
JS_SetLocaleCallbacks(JSContext *cx, JSLocaleCallbacks *callbacks)
{
    cx->localeCallbacks = callbacks;
}

JS_PUBLIC_API(JSLocaleCallbacks *)
JS_GetLocaleCallbacks(JSContext *cx)
{
    return cx->localeCallbacks;
}

/************************************************************************/

JS_PUBLIC_API(JSBool)
JS_IsExceptionPending(JSContext *cx)
{
    return (JSBool) cx->isExceptionPending();
}

JS_PUBLIC_API(JSBool)
JS_GetPendingException(JSContext *cx, jsval *vp)
{
    CHECK_REQUEST(cx);
    if (!cx->isExceptionPending())
        return JS_FALSE;
    Valueify(*vp) = cx->getPendingException();
    assertSameCompartment(cx, *vp);
    return JS_TRUE;
}

JS_PUBLIC_API(void)
JS_SetPendingException(JSContext *cx, jsval v)
{
    CHECK_REQUEST(cx);
    assertSameCompartment(cx, v);
    cx->setPendingException(Valueify(v));
}

JS_PUBLIC_API(void)
JS_ClearPendingException(JSContext *cx)
{
    cx->clearPendingException();
}

JS_PUBLIC_API(JSBool)
JS_ReportPendingException(JSContext *cx)
{
    JSBool ok;
    JSPackedBool save;

    CHECK_REQUEST(cx);

    /*
     * Set cx->generatingError to suppress the standard error-to-exception
     * conversion done by all {js,JS}_Report* functions except for OOM.  The
     * cx->generatingError flag was added to suppress recursive divergence
     * under js_ErrorToException, but it serves for our purposes here too.
     */
    save = cx->generatingError;
    cx->generatingError = JS_TRUE;
    ok = js_ReportUncaughtException(cx);
    cx->generatingError = save;
    return ok;
}

struct JSExceptionState {
    JSBool throwing;
    jsval  exception;
};

JS_PUBLIC_API(JSExceptionState *)
JS_SaveExceptionState(JSContext *cx)
{
    JSExceptionState *state;

    CHECK_REQUEST(cx);
    state = (JSExceptionState *) cx->malloc_(sizeof(JSExceptionState));
    if (state) {
        state->throwing = JS_GetPendingException(cx, &state->exception);
        if (state->throwing && JSVAL_IS_GCTHING(state->exception))
            js_AddRoot(cx, Valueify(&state->exception), "JSExceptionState.exception");
    }
    return state;
}

JS_PUBLIC_API(void)
JS_RestoreExceptionState(JSContext *cx, JSExceptionState *state)
{
    CHECK_REQUEST(cx);
    if (state) {
        if (state->throwing)
            JS_SetPendingException(cx, state->exception);
        else
            JS_ClearPendingException(cx);
        JS_DropExceptionState(cx, state);
    }
}

JS_PUBLIC_API(void)
JS_DropExceptionState(JSContext *cx, JSExceptionState *state)
{
    CHECK_REQUEST(cx);
    if (state) {
        if (state->throwing && JSVAL_IS_GCTHING(state->exception)) {
            assertSameCompartment(cx, state->exception);
            JS_RemoveValueRoot(cx, &state->exception);
        }
        cx->free_(state);
    }
}

JS_PUBLIC_API(JSErrorReport *)
JS_ErrorFromException(JSContext *cx, jsval v)
{
    CHECK_REQUEST(cx);
    assertSameCompartment(cx, v);
    return js_ErrorFromException(cx, v);
}

JS_PUBLIC_API(JSBool)
JS_ThrowReportedError(JSContext *cx, const char *message,
                      JSErrorReport *reportp)
{
    return JS_IsRunning(cx) &&
           js_ErrorToException(cx, message, reportp, NULL, NULL);
}

JS_PUBLIC_API(JSBool)
JS_ThrowStopIteration(JSContext *cx)
{
    return js_ThrowStopIteration(cx);
}

/*
 * Get the owning thread id of a context. Returns 0 if the context is not
 * owned by any thread.
 */
JS_PUBLIC_API(jsword)
JS_GetContextThread(JSContext *cx)
{
#ifdef JS_THREADSAFE
    return reinterpret_cast<jsword>(JS_THREAD_ID(cx));
#else
    return 0;
#endif
}

/*
 * Set the current thread as the owning thread of a context. Returns the
 * old owning thread id, or -1 if the operation failed.
 */
JS_PUBLIC_API(jsword)
JS_SetContextThread(JSContext *cx)
{
#ifdef JS_THREADSAFE
    JS_ASSERT(!cx->outstandingRequests);
    if (cx->thread()) {
        JS_ASSERT(CURRENT_THREAD_IS_ME(cx->thread()));
        return reinterpret_cast<jsword>(cx->thread()->id);
    }

    if (!js_InitContextThreadAndLockGC(cx)) {
        js_ReportOutOfMemory(cx);
        return -1;
    }

    JS_UNLOCK_GC(cx->runtime);
#endif
    return 0;
}

JS_PUBLIC_API(jsword)
JS_ClearContextThread(JSContext *cx)
{
#ifdef JS_THREADSAFE
    /*
     * cx must have exited all requests it entered and, if cx is associated
     * with a thread, this must be called only from that thread.  If not, this
     * is a harmless no-op.
     */
    JS_ASSERT(cx->outstandingRequests == 0);
    JSThread *t = cx->thread();
    if (!t)
        return 0;
    JS_ASSERT(CURRENT_THREAD_IS_ME(t));

    /*
     * We must not race with a GC that accesses cx->thread for all threads,
     * see bug 476934.
     */
    JSRuntime *rt = cx->runtime;
    AutoLockGC lock(rt);
    js_WaitForGC(rt);
    js_ClearContextThread(cx);
    JS_ASSERT_IF(JS_CLIST_IS_EMPTY(&t->contextList), !t->data.requestDepth);

    /*
     * We can access t->id as long as the GC lock is held and we cannot race
     * with the GC that may delete t.
     */
    return reinterpret_cast<jsword>(t->id);
#else
    return 0;
#endif
}

#ifdef JS_GC_ZEAL
JS_PUBLIC_API(void)
JS_SetGCZeal(JSContext *cx, uint8 zeal, uint32 frequency, JSBool compartment)
{
    cx->runtime->gcZeal_ = zeal;
    cx->runtime->gcZealFrequency = frequency;
    cx->runtime->gcNextScheduled = zeal >= 2 ? frequency : 0;
    cx->runtime->gcDebugCompartmentGC = !!compartment;
}

JS_PUBLIC_API(void)
JS_ScheduleGC(JSContext *cx, uint32 count, JSBool compartment)
{
    cx->runtime->gcNextScheduled = count;
    cx->runtime->gcDebugCompartmentGC = !!compartment;
}
#endif

/************************************************************************/

#if !defined(STATIC_EXPORTABLE_JS_API) && !defined(STATIC_JS_API) && defined(XP_WIN)

#include "jswin.h"

/*
 * Initialization routine for the JS DLL.
 */
BOOL WINAPI DllMain (HINSTANCE hDLL, DWORD dwReason, LPVOID lpReserved)
{
    return TRUE;
}

#endif<|MERGE_RESOLUTION|>--- conflicted
+++ resolved
@@ -4439,20 +4439,9 @@
     uint32 tcflags = JS_OPTIONS_TO_TCFLAGS(cx) | TCF_NEED_MUTABLE_SCRIPT | TCF_NEED_SCRIPT_OBJECT;
     JSScript *script = Compiler::compileScript(cx, obj, NULL, principals, tcflags,
                                                chars, length, filename, lineno, version);
-<<<<<<< HEAD
     JS_ASSERT_IF(script, script->u.object);
     LAST_FRAME_CHECKS(cx, script);
     return script ? script->u.object : NULL;
-=======
-    JSObject *scriptObj = NULL;
-    if (script) {
-        scriptObj = js_NewScriptObject(cx, script);
-        if (!scriptObj)
-            js_DestroyScript(cx, script, 3);
-    }
-    LAST_FRAME_CHECKS(cx, scriptObj);
-    return scriptObj;
->>>>>>> 25863df5
 }
 
 extern JS_PUBLIC_API(JSObject *)
@@ -4633,17 +4622,8 @@
     cx->free_(buf);
     if (!script)
         return NULL;
-<<<<<<< HEAD
     JS_ASSERT(script->u.object);
     return script->u.object;
-=======
-
-    JSObject *scriptObj = js_NewScriptObject(cx, script);
-    if (!scriptObj)
-        js_DestroyScript(cx, script, 4);
-
-    return scriptObj;
->>>>>>> 25863df5
 }
 
 JS_PUBLIC_API(JSObject *)
