--- conflicted
+++ resolved
@@ -16,7 +16,7 @@
 
     static nsresult CreateStack(JSContext* cx, XPCJSStackFrame** stack);
 
-    static nsresult CreateStackFrameLocation(uint32_t aLanguage,
+    static nsresult CreateStackFrameLocation(PRUint32 aLanguage,
                                              const char* aFilename,
                                              const char* aFunctionName,
                                              int32_t aLineNumber,
@@ -98,7 +98,6 @@
     nsRefPtr<XPCJSStackFrame> first = new XPCJSStackFrame();
     nsRefPtr<XPCJSStackFrame> self = first;
 
-<<<<<<< HEAD
     JS::StackDescription* desc = JS::DescribeStack(cx, MAX_FRAMES);
     if (!desc)
         return NS_ERROR_FAILURE;
@@ -127,22 +126,6 @@
                         if (self->mFunname) {
                             JS_EncodeStringToBuffer(funid, self->mFunname, length);
                             self->mFunname[length] = '\0';
-=======
-                    self->mLineno = (int32_t) JS_PCToLineNumber(cx, script, pc);
-
-                    JSFunction* fun = JS_GetFrameFunction(cx, fp);
-                    if (fun) {
-                        JSString *funid = JS_GetFunctionId(fun);
-                        if (funid) {
-                            size_t length = JS_GetStringEncodingLength(cx, funid);
-                            if (length != size_t(-1)) {
-                                self->mFunname = static_cast<char *>(nsMemory::Alloc(length + 1));
-                                if (self->mFunname) {
-                                    JS_EncodeStringToBuffer(funid, self->mFunname, length);
-                                    self->mFunname[length] = '\0';
-                                }
-                            }
->>>>>>> 84565144
                         }
                     }
                 }
