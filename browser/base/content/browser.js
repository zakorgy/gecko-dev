# -*- Mode: javascript; tab-width: 2; indent-tabs-mode: nil; c-basic-offset: 2 -*-
# This Source Code Form is subject to the terms of the Mozilla Public
# License, v. 2.0. If a copy of the MPL was not distributed with this
# file, You can obtain one at http://mozilla.org/MPL/2.0/.

let Ci = Components.interfaces;
let Cu = Components.utils;

Cu.import("resource://gre/modules/XPCOMUtils.jsm");
Cu.import("resource:///modules/RecentWindow.jsm");

XPCOMUtils.defineLazyModuleGetter(this, "Task",
                                  "resource://gre/modules/Task.jsm");

const nsIWebNavigation = Ci.nsIWebNavigation;

var gCharsetMenu = null;
var gLastBrowserCharset = null;
var gPrevCharset = null;
var gProxyFavIcon = null;
var gLastValidURLStr = "";
var gInPrintPreviewMode = false;
var gContextMenu = null; // nsContextMenu instance
var gMultiProcessBrowser = false;

#ifndef XP_MACOSX
var gEditUIVisible = true;
#endif

[
  ["gBrowser",            "content"],
  ["gNavToolbox",         "navigator-toolbox"],
  ["gURLBar",             "urlbar"],
  ["gNavigatorBundle",    "bundle_browser"]
].forEach(function (elementGlobal) {
  var [name, id] = elementGlobal;
  window.__defineGetter__(name, function () {
    var element = document.getElementById(id);
    if (!element)
      return null;
    delete window[name];
    return window[name] = element;
  });
  window.__defineSetter__(name, function (val) {
    delete window[name];
    return window[name] = val;
  });
});

// Smart getter for the findbar.  If you don't wish to force the creation of
// the findbar, check gFindBarInitialized first.

this.__defineGetter__("gFindBar", function() {
  return window.gBrowser.getFindBar();
});

this.__defineGetter__("gFindBarInitialized", function() {
  return window.gBrowser.isFindBarInitialized();
});

XPCOMUtils.defineLazyGetter(this, "gPrefService", function() {
  return Services.prefs;
});

this.__defineGetter__("AddonManager", function() {
  let tmp = {};
  Cu.import("resource://gre/modules/AddonManager.jsm", tmp);
  return this.AddonManager = tmp.AddonManager;
});
this.__defineSetter__("AddonManager", function (val) {
  delete this.AddonManager;
  return this.AddonManager = val;
});

this.__defineGetter__("PluralForm", function() {
  Cu.import("resource://gre/modules/PluralForm.jsm");
  return this.PluralForm;
});
this.__defineSetter__("PluralForm", function (val) {
  delete this.PluralForm;
  return this.PluralForm = val;
});

XPCOMUtils.defineLazyModuleGetter(this, "TelemetryStopwatch",
  "resource://gre/modules/TelemetryStopwatch.jsm");

XPCOMUtils.defineLazyModuleGetter(this, "AboutHomeUtils",
  "resource:///modules/AboutHomeUtils.jsm");

XPCOMUtils.defineLazyGetter(this, "gCustomizeMode", function() {
  let scope = {};
  Cu.import("resource:///modules/CustomizeMode.jsm", scope);
  return new scope.CustomizeMode(window);
});

#ifdef MOZ_SERVICES_SYNC
XPCOMUtils.defineLazyModuleGetter(this, "Weave",
  "resource://services-sync/main.js");
#endif

XPCOMUtils.defineLazyGetter(this, "PopupNotifications", function () {
  let tmp = {};
  Cu.import("resource://gre/modules/PopupNotifications.jsm", tmp);
  try {
    return new tmp.PopupNotifications(gBrowser,
                                      document.getElementById("notification-popup"),
                                      document.getElementById("notification-popup-box"));
  } catch (ex) {
    Cu.reportError(ex);
    return null;
  }
});

XPCOMUtils.defineLazyGetter(this, "DeveloperToolbar", function() {
  let tmp = {};
  Cu.import("resource:///modules/devtools/DeveloperToolbar.jsm", tmp);
  return new tmp.DeveloperToolbar(window, document.getElementById("developer-toolbar"));
});

XPCOMUtils.defineLazyGetter(this, "BrowserDebuggerProcess", function() {
  let tmp = {};
  Cu.import("resource:///modules/devtools/DebuggerProcess.jsm", tmp);
  return tmp.BrowserDebuggerProcess;
});

XPCOMUtils.defineLazyModuleGetter(this, "Social",
  "resource:///modules/Social.jsm");

XPCOMUtils.defineLazyModuleGetter(this, "PageThumbs",
  "resource://gre/modules/PageThumbs.jsm");

#ifdef MOZ_SAFE_BROWSING
XPCOMUtils.defineLazyModuleGetter(this, "SafeBrowsing",
  "resource://gre/modules/SafeBrowsing.jsm");
#endif

XPCOMUtils.defineLazyModuleGetter(this, "gBrowserNewTabPreloader",
  "resource:///modules/BrowserNewTabPreloader.jsm", "BrowserNewTabPreloader");

XPCOMUtils.defineLazyModuleGetter(this, "PrivateBrowsingUtils",
  "resource://gre/modules/PrivateBrowsingUtils.jsm");

XPCOMUtils.defineLazyModuleGetter(this, "SitePermissions",
  "resource:///modules/SitePermissions.jsm");

let gInitialPages = [
  "about:blank",
  "about:newtab",
  "about:home",
  "about:privatebrowsing",
  "about:welcomeback",
  "about:sessionrestore"
];

#include browser-addons.js
#include browser-customization.js
#include browser-feeds.js
#include browser-fullScreen.js
#include browser-fullZoom.js
#include browser-places.js
#include browser-plugins.js
#include browser-safebrowsing.js
#include browser-social.js
#include browser-tabPreviews.js
#include browser-tabview.js
#include browser-thumbnails.js
#include browser-webrtcUI.js
#include browser-gestureSupport.js

#ifdef MOZ_DATA_REPORTING
#include browser-data-submission-info-bar.js
#endif

#ifdef MOZ_SERVICES_SYNC
#include browser-syncui.js
#endif

XPCOMUtils.defineLazyGetter(this, "Win7Features", function () {
#ifdef XP_WIN
  const WINTASKBAR_CONTRACTID = "@mozilla.org/windows-taskbar;1";
  if (WINTASKBAR_CONTRACTID in Cc &&
      Cc[WINTASKBAR_CONTRACTID].getService(Ci.nsIWinTaskbar).available) {
    let AeroPeek = Cu.import("resource:///modules/WindowsPreviewPerTab.jsm", {}).AeroPeek;
    return {
      onOpenWindow: function () {
        AeroPeek.onOpenWindow(window);
      },
      onCloseWindow: function () {
        AeroPeek.onCloseWindow(window);
      }
    };
  }
#endif
  return null;
});

#ifdef MOZ_CRASHREPORTER
XPCOMUtils.defineLazyServiceGetter(this, "gCrashReporter",
                                   "@mozilla.org/xre/app-info;1",
                                   "nsICrashReporter");
#endif

XPCOMUtils.defineLazyGetter(this, "PageMenu", function() {
  let tmp = {};
  Cu.import("resource://gre/modules/PageMenu.jsm", tmp);
  return new tmp.PageMenu();
});

/**
* We can avoid adding multiple load event listeners and save some time by adding
* one listener that calls all real handlers.
*/
function pageShowEventHandlers(persisted) {
  charsetLoadListener();
  XULBrowserWindow.asyncUpdateUI();

  // The PluginClickToPlay events are not fired when navigating using the
  // BF cache. |persisted| is true when the page is loaded from the
  // BF cache, so this code reshows the notification if necessary.
  if (persisted)
    gPluginHandler.reshowClickToPlayNotification();
}

function UpdateBackForwardCommands(aWebNavigation) {
  var backBroadcaster = document.getElementById("Browser:Back");
  var forwardBroadcaster = document.getElementById("Browser:Forward");

  // Avoid setting attributes on broadcasters if the value hasn't changed!
  // Remember, guys, setting attributes on elements is expensive!  They
  // get inherited into anonymous content, broadcast to other widgets, etc.!
  // Don't do it if the value hasn't changed! - dwh

  var backDisabled = backBroadcaster.hasAttribute("disabled");
  var forwardDisabled = forwardBroadcaster.hasAttribute("disabled");
  if (backDisabled == aWebNavigation.canGoBack) {
    if (backDisabled)
      backBroadcaster.removeAttribute("disabled");
    else
      backBroadcaster.setAttribute("disabled", true);
  }

  if (forwardDisabled == aWebNavigation.canGoForward) {
    if (forwardDisabled)
      forwardBroadcaster.removeAttribute("disabled");
    else
      forwardBroadcaster.setAttribute("disabled", true);
  }
}

/**
 * Click-and-Hold implementation for the Back and Forward buttons
 * XXXmano: should this live in toolbarbutton.xml?
 */
function SetClickAndHoldHandlers() {
  var timer;

  function openMenu(aButton) {
    cancelHold(aButton);
    aButton.firstChild.hidden = false;
    aButton.open = true;
  }

  function mousedownHandler(aEvent) {
    if (aEvent.button != 0 ||
        aEvent.currentTarget.open ||
        aEvent.currentTarget.disabled)
      return;

    // Prevent the menupopup from opening immediately
    aEvent.currentTarget.firstChild.hidden = true;

    aEvent.currentTarget.addEventListener("mouseout", mouseoutHandler, false);
    aEvent.currentTarget.addEventListener("mouseup", mouseupHandler, false);
    timer = setTimeout(openMenu, 500, aEvent.currentTarget);
  }

  function mouseoutHandler(aEvent) {
    let buttonRect = aEvent.currentTarget.getBoundingClientRect();
    if (aEvent.clientX >= buttonRect.left &&
        aEvent.clientX <= buttonRect.right &&
        aEvent.clientY >= buttonRect.bottom)
      openMenu(aEvent.currentTarget);
    else
      cancelHold(aEvent.currentTarget);
  }

  function mouseupHandler(aEvent) {
    cancelHold(aEvent.currentTarget);
  }

  function cancelHold(aButton) {
    clearTimeout(timer);
    aButton.removeEventListener("mouseout", mouseoutHandler, false);
    aButton.removeEventListener("mouseup", mouseupHandler, false);
  }

  function clickHandler(aEvent) {
    if (aEvent.button == 0 &&
        aEvent.target == aEvent.currentTarget &&
        !aEvent.currentTarget.open &&
        !aEvent.currentTarget.disabled) {
      let cmdEvent = document.createEvent("xulcommandevent");
      cmdEvent.initCommandEvent("command", true, true, window, 0,
                                aEvent.ctrlKey, aEvent.altKey, aEvent.shiftKey,
                                aEvent.metaKey, null);
      aEvent.currentTarget.dispatchEvent(cmdEvent);
    }
  }

  function _addClickAndHoldListenersOnElement(aElm) {
    aElm.addEventListener("mousedown", mousedownHandler, true);
    aElm.addEventListener("click", clickHandler, true);
  }

  // Bug 414797: Clone unified-back-forward-button's context menu into both the
  // back and the forward buttons.
  var unifiedButton = document.getElementById("unified-back-forward-button");
  if (unifiedButton && !unifiedButton._clickHandlersAttached) {
    unifiedButton._clickHandlersAttached = true;

    let popup = document.getElementById("backForwardMenu").cloneNode(true);
    popup.removeAttribute("id");
    // Prevent the context attribute on unified-back-forward-button from being
    // inherited.
    popup.setAttribute("context", "");

    let backButton = document.getElementById("back-button");
    backButton.setAttribute("type", "menu");
    backButton.appendChild(popup);
    _addClickAndHoldListenersOnElement(backButton);

    let forwardButton = document.getElementById("forward-button");
    popup = popup.cloneNode(true);
    forwardButton.setAttribute("type", "menu");
    forwardButton.appendChild(popup);
    _addClickAndHoldListenersOnElement(forwardButton);
  }
}

const gSessionHistoryObserver = {
  observe: function(subject, topic, data)
  {
    if (topic != "browser:purge-session-history")
      return;

    var backCommand = document.getElementById("Browser:Back");
    backCommand.setAttribute("disabled", "true");
    var fwdCommand = document.getElementById("Browser:Forward");
    fwdCommand.setAttribute("disabled", "true");

    // Hide session restore button on about:home
    window.messageManager.broadcastAsyncMessage("Browser:HideSessionRestoreButton");

    if (gURLBar) {
      // Clear undo history of the URL bar
      gURLBar.editor.transactionManager.clear()
    }
  }
};

/**
 * Given a starting docshell and a URI to look up, find the docshell the URI
 * is loaded in.
 * @param   aDocument
 *          A document to find instead of using just a URI - this is more specific.
 * @param   aDocShell
 *          The doc shell to start at
 * @param   aSoughtURI
 *          The URI that we're looking for
 * @returns The doc shell that the sought URI is loaded in. Can be in
 *          subframes.
 */
function findChildShell(aDocument, aDocShell, aSoughtURI) {
  aDocShell.QueryInterface(Components.interfaces.nsIWebNavigation);
  aDocShell.QueryInterface(Components.interfaces.nsIInterfaceRequestor);
  var doc = aDocShell.getInterface(Components.interfaces.nsIDOMDocument);
  if ((aDocument && doc == aDocument) ||
      (aSoughtURI && aSoughtURI.spec == aDocShell.currentURI.spec))
    return aDocShell;

  var node = aDocShell.QueryInterface(Components.interfaces.nsIDocShellTreeNode);
  for (var i = 0; i < node.childCount; ++i) {
    var docShell = node.getChildAt(i);
    docShell = findChildShell(aDocument, docShell, aSoughtURI);
    if (docShell)
      return docShell;
  }
  return null;
}

var gPopupBlockerObserver = {
  _reportButton: null,

  onReportButtonClick: function (aEvent)
  {
    if (aEvent.button != 0 || aEvent.target != this._reportButton)
      return;

    document.getElementById("blockedPopupOptions")
            .openPopup(this._reportButton, "after_end", 0, 2, false, false, aEvent);
  },

  handleEvent: function (aEvent)
  {
    if (aEvent.originalTarget != gBrowser.selectedBrowser)
      return;

    if (!this._reportButton && gURLBar)
      this._reportButton = document.getElementById("page-report-button");

    if (!gBrowser.pageReport) {
      // Hide the icon in the location bar (if the location bar exists)
      if (gURLBar)
        this._reportButton.hidden = true;
      return;
    }

    if (gURLBar)
      this._reportButton.hidden = false;

    // Only show the notification again if we've not already shown it. Since
    // notifications are per-browser, we don't need to worry about re-adding
    // it.
    if (!gBrowser.pageReport.reported) {
      if (gPrefService.getBoolPref("privacy.popups.showBrowserMessage")) {
        var brandBundle = document.getElementById("bundle_brand");
        var brandShortName = brandBundle.getString("brandShortName");
        var popupCount = gBrowser.pageReport.length;
#ifdef XP_WIN
        var popupButtonText = gNavigatorBundle.getString("popupWarningButton");
        var popupButtonAccesskey = gNavigatorBundle.getString("popupWarningButton.accesskey");
#else
        var popupButtonText = gNavigatorBundle.getString("popupWarningButtonUnix");
        var popupButtonAccesskey = gNavigatorBundle.getString("popupWarningButtonUnix.accesskey");
#endif
        var messageBase = gNavigatorBundle.getString("popupWarning.message");
        var message = PluralForm.get(popupCount, messageBase)
                                .replace("#1", brandShortName)
                                .replace("#2", popupCount);

        var notificationBox = gBrowser.getNotificationBox();
        var notification = notificationBox.getNotificationWithValue("popup-blocked");
        if (notification) {
          notification.label = message;
        }
        else {
          var buttons = [{
            label: popupButtonText,
            accessKey: popupButtonAccesskey,
            popup: "blockedPopupOptions",
            callback: null
          }];

          const priority = notificationBox.PRIORITY_WARNING_MEDIUM;
          notificationBox.appendNotification(message, "popup-blocked",
                                             "chrome://browser/skin/Info.png",
                                             priority, buttons);
        }
      }

      // Record the fact that we've reported this blocked popup, so we don't
      // show it again.
      gBrowser.pageReport.reported = true;
    }
  },

  toggleAllowPopupsForSite: function (aEvent)
  {
    var pm = Services.perms;
    var shouldBlock = aEvent.target.getAttribute("block") == "true";
    var perm = shouldBlock ? pm.DENY_ACTION : pm.ALLOW_ACTION;
    pm.add(gBrowser.currentURI, "popup", perm);

    gBrowser.getNotificationBox().removeCurrentNotification();
  },

  fillPopupList: function (aEvent)
  {
    // XXXben - rather than using |currentURI| here, which breaks down on multi-framed sites
    //          we should really walk the pageReport and create a list of "allow for <host>"
    //          menuitems for the common subset of hosts present in the report, this will
    //          make us frame-safe.
    //
    // XXXjst - Note that when this is fixed to work with multi-framed sites,
    //          also back out the fix for bug 343772 where
    //          nsGlobalWindow::CheckOpenAllow() was changed to also
    //          check if the top window's location is whitelisted.
    var uri = gBrowser.currentURI;
    var blockedPopupAllowSite = document.getElementById("blockedPopupAllowSite");
    try {
      blockedPopupAllowSite.removeAttribute("hidden");

      var pm = Services.perms;
      if (pm.testPermission(uri, "popup") == pm.ALLOW_ACTION) {
        // Offer an item to block popups for this site, if a whitelist entry exists
        // already for it.
        let blockString = gNavigatorBundle.getFormattedString("popupBlock", [uri.host || uri.spec]);
        blockedPopupAllowSite.setAttribute("label", blockString);
        blockedPopupAllowSite.setAttribute("block", "true");
      }
      else {
        // Offer an item to allow popups for this site
        let allowString = gNavigatorBundle.getFormattedString("popupAllow", [uri.host || uri.spec]);
        blockedPopupAllowSite.setAttribute("label", allowString);
        blockedPopupAllowSite.removeAttribute("block");
      }
    }
    catch (e) {
      blockedPopupAllowSite.setAttribute("hidden", "true");
    }

    if (PrivateBrowsingUtils.isWindowPrivate(window))
      blockedPopupAllowSite.setAttribute("disabled", "true");
    else
      blockedPopupAllowSite.removeAttribute("disabled");

    var foundUsablePopupURI = false;
    var pageReports = gBrowser.pageReport;
    if (pageReports) {
      for (let pageReport of pageReports) {
        // popupWindowURI will be null if the file picker popup is blocked.
        // xxxdz this should make the option say "Show file picker" and do it (Bug 590306)
        if (!pageReport.popupWindowURI)
          continue;
        var popupURIspec = pageReport.popupWindowURI.spec;

        // Sometimes the popup URI that we get back from the pageReport
        // isn't useful (for instance, netscape.com's popup URI ends up
        // being "http://www.netscape.com", which isn't really the URI of
        // the popup they're trying to show).  This isn't going to be
        // useful to the user, so we won't create a menu item for it.
        if (popupURIspec == "" || popupURIspec == "about:blank" ||
            popupURIspec == uri.spec)
          continue;

        // Because of the short-circuit above, we may end up in a situation
        // in which we don't have any usable popup addresses to show in
        // the menu, and therefore we shouldn't show the separator.  However,
        // since we got past the short-circuit, we must've found at least
        // one usable popup URI and thus we'll turn on the separator later.
        foundUsablePopupURI = true;

        var menuitem = document.createElement("menuitem");
        var label = gNavigatorBundle.getFormattedString("popupShowPopupPrefix",
                                                        [popupURIspec]);
        menuitem.setAttribute("label", label);
        menuitem.setAttribute("popupWindowURI", popupURIspec);
        menuitem.setAttribute("popupWindowFeatures", pageReport.popupWindowFeatures);
        menuitem.setAttribute("popupWindowName", pageReport.popupWindowName);
        menuitem.setAttribute("oncommand", "gPopupBlockerObserver.showBlockedPopup(event);");
        menuitem.requestingWindow = pageReport.requestingWindow;
        menuitem.requestingDocument = pageReport.requestingDocument;
        aEvent.target.appendChild(menuitem);
      }
    }

    // Show or hide the separator, depending on whether we added any
    // showable popup addresses to the menu.
    var blockedPopupsSeparator =
      document.getElementById("blockedPopupsSeparator");
    if (foundUsablePopupURI)
      blockedPopupsSeparator.removeAttribute("hidden");
    else
      blockedPopupsSeparator.setAttribute("hidden", true);

    var blockedPopupDontShowMessage = document.getElementById("blockedPopupDontShowMessage");
    var showMessage = gPrefService.getBoolPref("privacy.popups.showBrowserMessage");
    blockedPopupDontShowMessage.setAttribute("checked", !showMessage);
    if (aEvent.target.anchorNode.id == "page-report-button") {
      aEvent.target.anchorNode.setAttribute("open", "true");
      blockedPopupDontShowMessage.setAttribute("label", gNavigatorBundle.getString("popupWarningDontShowFromLocationbar"));
    } else
      blockedPopupDontShowMessage.setAttribute("label", gNavigatorBundle.getString("popupWarningDontShowFromMessage"));
  },

  onPopupHiding: function (aEvent) {
    if (aEvent.target.anchorNode.id == "page-report-button")
      aEvent.target.anchorNode.removeAttribute("open");

    let item = aEvent.target.lastChild;
    while (item && item.getAttribute("observes") != "blockedPopupsSeparator") {
      let next = item.previousSibling;
      item.parentNode.removeChild(item);
      item = next;
    }
  },

  showBlockedPopup: function (aEvent)
  {
    var target = aEvent.target;
    var popupWindowURI = target.getAttribute("popupWindowURI");
    var features = target.getAttribute("popupWindowFeatures");
    var name = target.getAttribute("popupWindowName");

    var dwi = target.requestingWindow;

    // If we have a requesting window and the requesting document is
    // still the current document, open the popup.
    if (dwi && dwi.document == target.requestingDocument) {
      dwi.open(popupWindowURI, name, features);
    }
  },

  editPopupSettings: function ()
  {
    var host = "";
    try {
      host = gBrowser.currentURI.host;
    }
    catch (e) { }

    var bundlePreferences = document.getElementById("bundle_preferences");
    var params = { blockVisible   : false,
                   sessionVisible : false,
                   allowVisible   : true,
                   prefilledHost  : host,
                   permissionType : "popup",
                   windowTitle    : bundlePreferences.getString("popuppermissionstitle"),
                   introText      : bundlePreferences.getString("popuppermissionstext") };
    var existingWindow = Services.wm.getMostRecentWindow("Browser:Permissions");
    if (existingWindow) {
      existingWindow.initWithParams(params);
      existingWindow.focus();
    }
    else
      window.openDialog("chrome://browser/content/preferences/permissions.xul",
                        "_blank", "resizable,dialog=no,centerscreen", params);
  },

  dontShowMessage: function ()
  {
    var showMessage = gPrefService.getBoolPref("privacy.popups.showBrowserMessage");
    gPrefService.setBoolPref("privacy.popups.showBrowserMessage", !showMessage);
    gBrowser.getNotificationBox().removeCurrentNotification();
  }
};

const gFormSubmitObserver = {
  QueryInterface : XPCOMUtils.generateQI([Ci.nsIFormSubmitObserver]),

  panel: null,

  init: function()
  {
    this.panel = document.getElementById('invalid-form-popup');
  },

  notifyInvalidSubmit : function (aFormElement, aInvalidElements)
  {
    // We are going to handle invalid form submission attempt by focusing the
    // first invalid element and show the corresponding validation message in a
    // panel attached to the element.
    if (!aInvalidElements.length) {
      return;
    }

    // Don't show the popup if the current tab doesn't contain the invalid form.
    if (gBrowser.contentDocument !=
        aFormElement.ownerDocument.defaultView.top.document) {
      return;
    }

    let element = aInvalidElements.queryElementAt(0, Ci.nsISupports);

    if (!(element instanceof HTMLInputElement ||
          element instanceof HTMLTextAreaElement ||
          element instanceof HTMLSelectElement ||
          element instanceof HTMLButtonElement)) {
      return;
    }

    this.panel.firstChild.textContent = element.validationMessage;

    element.focus();

    // If the user interacts with the element and makes it valid or leaves it,
    // we want to remove the popup.
    // We could check for clicks but a click is already removing the popup.
    function blurHandler() {
      gFormSubmitObserver.panel.hidePopup();
    };
    function inputHandler(e) {
      if (e.originalTarget.validity.valid) {
        gFormSubmitObserver.panel.hidePopup();
      } else {
        // If the element is now invalid for a new reason, we should update the
        // error message.
        if (gFormSubmitObserver.panel.firstChild.textContent !=
            e.originalTarget.validationMessage) {
          gFormSubmitObserver.panel.firstChild.textContent =
            e.originalTarget.validationMessage;
        }
      }
    };
    element.addEventListener("input", inputHandler, false);
    element.addEventListener("blur", blurHandler, false);

    // One event to bring them all and in the darkness bind them.
    this.panel.addEventListener("popuphiding", function onPopupHiding(aEvent) {
      aEvent.target.removeEventListener("popuphiding", onPopupHiding, false);
      element.removeEventListener("input", inputHandler, false);
      element.removeEventListener("blur", blurHandler, false);
    }, false);

    this.panel.hidden = false;

    // We want to show the popup at the middle of checkbox and radio buttons
    // and where the content begin for the other elements.
    let offset = 0;
    let position = "";

    if (element.tagName == 'INPUT' &&
        (element.type == 'radio' || element.type == 'checkbox')) {
      position = "bottomcenter topleft";
    } else {
      let win = element.ownerDocument.defaultView;
      let style = win.getComputedStyle(element, null);
      let utils = win.QueryInterface(Components.interfaces.nsIInterfaceRequestor)
                     .getInterface(Components.interfaces.nsIDOMWindowUtils);

      if (style.direction == 'rtl') {
        offset = parseInt(style.paddingRight) + parseInt(style.borderRightWidth);
      } else {
        offset = parseInt(style.paddingLeft) + parseInt(style.borderLeftWidth);
      }

      offset = Math.round(offset * utils.fullZoom);

      position = "after_start";
    }

    this.panel.openPopup(element, position, offset, 0);
  }
};

var gBrowserInit = {
  onLoad: function() {
    // window.arguments[0]: URI to load (string), or an nsISupportsArray of
    //                      nsISupportsStrings to load, or a xul:tab of
    //                      a tabbrowser, which will be replaced by this
    //                      window (for this case, all other arguments are
    //                      ignored).
    //                 [1]: character set (string)
    //                 [2]: referrer (nsIURI)
    //                 [3]: postData (nsIInputStream)
    //                 [4]: allowThirdPartyFixup (bool)
    if ("arguments" in window && window.arguments[0])
      var uriToLoad = window.arguments[0];

    gMultiProcessBrowser = gPrefService.getBoolPref("browser.tabs.remote");

    var mustLoadSidebar = false;

    Cc["@mozilla.org/eventlistenerservice;1"]
      .getService(Ci.nsIEventListenerService)
      .addSystemEventListener(gBrowser, "click", contentAreaClick, true);

    gBrowser.addEventListener("DOMUpdatePageReport", gPopupBlockerObserver, false);

    // Note that the XBL binding is untrusted
    gBrowser.addEventListener("PluginBindingAttached", gPluginHandler, true, true);
    gBrowser.addEventListener("PluginCrashed",         gPluginHandler, true);
    gBrowser.addEventListener("PluginOutdated",        gPluginHandler, true);
    gBrowser.addEventListener("PluginInstantiated",    gPluginHandler, true);

    gBrowser.addEventListener("NewPluginInstalled", gPluginHandler.newPluginInstalled, true);

    Services.obs.addObserver(gPluginHandler.pluginCrashed, "plugin-crashed", false);

    window.addEventListener("AppCommand", HandleAppCommandEvent, true);

    messageManager.loadFrameScript("chrome://browser/content/content.js", true);
    messageManager.loadFrameScript("chrome://browser/content/content-sessionStore.js", true);

    // initialize observers and listeners
    // and give C++ access to gBrowser
    gBrowser.init();
    XULBrowserWindow.init();
    window.QueryInterface(Ci.nsIInterfaceRequestor)
          .getInterface(nsIWebNavigation)
          .QueryInterface(Ci.nsIDocShellTreeItem).treeOwner
          .QueryInterface(Ci.nsIInterfaceRequestor)
          .getInterface(Ci.nsIXULWindow)
          .XULBrowserWindow = window.XULBrowserWindow;
    window.QueryInterface(Ci.nsIDOMChromeWindow).browserDOMWindow =
      new nsBrowserAccess();

    // set default character set if provided
    if ("arguments" in window && window.arguments.length > 1 && window.arguments[1]) {
      if (window.arguments[1].startsWith("charset=")) {
        var arrayArgComponents = window.arguments[1].split("=");
        if (arrayArgComponents) {
          //we should "inherit" the charset menu setting in a new window
          getMarkupDocumentViewer().defaultCharacterSet = arrayArgComponents[1];
        }
      }
    }

    // Manually hook up session and global history for the first browser
    // so that we don't have to load global history before bringing up a
    // window.
    // Wire up session and global history before any possible
    // progress notifications for back/forward button updating
    gBrowser.webNavigation.sessionHistory = Cc["@mozilla.org/browser/shistory;1"].
                                            createInstance(Ci.nsISHistory);
    Services.obs.addObserver(gBrowser.browsers[0], "browser:purge-session-history", false);

    // remove the disablehistory attribute so the browser cleans up, as
    // though it had done this work itself
    gBrowser.browsers[0].removeAttribute("disablehistory");

    // enable global history
    try {
      if (!gMultiProcessBrowser)
      gBrowser.docShell.useGlobalHistory = true;
    } catch(ex) {
      Cu.reportError("Places database may be locked: " + ex);
    }

    // hook up UI through progress listener
    gBrowser.addProgressListener(window.XULBrowserWindow);
    gBrowser.addTabsProgressListener(window.TabsProgressListener);

    // setup our common DOMLinkAdded listener
    gBrowser.addEventListener("DOMLinkAdded", DOMLinkHandler, false);

    // setup simple gestures support
    gGestureSupport.init(true);

    // setup history swipe animation
    gHistorySwipeAnimation.init();

    if (window.opener && !window.opener.closed) {
      let openerSidebarBox = window.opener.document.getElementById("sidebar-box");
      // If the opener had a sidebar, open the same sidebar in our window.
      // The opener can be the hidden window too, if we're coming from the state
      // where no windows are open, and the hidden window has no sidebar box.
      if (openerSidebarBox && !openerSidebarBox.hidden) {
        let sidebarCmd = openerSidebarBox.getAttribute("sidebarcommand");
        let sidebarCmdElem = document.getElementById(sidebarCmd);

        // dynamically generated sidebars will fail this check.
        if (sidebarCmdElem) {
          let sidebarBox = document.getElementById("sidebar-box");
          let sidebarTitle = document.getElementById("sidebar-title");

          sidebarTitle.setAttribute(
            "value", window.opener.document.getElementById("sidebar-title").getAttribute("value"));
          sidebarBox.setAttribute("width", openerSidebarBox.boxObject.width);

          sidebarBox.setAttribute("sidebarcommand", sidebarCmd);
          // Note: we're setting 'src' on sidebarBox, which is a <vbox>, not on
          // the <browser id="sidebar">. This lets us delay the actual load until
          // delayedStartup().
          sidebarBox.setAttribute(
            "src", window.opener.document.getElementById("sidebar").getAttribute("src"));
          mustLoadSidebar = true;

          sidebarBox.hidden = false;
          document.getElementById("sidebar-splitter").hidden = false;
          sidebarCmdElem.setAttribute("checked", "true");
        }
      }
    }
    else {
      let box = document.getElementById("sidebar-box");
      if (box.hasAttribute("sidebarcommand")) {
        let commandID = box.getAttribute("sidebarcommand");
        if (commandID) {
          let command = document.getElementById(commandID);
          if (command) {
            mustLoadSidebar = true;
            box.hidden = false;
            document.getElementById("sidebar-splitter").hidden = false;
            command.setAttribute("checked", "true");
          }
          else {
            // Remove the |sidebarcommand| attribute, because the element it
            // refers to no longer exists, so we should assume this sidebar
            // panel has been uninstalled. (249883)
            box.removeAttribute("sidebarcommand");
          }
        }
      }
    }

    // Certain kinds of automigration rely on this notification to complete their
    // tasks BEFORE the browser window is shown.
    Services.obs.notifyObservers(null, "browser-window-before-show", "");

    // Set a sane starting width/height for all resolutions on new profiles.
    if (!document.documentElement.hasAttribute("width")) {
      let defaultWidth;
      let defaultHeight;

      // Very small: maximize the window
      // Portrait  : use about full width and 3/4 height, to view entire pages
      //             at once (without being obnoxiously tall)
      // Widescreen: use about half width, to suggest side-by-side page view
      // Otherwise : use 3/4 height and width
      if (screen.availHeight <= 600) {
        document.documentElement.setAttribute("sizemode", "maximized");
        defaultWidth = 610;
        defaultHeight = 450;
      }
      else {
        if (screen.availWidth <= screen.availHeight) {
          defaultWidth = screen.availWidth * .9;
          defaultHeight = screen.availHeight * .75;
        }
        else if (screen.availWidth >= 2048) {
          defaultWidth = (screen.availWidth / 2) - 20;
          defaultHeight = screen.availHeight - 10;
        }
        else {
          defaultWidth = screen.availWidth * .75;
          defaultHeight = screen.availHeight * .75;
        }

#ifdef MOZ_WIDGET_GTK2
        // On X, we're not currently able to account for the size of the window
        // border.  Use 28px as a guess (titlebar + bottom window border)
        defaultHeight -= 28;
#endif
      }
      document.documentElement.setAttribute("width", defaultWidth);
      document.documentElement.setAttribute("height", defaultHeight);
    }

    if (!window.toolbar.visible) {
      // adjust browser UI for popups
      if (gURLBar) {
        gURLBar.setAttribute("readonly", "true");
        gURLBar.setAttribute("enablehistory", "false");
      }
      goSetCommandEnabled("cmd_newNavigatorTab", false);
    }

#ifdef CAN_DRAW_IN_TITLEBAR
    updateTitlebarDisplay();
#endif

    // Misc. inits.
    CombinedStopReload.init();
    gPrivateBrowsingUI.init();
    TabsInTitlebar.init();

    // Wait until chrome is painted before executing code not critical to making the window visible
    this._boundDelayedStartup = this._delayedStartup.bind(this, uriToLoad, mustLoadSidebar);
    window.addEventListener("MozAfterPaint", this._boundDelayedStartup);

    this._loadHandled = true;
  },

  _cancelDelayedStartup: function () {
    window.removeEventListener("MozAfterPaint", this._boundDelayedStartup);
    this._boundDelayedStartup = null;
  },

  _delayedStartup: function(uriToLoad, mustLoadSidebar) {
    let tmp = {};
    Cu.import("resource://gre/modules/TelemetryTimestamps.jsm", tmp);
    let TelemetryTimestamps = tmp.TelemetryTimestamps;
    TelemetryTimestamps.add("delayedStartupStarted");

    this._cancelDelayedStartup();

    // We need to set the MozApplicationManifest event listeners up
    // before we start loading the home pages in case a document has
    // a "manifest" attribute, in which the MozApplicationManifest event
    // will be fired.
    gBrowser.addEventListener("MozApplicationManifest",
                              OfflineApps, false);
    // listen for offline apps on social
    let socialBrowser = document.getElementById("social-sidebar-browser");
    socialBrowser.addEventListener("MozApplicationManifest",
                              OfflineApps, false);

    var isLoadingBlank = isBlankPageURL(uriToLoad);

    // This pageshow listener needs to be registered before we may call
    // swapBrowsersAndCloseOther() to receive pageshow events fired by that.
    gBrowser.addEventListener("pageshow", function(event) {
      // Filter out events that are not about the document load we are interested in
      if (content && event.target == content.document)
        setTimeout(pageShowEventHandlers, 0, event.persisted);
    }, true);

    if (uriToLoad && uriToLoad != "about:blank") {
      if (uriToLoad instanceof Ci.nsISupportsArray) {
        let count = uriToLoad.Count();
        let specs = [];
        for (let i = 0; i < count; i++) {
          let urisstring = uriToLoad.GetElementAt(i).QueryInterface(Ci.nsISupportsString);
          specs.push(urisstring.data);
        }

        // This function throws for certain malformed URIs, so use exception handling
        // so that we don't disrupt startup
        try {
          gBrowser.loadTabs(specs, false, true);
        } catch (e) {}
      }
      else if (uriToLoad instanceof XULElement) {
        // swap the given tab with the default about:blank tab and then close
        // the original tab in the other window.

        // Stop the about:blank load
        gBrowser.stop();
        // make sure it has a docshell
        gBrowser.docShell;

        gBrowser.swapBrowsersAndCloseOther(gBrowser.selectedTab, uriToLoad);
      }
      else if (window.arguments.length >= 3) {
        loadURI(uriToLoad, window.arguments[2], window.arguments[3] || null,
                window.arguments[4] || false);
        window.focus();
      }
      // Note: loadOneOrMoreURIs *must not* be called if window.arguments.length >= 3.
      // Such callers expect that window.arguments[0] is handled as a single URI.
      else
        loadOneOrMoreURIs(uriToLoad);
    }

#ifdef MOZ_SAFE_BROWSING
    // Bug 778855 - Perf regression if we do this here. To be addressed in bug 779008.
    setTimeout(function() { SafeBrowsing.init(); }, 2000);
#endif

    Services.obs.addObserver(gSessionHistoryObserver, "browser:purge-session-history", false);
    Services.obs.addObserver(gXPInstallObserver, "addon-install-disabled", false);
    Services.obs.addObserver(gXPInstallObserver, "addon-install-started", false);
    Services.obs.addObserver(gXPInstallObserver, "addon-install-blocked", false);
    Services.obs.addObserver(gXPInstallObserver, "addon-install-failed", false);
    Services.obs.addObserver(gXPInstallObserver, "addon-install-complete", false);
    Services.obs.addObserver(gFormSubmitObserver, "invalidformsubmit", false);

    BrowserOffline.init();
    OfflineApps.init();
    IndexedDBPromptHelper.init();
    gFormSubmitObserver.init();
    // Initialize the full zoom setting.
    // We do this before the session restore service gets initialized so we can
    // apply full zoom settings to tabs restored by the session restore service.
    FullZoom.init();
    PanelUI.init();
    SocialUI.init();
    LightweightThemeListener.init();
    WebrtcIndicator.init();

    // Ensure login manager is up and running.
    Services.logins;

    if (mustLoadSidebar) {
      let sidebar = document.getElementById("sidebar");
      let sidebarBox = document.getElementById("sidebar-box");
      sidebar.setAttribute("src", sidebarBox.getAttribute("src"));
    }

    UpdateUrlbarSearchSplitterState();

    if (!isLoadingBlank || !focusAndSelectUrlBar())
      gBrowser.selectedBrowser.focus();

    gNavToolbox.customizeDone = BrowserToolboxCustomizeDone;
    gNavToolbox.customizeChange = BrowserToolboxCustomizeChange;

    // Set up Sanitize Item
    this._initializeSanitizer();

    // Enable/Disable auto-hide tabbar
    gBrowser.tabContainer.updateVisibility();

    gPrefService.addObserver(gHomeButton.prefDomain, gHomeButton, false);

    var homeButton = document.getElementById("home-button");
    gHomeButton.updateTooltip(homeButton);
    gHomeButton.updatePersonalToolbarStyle(homeButton);

    // BiDi UI
    gBidiUI = isBidiEnabled();
    if (gBidiUI) {
      document.getElementById("documentDirection-separator").hidden = false;
      document.getElementById("documentDirection-swap").hidden = false;
      document.getElementById("textfieldDirection-separator").hidden = false;
      document.getElementById("textfieldDirection-swap").hidden = false;
    }

    // Setup click-and-hold gestures access to the session history
    // menus if global click-and-hold isn't turned on
    if (!getBoolPref("ui.click_hold_context_menus", false))
      SetClickAndHoldHandlers();

    // Bug 666804 - NetworkPrioritizer support for e10s
    if (!gMultiProcessBrowser) {
      let NP = {};
      Cu.import("resource:///modules/NetworkPrioritizer.jsm", NP);
      NP.trackBrowserWindow(window);
    }

    // initialize the session-restore service (in case it's not already running)
    let ss = Cc["@mozilla.org/browser/sessionstore;1"].getService(Ci.nsISessionStore);
    ss.init(window);

    // Enable the Restore Last Session command if needed
    if (ss.canRestoreLastSession &&
        !PrivateBrowsingUtils.isWindowPrivate(window))
      goSetCommandEnabled("Browser:RestoreLastSession", true);

    PlacesToolbarHelper.init();

    ctrlTab.readPref();
    gPrefService.addObserver(ctrlTab.prefName, ctrlTab, false);

    // Initialize the download manager some time after the app starts so that
    // auto-resume downloads begin (such as after crashing or quitting with
    // active downloads) and speeds up the first-load of the download manager UI.
    // If the user manually opens the download manager before the timeout, the
    // downloads will start right away, and getting the service again won't hurt.
    setTimeout(function() {
      Services.downloads;
      let DownloadTaskbarProgress =
        Cu.import("resource://gre/modules/DownloadTaskbarProgress.jsm", {}).DownloadTaskbarProgress;
      DownloadTaskbarProgress.onBrowserWindowLoad(window);
    }, 10000);

    // The object handling the downloads indicator is also initialized here in the
    // delayed startup function, but the actual indicator element is not loaded
    // unless there are downloads to be displayed.
    DownloadsButton.initializeIndicator();

#ifndef XP_MACOSX
    updateEditUIVisibility();
    let placesContext = document.getElementById("placesContext");
    placesContext.addEventListener("popupshowing", updateEditUIVisibility, false);
    placesContext.addEventListener("popuphiding", updateEditUIVisibility, false);
#endif

    gBrowser.mPanelContainer.addEventListener("InstallBrowserTheme", LightWeightThemeWebInstaller, false, true);
    gBrowser.mPanelContainer.addEventListener("PreviewBrowserTheme", LightWeightThemeWebInstaller, false, true);
    gBrowser.mPanelContainer.addEventListener("ResetBrowserThemePreview", LightWeightThemeWebInstaller, false, true);

    // Bug 666808 - AeroPeek support for e10s
    if (!gMultiProcessBrowser) {
      if (Win7Features)
        Win7Features.onOpenWindow();
    }

   // called when we go into full screen, even if initiated by a web page script
    window.addEventListener("fullscreen", onFullScreen, true);

    // Called when we enter DOM full-screen mode. Note we can already be in browser
    // full-screen mode when we enter DOM full-screen mode.
    window.addEventListener("MozEnteredDomFullscreen", onMozEnteredDomFullscreen, true);

    if (window.fullScreen)
      onFullScreen();
    if (document.mozFullScreen)
      onMozEnteredDomFullscreen();

#ifdef MOZ_SERVICES_SYNC
    // initialize the sync UI
    gSyncUI.init();
#endif

#ifdef MOZ_DATA_REPORTING
    gDataNotificationInfoBar.init();
#endif

    gBrowserThumbnails.init();
    TabView.init();

    setUrlAndSearchBarWidthForConditionalForwardButton();
    window.addEventListener("resize", function resizeHandler(event) {
      if (event.target == window)
        setUrlAndSearchBarWidthForConditionalForwardButton();
    });

    // Enable developer toolbar?
    let devToolbarEnabled = gPrefService.getBoolPref("devtools.toolbar.enabled");
    if (devToolbarEnabled) {
      let cmd = document.getElementById("Tools:DevToolbar");
      cmd.removeAttribute("disabled");
      cmd.removeAttribute("hidden");
      document.getElementById("Tools:DevToolbarFocus").removeAttribute("disabled");

      // Show the toolbar if it was previously visible
      if (gPrefService.getBoolPref("devtools.toolbar.visible")) {
        DeveloperToolbar.show(false);
      }
    }

    // Enable Chrome Debugger?
    let chromeEnabled = gPrefService.getBoolPref("devtools.chrome.enabled");
    let remoteEnabled = chromeEnabled &&
                        gPrefService.getBoolPref("devtools.debugger.chrome-enabled") &&
                        gPrefService.getBoolPref("devtools.debugger.remote-enabled");
    if (remoteEnabled) {
      let cmd = document.getElementById("Tools:ChromeDebugger");
      cmd.removeAttribute("disabled");
      cmd.removeAttribute("hidden");
    }

    // Enable Error Console?
    let consoleEnabled = gPrefService.getBoolPref("devtools.errorconsole.enabled");
    if (consoleEnabled) {
      let cmd = document.getElementById("Tools:ErrorConsole");
      cmd.removeAttribute("disabled");
      cmd.removeAttribute("hidden");
    }

    // Enable Scratchpad in the UI, if the preference allows this.
    let scratchpadEnabled = gPrefService.getBoolPref(Scratchpad.prefEnabledName);
    if (scratchpadEnabled) {
      let cmd = document.getElementById("Tools:Scratchpad");
      cmd.removeAttribute("disabled");
      cmd.removeAttribute("hidden");
    }

    // Enable DevTools connection screen, if the preference allows this.
    let devtoolsRemoteEnabled = gPrefService.getBoolPref("devtools.debugger.remote-enabled");
    if (devtoolsRemoteEnabled) {
      let cmd = document.getElementById("Tools:DevToolsConnect");
      cmd.removeAttribute("disabled");
      cmd.removeAttribute("hidden");
    }

    // Enable Responsive UI?
    let responsiveUIEnabled = gPrefService.getBoolPref("devtools.responsiveUI.enabled");
    if (responsiveUIEnabled) {
      let cmd = document.getElementById("Tools:ResponsiveUI");
      cmd.removeAttribute("disabled");
      cmd.removeAttribute("hidden");
    }

    // Add Devtools menuitems and listeners
    gDevToolsBrowser.registerBrowserWindow(window);

    window.addEventListener("mousemove", MousePosTracker, false);
    window.addEventListener("dragover", MousePosTracker, false);

    gNavToolbox.addEventListener("customizationstarting", CustomizationHandler);
    gNavToolbox.addEventListener("customizationending", CustomizationHandler);

    // End startup crash tracking after a delay to catch crashes while restoring
    // tabs and to postpone saving the pref to disk.
    try {
      const startupCrashEndDelay = 30 * 1000;
      setTimeout(Services.startup.trackStartupCrashEnd, startupCrashEndDelay);
    } catch (ex) {
      Cu.reportError("Could not end startup crash tracking: " + ex);
    }

#ifdef XP_WIN
#ifdef MOZ_METRO
    gMetroPrefs.prefDomain.forEach(function(prefName) {
      gMetroPrefs.pushDesktopControlledPrefToMetro(prefName);
      Services.prefs.addObserver(prefName, gMetroPrefs, false);
    }, this);
#endif
#endif

    Services.obs.notifyObservers(window, "browser-delayed-startup-finished", "");
    setTimeout(function () { BrowserChromeTest.markAsReady(); }, 0);
    TelemetryTimestamps.add("delayedStartupFinished");
  },

  onUnload: function() {
    // In certain scenarios it's possible for unload to be fired before onload,
    // (e.g. if the window is being closed after browser.js loads but before the
    // load completes). In that case, there's nothing to do here.
    if (!this._loadHandled)
      return;

    gDevToolsBrowser.forgetBrowserWindow(window);

    let desc = Object.getOwnPropertyDescriptor(window, "DeveloperToolbar");
    if (desc && !desc.get) {
      DeveloperToolbar.destroy();
    }

    // First clean up services initialized in gBrowserInit.onLoad (or those whose
    // uninit methods don't depend on the services having been initialized).

    CombinedStopReload.uninit();

    gGestureSupport.init(false);

    gHistorySwipeAnimation.uninit();

    FullScreen.cleanup();

    Services.obs.removeObserver(gPluginHandler.pluginCrashed, "plugin-crashed");

    try {
      gBrowser.removeProgressListener(window.XULBrowserWindow);
      gBrowser.removeTabsProgressListener(window.TabsProgressListener);
    } catch (ex) {
    }

    BookmarkingUI.uninit();

    TabsInTitlebar.uninit();

    var enumerator = Services.wm.getEnumerator(null);
    enumerator.getNext();
    if (!enumerator.hasMoreElements()) {
      document.persist("sidebar-box", "sidebarcommand");
      document.persist("sidebar-box", "width");
      document.persist("sidebar-box", "src");
      document.persist("sidebar-title", "value");
    }

    // Now either cancel delayedStartup, or clean up the services initialized from
    // it.
    if (this._boundDelayedStartup) {
      this._cancelDelayedStartup();
    } else {
      if (Win7Features)
        Win7Features.onCloseWindow();

      gPrefService.removeObserver(ctrlTab.prefName, ctrlTab);
      ctrlTab.uninit();
      TabView.uninit();
      gBrowserThumbnails.uninit();
      FullZoom.destroy();

      Services.obs.removeObserver(gSessionHistoryObserver, "browser:purge-session-history");
      Services.obs.removeObserver(gXPInstallObserver, "addon-install-disabled");
      Services.obs.removeObserver(gXPInstallObserver, "addon-install-started");
      Services.obs.removeObserver(gXPInstallObserver, "addon-install-blocked");
      Services.obs.removeObserver(gXPInstallObserver, "addon-install-failed");
      Services.obs.removeObserver(gXPInstallObserver, "addon-install-complete");
      Services.obs.removeObserver(gFormSubmitObserver, "invalidformsubmit");

      try {
        gPrefService.removeObserver(gHomeButton.prefDomain, gHomeButton);
      } catch (ex) {
        Cu.reportError(ex);
      }

#ifdef XP_WIN
#ifdef MOZ_METRO
      gMetroPrefs.prefDomain.forEach(function(prefName) {
        Services.prefs.removeObserver(prefName, gMetroPrefs);
      });
#endif
#endif

      BrowserOffline.uninit();
      OfflineApps.uninit();
      IndexedDBPromptHelper.uninit();
      SocialUI.uninit();
      LightweightThemeListener.uninit();
      PanelUI.uninit();
    }

    // Final window teardown, do this last.
    window.XULBrowserWindow.destroy();
    window.XULBrowserWindow = null;
    window.QueryInterface(Ci.nsIInterfaceRequestor)
          .getInterface(Ci.nsIWebNavigation)
          .QueryInterface(Ci.nsIDocShellTreeItem).treeOwner
          .QueryInterface(Ci.nsIInterfaceRequestor)
          .getInterface(Ci.nsIXULWindow)
          .XULBrowserWindow = null;
    window.QueryInterface(Ci.nsIDOMChromeWindow).browserDOMWindow = null;
  },

#ifdef XP_MACOSX
  // nonBrowserWindowStartup(), nonBrowserWindowDelayedStartup(), and
  // nonBrowserWindowShutdown() are used for non-browser windows in
  // macBrowserOverlay
  nonBrowserWindowStartup: function() {
    // Disable inappropriate commands / submenus
    var disabledItems = ['Browser:SavePage',
                         'Browser:SendLink', 'cmd_pageSetup', 'cmd_print', 'cmd_find', 'cmd_findAgain',
                         'viewToolbarsMenu', 'viewSidebarMenuMenu', 'Browser:Reload',
                         'viewFullZoomMenu', 'pageStyleMenu', 'charsetMenu', 'View:PageSource', 'View:FullScreen',
                         'viewHistorySidebar', 'Browser:AddBookmarkAs', 'Browser:BookmarkAllTabs',
                         'View:PageInfo', 'Browser:ToggleTabView'];
    var element;

    for (let disabledItem of disabledItems) {
      element = document.getElementById(disabledItem);
      if (element)
        element.setAttribute("disabled", "true");
    }

    // If no windows are active (i.e. we're the hidden window), disable the close, minimize
    // and zoom menu commands as well
    if (window.location.href == "chrome://browser/content/hiddenWindow.xul") {
      var hiddenWindowDisabledItems = ['cmd_close', 'minimizeWindow', 'zoomWindow'];
      for (let hiddenWindowDisabledItem of hiddenWindowDisabledItems) {
        element = document.getElementById(hiddenWindowDisabledItem);
        if (element)
          element.setAttribute("disabled", "true");
      }

      // also hide the window-list separator
      element = document.getElementById("sep-window-list");
      element.setAttribute("hidden", "true");

      // Setup the dock menu.
      let dockMenuElement = document.getElementById("menu_mac_dockmenu");
      if (dockMenuElement != null) {
        let nativeMenu = Cc["@mozilla.org/widget/standalonenativemenu;1"]
                         .createInstance(Ci.nsIStandaloneNativeMenu);

        try {
          nativeMenu.init(dockMenuElement);

          let dockSupport = Cc["@mozilla.org/widget/macdocksupport;1"]
                            .getService(Ci.nsIMacDockSupport);
          dockSupport.dockMenu = nativeMenu;
        }
        catch (e) {
        }
      }
    }

    SocialUI.nonBrowserWindowInit();

    if (PrivateBrowsingUtils.permanentPrivateBrowsing) {
      document.getElementById("macDockMenuNewWindow").hidden = true;
    }

    this._delayedStartupTimeoutId = setTimeout(this.nonBrowserWindowDelayedStartup.bind(this), 0);
  },

  nonBrowserWindowDelayedStartup: function() {
    this._delayedStartupTimeoutId = null;

    // initialise the offline listener
    BrowserOffline.init();

    // Set up Sanitize Item
    this._initializeSanitizer();

    // initialize the private browsing UI
    gPrivateBrowsingUI.init();

#ifdef MOZ_SERVICES_SYNC
    // initialize the sync UI
    gSyncUI.init();
#endif
  },

  nonBrowserWindowShutdown: function() {
    // If nonBrowserWindowDelayedStartup hasn't run yet, we have no work to do -
    // just cancel the pending timeout and return;
    if (this._delayedStartupTimeoutId) {
      clearTimeout(this._delayedStartupTimeoutId);
      return;
    }

    BrowserOffline.uninit();
  },
#endif

  _initializeSanitizer: function() {
    const kDidSanitizeDomain = "privacy.sanitize.didShutdownSanitize";
    if (gPrefService.prefHasUserValue(kDidSanitizeDomain)) {
      gPrefService.clearUserPref(kDidSanitizeDomain);
      // We need to persist this preference change, since we want to
      // check it at next app start even if the browser exits abruptly
      gPrefService.savePrefFile(null);
    }

    /**
     * Migrate Firefox 3.0 privacy.item prefs under one of these conditions:
     *
     * a) User has customized any privacy.item prefs
     * b) privacy.sanitize.sanitizeOnShutdown is set
     */
    if (!gPrefService.getBoolPref("privacy.sanitize.migrateFx3Prefs")) {
      let itemBranch = gPrefService.getBranch("privacy.item.");
      let itemArray = itemBranch.getChildList("");

      // See if any privacy.item prefs are set
      let doMigrate = itemArray.some(function (name) itemBranch.prefHasUserValue(name));
      // Or if sanitizeOnShutdown is set
      if (!doMigrate)
        doMigrate = gPrefService.getBoolPref("privacy.sanitize.sanitizeOnShutdown");

      if (doMigrate) {
        let cpdBranch = gPrefService.getBranch("privacy.cpd.");
        let clearOnShutdownBranch = gPrefService.getBranch("privacy.clearOnShutdown.");
        for (let name of itemArray) {
          try {
            // don't migrate password or offlineApps clearing in the CRH dialog since
            // there's no UI for those anymore. They default to false. bug 497656
            if (name != "passwords" && name != "offlineApps")
              cpdBranch.setBoolPref(name, itemBranch.getBoolPref(name));
            clearOnShutdownBranch.setBoolPref(name, itemBranch.getBoolPref(name));
          }
          catch(e) {
            Cu.reportError("Exception thrown during privacy pref migration: " + e);
          }
        }
      }

      gPrefService.setBoolPref("privacy.sanitize.migrateFx3Prefs", true);
    }
  },
}


/* Legacy global init functions */
var BrowserStartup        = gBrowserInit.onLoad.bind(gBrowserInit);
var BrowserShutdown       = gBrowserInit.onUnload.bind(gBrowserInit);
#ifdef XP_MACOSX
var nonBrowserWindowStartup        = gBrowserInit.nonBrowserWindowStartup.bind(gBrowserInit);
var nonBrowserWindowDelayedStartup = gBrowserInit.nonBrowserWindowDelayedStartup.bind(gBrowserInit);
var nonBrowserWindowShutdown       = gBrowserInit.nonBrowserWindowShutdown.bind(gBrowserInit);
#endif

function HandleAppCommandEvent(evt) {
  switch (evt.command) {
  case "Back":
    BrowserBack();
    break;
  case "Forward":
    BrowserForward();
    break;
  case "Reload":
    BrowserReloadSkipCache();
    break;
  case "Stop":
    if (XULBrowserWindow.stopCommand.getAttribute("disabled") != "true")
      BrowserStop();
    break;
  case "Search":
    BrowserSearch.webSearch();
    break;
  case "Bookmarks":
    toggleSidebar('viewBookmarksSidebar');
    break;
  case "Home":
    BrowserHome();
    break;
  case "New":
    BrowserOpenTab();
    break;
  case "Close":
    BrowserCloseTabOrWindow();
    break;
  case "Find":
    gFindBar.onFindCommand();
    break;
  case "Help":
    openHelpLink('firefox-help');
    break;
  case "Open":
    BrowserOpenFileWindow();
    break;
  case "Print":
    PrintUtils.print();
    break;
  case "Save":
    saveDocument(window.content.document);
    break;
  case "SendMail":
    MailIntegration.sendLinkForWindow(window.content);
    break;
  default:
    return;
  }
  evt.stopPropagation();
  evt.preventDefault();
}

function gotoHistoryIndex(aEvent) {
  let index = aEvent.target.getAttribute("index");
  if (!index)
    return false;

  let where = whereToOpenLink(aEvent);

  if (where == "current") {
    // Normal click. Go there in the current tab and update session history.

    try {
      gBrowser.gotoIndex(index);
    }
    catch(ex) {
      return false;
    }
    return true;
  }
  // Modified click. Go there in a new tab/window.

  duplicateTabIn(gBrowser.selectedTab, where, index - gBrowser.sessionHistory.index);
  return true;
}

function BrowserForward(aEvent) {
  let where = whereToOpenLink(aEvent, false, true);

  if (where == "current") {
    try {
      gBrowser.goForward();
    }
    catch(ex) {
    }
  }
  else {
    duplicateTabIn(gBrowser.selectedTab, where, 1);
  }
}

function BrowserBack(aEvent) {
  let where = whereToOpenLink(aEvent, false, true);

  if (where == "current") {
    try {
      gBrowser.goBack();
    }
    catch(ex) {
    }
  }
  else {
    duplicateTabIn(gBrowser.selectedTab, where, -1);
  }
}

function BrowserHandleBackspace()
{
  switch (gPrefService.getIntPref("browser.backspace_action")) {
  case 0:
    BrowserBack();
    break;
  case 1:
    goDoCommand("cmd_scrollPageUp");
    break;
  }
}

function BrowserHandleShiftBackspace()
{
  switch (gPrefService.getIntPref("browser.backspace_action")) {
  case 0:
    BrowserForward();
    break;
  case 1:
    goDoCommand("cmd_scrollPageDown");
    break;
  }
}

function BrowserStop() {
  const stopFlags = nsIWebNavigation.STOP_ALL;
  gBrowser.webNavigation.stop(stopFlags);
}

function BrowserReloadOrDuplicate(aEvent) {
  var backgroundTabModifier = aEvent.button == 1 ||
#ifdef XP_MACOSX
    aEvent.metaKey;
#else
    aEvent.ctrlKey;
#endif
  if (aEvent.shiftKey && !backgroundTabModifier) {
    BrowserReloadSkipCache();
    return;
  }

  let where = whereToOpenLink(aEvent, false, true);
  if (where == "current")
    BrowserReload();
  else
    duplicateTabIn(gBrowser.selectedTab, where);
}

function BrowserReload() {
  const reloadFlags = nsIWebNavigation.LOAD_FLAGS_NONE;
  BrowserReloadWithFlags(reloadFlags);
}

function BrowserReloadSkipCache() {
  // Bypass proxy and cache.
  const reloadFlags = nsIWebNavigation.LOAD_FLAGS_BYPASS_PROXY | nsIWebNavigation.LOAD_FLAGS_BYPASS_CACHE;
  BrowserReloadWithFlags(reloadFlags);
}

var BrowserHome = BrowserGoHome;
function BrowserGoHome(aEvent) {
  if (aEvent && "button" in aEvent &&
      aEvent.button == 2) // right-click: do nothing
    return;

  var homePage = gHomeButton.getHomePage();
  var where = whereToOpenLink(aEvent, false, true);
  var urls;

  // Home page should open in a new tab when current tab is an app tab
  if (where == "current" &&
      gBrowser &&
      gBrowser.selectedTab.pinned)
    where = "tab";

  // openUILinkIn in utilityOverlay.js doesn't handle loading multiple pages
  switch (where) {
  case "current":
    loadOneOrMoreURIs(homePage);
    break;
  case "tabshifted":
  case "tab":
    urls = homePage.split("|");
    var loadInBackground = getBoolPref("browser.tabs.loadBookmarksInBackground", false);
    gBrowser.loadTabs(urls, loadInBackground);
    break;
  case "window":
    OpenBrowserWindow();
    break;
  }
}

function loadOneOrMoreURIs(aURIString)
{
#ifdef XP_MACOSX
  // we're not a browser window, pass the URI string to a new browser window
  if (window.location.href != getBrowserURL())
  {
    window.openDialog(getBrowserURL(), "_blank", "all,dialog=no", aURIString);
    return;
  }
#endif
  // This function throws for certain malformed URIs, so use exception handling
  // so that we don't disrupt startup
  try {
    gBrowser.loadTabs(aURIString.split("|"), false, true);
  }
  catch (e) {
  }
}

function focusAndSelectUrlBar() {
  if (gURLBar) {
    if (window.fullScreen)
      FullScreen.mouseoverToggle(true);

    gURLBar.select();
    if (document.activeElement == gURLBar.inputField)
      return true;
  }
  return false;
}

function openLocation() {
  if (focusAndSelectUrlBar())
    return;

#ifdef XP_MACOSX
  if (window.location.href != getBrowserURL()) {
    var win = getTopWin();
    if (win) {
      // If there's an open browser window, it should handle this command
      win.focus()
      win.openLocation();
    }
    else {
      // If there are no open browser windows, open a new one
      win = window.openDialog("chrome://browser/content/", "_blank",
                              "chrome,all,dialog=no", BROWSER_NEW_TAB_URL);
      win.addEventListener("load", openLocationCallback, false);
    }
    return;
  }
#endif
  openDialog("chrome://browser/content/openLocation.xul", "_blank",
             "chrome,modal,titlebar", window);
}

function openLocationCallback()
{
  // make sure the DOM is ready
  setTimeout(function() { this.openLocation(); }, 0);
}

function BrowserOpenTab()
{
  openUILinkIn(BROWSER_NEW_TAB_URL, "tab");
}

/* Called from the openLocation dialog. This allows that dialog to instruct
   its opener to open a new window and then step completely out of the way.
   Anything less byzantine is causing horrible crashes, rather believably,
   though oddly only on Linux. */
function delayedOpenWindow(chrome, flags, href, postData)
{
  // The other way to use setTimeout,
  // setTimeout(openDialog, 10, chrome, "_blank", flags, url),
  // doesn't work here.  The extra "magic" extra argument setTimeout adds to
  // the callback function would confuse gBrowserInit.onLoad() by making
  // window.arguments[1] be an integer instead of null.
  setTimeout(function() { openDialog(chrome, "_blank", flags, href, null, null, postData); }, 10);
}

/* Required because the tab needs time to set up its content viewers and get the load of
   the URI kicked off before becoming the active content area. */
function delayedOpenTab(aUrl, aReferrer, aCharset, aPostData, aAllowThirdPartyFixup)
{
  gBrowser.loadOneTab(aUrl, {
                      referrerURI: aReferrer,
                      charset: aCharset,
                      postData: aPostData,
                      inBackground: false,
                      allowThirdPartyFixup: aAllowThirdPartyFixup});
}

var gLastOpenDirectory = {
  _lastDir: null,
  get path() {
    if (!this._lastDir || !this._lastDir.exists()) {
      try {
        this._lastDir = gPrefService.getComplexValue("browser.open.lastDir",
                                                     Ci.nsILocalFile);
        if (!this._lastDir.exists())
          this._lastDir = null;
      }
      catch(e) {}
    }
    return this._lastDir;
  },
  set path(val) {
    try {
      if (!val || !val.isDirectory())
        return;
    } catch(e) {
      return;
    }
    this._lastDir = val.clone();

    // Don't save the last open directory pref inside the Private Browsing mode
    if (!PrivateBrowsingUtils.isWindowPrivate(window))
      gPrefService.setComplexValue("browser.open.lastDir", Ci.nsILocalFile,
                                   this._lastDir);
  },
  reset: function() {
    this._lastDir = null;
  }
};

function BrowserOpenFileWindow()
{
  // Get filepicker component.
  try {
    const nsIFilePicker = Ci.nsIFilePicker;
    let fp = Cc["@mozilla.org/filepicker;1"].createInstance(nsIFilePicker);
    let fpCallback = function fpCallback_done(aResult) {
      if (aResult == nsIFilePicker.returnOK) {
        try {
          if (fp.file) {
            gLastOpenDirectory.path =
              fp.file.parent.QueryInterface(Ci.nsILocalFile);
          }
        } catch (ex) {
        }
        openUILinkIn(fp.fileURL.spec, "current");
      }
    };

    fp.init(window, gNavigatorBundle.getString("openFile"),
            nsIFilePicker.modeOpen);
    fp.appendFilters(nsIFilePicker.filterAll | nsIFilePicker.filterText |
                     nsIFilePicker.filterImages | nsIFilePicker.filterXML |
                     nsIFilePicker.filterHTML);
    fp.displayDirectory = gLastOpenDirectory.path;
    fp.open(fpCallback);
  } catch (ex) {
  }
}

function BrowserCloseTabOrWindow() {
#ifdef XP_MACOSX
  // If we're not a browser window, just close the window
  if (window.location.href != getBrowserURL()) {
    closeWindow(true);
    return;
  }
#endif

  // If the current tab is the last one, this will close the window.
  gBrowser.removeCurrentTab({animate: true});
}

function BrowserTryToCloseWindow()
{
  if (WindowIsClosing())
    window.close();     // WindowIsClosing does all the necessary checks
}

function loadURI(uri, referrer, postData, allowThirdPartyFixup) {
  if (postData === undefined)
    postData = null;

  var flags = nsIWebNavigation.LOAD_FLAGS_NONE;
  if (allowThirdPartyFixup)
    flags |= nsIWebNavigation.LOAD_FLAGS_ALLOW_THIRD_PARTY_FIXUP;

  try {
    gBrowser.loadURIWithFlags(uri, flags, referrer, null, postData);
  } catch (e) {}
}

function getShortcutOrURIAndPostData(aURL) {
  return Task.spawn(function() {
    let mayInheritPrincipal = false;
    let postData = null;
    let shortcutURL = null;
    let keyword = aURL;
    let param = "";

    let offset = aURL.indexOf(" ");
    if (offset > 0) {
      keyword = aURL.substr(0, offset);
      param = aURL.substr(offset + 1);
    }

    let engine = Services.search.getEngineByAlias(keyword);
    if (engine) {
      let submission = engine.getSubmission(param);
      postData = submission.postData;
      throw new Task.Result({ postData: submission.postData,
                              url: submission.uri.spec,
                              mayInheritPrincipal: mayInheritPrincipal });
    }

    [shortcutURL, postData] =
      PlacesUtils.getURLAndPostDataForKeyword(keyword);

    if (!shortcutURL)
      throw new Task.Result({ postData: postData, url: aURL,
                              mayInheritPrincipal: mayInheritPrincipal });

    let escapedPostData = "";
    if (postData)
      escapedPostData = unescape(postData);

    if (/%s/i.test(shortcutURL) || /%s/i.test(escapedPostData)) {
      let charset = "";
      const re = /^(.*)\&mozcharset=([a-zA-Z][_\-a-zA-Z0-9]+)\s*$/;
      let matches = shortcutURL.match(re);
      if (matches)
        [, shortcutURL, charset] = matches;
      else {
        // Try to get the saved character-set.
        try {
          // makeURI throws if URI is invalid.
          // Will return an empty string if character-set is not found.
          charset = yield PlacesUtils.getCharsetForURI(makeURI(shortcutURL));
        } catch (e) {}
      }

      // encodeURIComponent produces UTF-8, and cannot be used for other charsets.
      // escape() works in those cases, but it doesn't uri-encode +, @, and /.
      // Therefore we need to manually replace these ASCII characters by their
      // encodeURIComponent result, to match the behavior of nsEscape() with
      // url_XPAlphas
      let encodedParam = "";
      if (charset && charset != "UTF-8")
        encodedParam = escape(convertFromUnicode(charset, param)).
                       replace(/[+@\/]+/g, encodeURIComponent);
      else // Default charset is UTF-8
        encodedParam = encodeURIComponent(param);

      shortcutURL = shortcutURL.replace(/%s/g, encodedParam).replace(/%S/g, param);

      if (/%s/i.test(escapedPostData)) // POST keyword
        postData = getPostDataStream(escapedPostData, param, encodedParam,
                                               "application/x-www-form-urlencoded");
    }
    else if (param) {
      // This keyword doesn't take a parameter, but one was provided. Just return
      // the original URL.
      postData = null;

      throw new Task.Result({ postData: postData, url: aURL,
                              mayInheritPrincipal: mayInheritPrincipal });
    }

    // This URL came from a bookmark, so it's safe to let it inherit the current
    // document's principal.
    mayInheritPrincipal = true;

    throw new Task.Result({ postData: postData, url: shortcutURL,
                            mayInheritPrincipal: mayInheritPrincipal });
  });
}

function getPostDataStream(aStringData, aKeyword, aEncKeyword, aType) {
  var dataStream = Cc["@mozilla.org/io/string-input-stream;1"].
                   createInstance(Ci.nsIStringInputStream);
  aStringData = aStringData.replace(/%s/g, aEncKeyword).replace(/%S/g, aKeyword);
  dataStream.data = aStringData;

  var mimeStream = Cc["@mozilla.org/network/mime-input-stream;1"].
                   createInstance(Ci.nsIMIMEInputStream);
  mimeStream.addHeader("Content-Type", aType);
  mimeStream.addContentLength = true;
  mimeStream.setData(dataStream);
  return mimeStream.QueryInterface(Ci.nsIInputStream);
}

function getLoadContext() {
  return window.QueryInterface(Ci.nsIInterfaceRequestor)
               .getInterface(Ci.nsIWebNavigation)
               .QueryInterface(Ci.nsILoadContext);
}

function readFromClipboard()
{
  var url;

  try {
    // Create transferable that will transfer the text.
    var trans = Components.classes["@mozilla.org/widget/transferable;1"]
                          .createInstance(Components.interfaces.nsITransferable);
    trans.init(getLoadContext());

    trans.addDataFlavor("text/unicode");

    // If available, use selection clipboard, otherwise global one
    if (Services.clipboard.supportsSelectionClipboard())
      Services.clipboard.getData(trans, Services.clipboard.kSelectionClipboard);
    else
      Services.clipboard.getData(trans, Services.clipboard.kGlobalClipboard);

    var data = {};
    var dataLen = {};
    trans.getTransferData("text/unicode", data, dataLen);

    if (data) {
      data = data.value.QueryInterface(Components.interfaces.nsISupportsString);
      url = data.data.substring(0, dataLen.value / 2);
    }
  } catch (ex) {
  }

  return url;
}

function BrowserViewSourceOfDocument(aDocument)
{
  var pageCookie;
  var webNav;

  // Get the document charset
  var docCharset = "charset=" + aDocument.characterSet;

  // Get the nsIWebNavigation associated with the document
  try {
      var win;
      var ifRequestor;

      // Get the DOMWindow for the requested document.  If the DOMWindow
      // cannot be found, then just use the content window...
      //
      // XXX:  This is a bit of a hack...
      win = aDocument.defaultView;
      if (win == window) {
        win = content;
      }
      ifRequestor = win.QueryInterface(Components.interfaces.nsIInterfaceRequestor);

      webNav = ifRequestor.getInterface(nsIWebNavigation);
  } catch(err) {
      // If nsIWebNavigation cannot be found, just get the one for the whole
      // window...
      webNav = gBrowser.webNavigation;
  }
  //
  // Get the 'PageDescriptor' for the current document. This allows the
  // view-source to access the cached copy of the content rather than
  // refetching it from the network...
  //
  try{
    var PageLoader = webNav.QueryInterface(Components.interfaces.nsIWebPageDescriptor);

    pageCookie = PageLoader.currentDescriptor;
  } catch(err) {
    // If no page descriptor is available, just use the view-source URL...
  }

  top.gViewSourceUtils.viewSource(webNav.currentURI.spec, pageCookie, aDocument);
}

// doc - document to use for source, or null for this window's document
// initialTab - name of the initial tab to display, or null for the first tab
// imageElement - image to load in the Media Tab of the Page Info window; can be null/omitted
function BrowserPageInfo(doc, initialTab, imageElement) {
  var args = {doc: doc, initialTab: initialTab, imageElement: imageElement};
  var windows = Services.wm.getEnumerator("Browser:page-info");

  var documentURL = doc ? doc.location : window.content.document.location;

  // Check for windows matching the url
  while (windows.hasMoreElements()) {
    var currentWindow = windows.getNext();
    if (currentWindow.document.documentElement.getAttribute("relatedUrl") == documentURL) {
      currentWindow.focus();
      currentWindow.resetPageInfo(args);
      return currentWindow;
    }
  }

  // We didn't find a matching window, so open a new one.
  return openDialog("chrome://browser/content/pageinfo/pageInfo.xul", "",
                    "chrome,toolbar,dialog=no,resizable", args);
}

function URLBarSetURI(aURI) {
  var value = gBrowser.userTypedValue;
  var valid = false;

  if (value == null) {
    let uri = aURI || gBrowser.currentURI;
    // Strip off "wyciwyg://" and passwords for the location bar
    try {
      uri = Services.uriFixup.createExposableURI(uri);
    } catch (e) {}

    // Replace initial page URIs with an empty string
    // only if there's no opener (bug 370555).
    // Bug 863515 - Make content.opener checks work in electrolysis.
    if (gInitialPages.indexOf(uri.spec) != -1)
      value = !gMultiProcessBrowser && content.opener ? uri.spec : "";
    else
      value = losslessDecodeURI(uri);

    valid = !isBlankPageURL(uri.spec);
  }

  gURLBar.value = value;
  gURLBar.valueIsTyped = !valid;
  SetPageProxyState(valid ? "valid" : "invalid");
}

function losslessDecodeURI(aURI) {
  var value = aURI.spec;
  // Try to decode as UTF-8 if there's no encoding sequence that we would break.
  if (!/%25(?:3B|2F|3F|3A|40|26|3D|2B|24|2C|23)/i.test(value))
    try {
      value = decodeURI(value)
                // 1. decodeURI decodes %25 to %, which creates unintended
                //    encoding sequences. Re-encode it, unless it's part of
                //    a sequence that survived decodeURI, i.e. one for:
                //    ';', '/', '?', ':', '@', '&', '=', '+', '$', ',', '#'
                //    (RFC 3987 section 3.2)
                // 2. Re-encode whitespace so that it doesn't get eaten away
                //    by the location bar (bug 410726).
                .replace(/%(?!3B|2F|3F|3A|40|26|3D|2B|24|2C|23)|[\r\n\t]/ig,
                         encodeURIComponent);
    } catch (e) {}

  // Encode invisible characters (line and paragraph separator,
  // object replacement character) (bug 452979)
  value = value.replace(/[\v\x0c\x1c\x1d\x1e\x1f\u2028\u2029\ufffc]/g,
                        encodeURIComponent);

  // Encode default ignorable characters (bug 546013)
  // except ZWNJ (U+200C) and ZWJ (U+200D) (bug 582186).
  // This includes all bidirectional formatting characters.
  // (RFC 3987 sections 3.2 and 4.1 paragraph 6)
  value = value.replace(/[\u00ad\u034f\u115f-\u1160\u17b4-\u17b5\u180b-\u180d\u200b\u200e-\u200f\u202a-\u202e\u2060-\u206f\u3164\ufe00-\ufe0f\ufeff\uffa0\ufff0-\ufff8]|\ud834[\udd73-\udd7a]|[\udb40-\udb43][\udc00-\udfff]/g,
                        encodeURIComponent);
  return value;
}

function UpdateUrlbarSearchSplitterState()
{
  var splitter = document.getElementById("urlbar-search-splitter");
  var urlbar = document.getElementById("urlbar-container");
  var searchbar = document.getElementById("search-container");
  var stop = document.getElementById("stop-button");

  var ibefore = null;
  if (urlbar && searchbar) {
    if (urlbar.nextSibling == searchbar ||
        urlbar.getAttribute("combined") &&
        stop && stop.nextSibling == searchbar)
      ibefore = searchbar;
    else if (searchbar.nextSibling == urlbar)
      ibefore = urlbar;
  }

  if (ibefore) {
    if (!splitter) {
      splitter = document.createElement("splitter");
      splitter.id = "urlbar-search-splitter";
      splitter.setAttribute("resizebefore", "flex");
      splitter.setAttribute("resizeafter", "flex");
      splitter.setAttribute("skipintoolbarset", "true");
      splitter.className = "chromeclass-toolbar-additional";
    }
    urlbar.parentNode.insertBefore(splitter, ibefore);
  } else if (splitter)
    splitter.parentNode.removeChild(splitter);
}

function setUrlAndSearchBarWidthForConditionalForwardButton() {
  // Workaround for bug 694084: Showing/hiding the conditional forward button resizes
  // the search bar when the url/search bar splitter hasn't been used.
  var urlbarContainer = document.getElementById("urlbar-container");
  var searchbarContainer = document.getElementById("search-container");
  if (!urlbarContainer ||
      !searchbarContainer ||
      urlbarContainer.hasAttribute("width") ||
      searchbarContainer.hasAttribute("width") ||
      urlbarContainer.parentNode != searchbarContainer.parentNode)
    return;
  urlbarContainer.style.width = searchbarContainer.style.width = "";
  var urlbarWidth = urlbarContainer.clientWidth;
  var searchbarWidth = searchbarContainer.clientWidth;
  urlbarContainer.style.width = urlbarWidth + "px";
  searchbarContainer.style.width = searchbarWidth + "px";
}

function UpdatePageProxyState()
{
  if (gURLBar && gURLBar.value != gLastValidURLStr)
    SetPageProxyState("invalid");
}

function SetPageProxyState(aState)
{
  BookmarkingUI.onPageProxyStateChanged(aState);

  if (!gURLBar)
    return;

  if (!gProxyFavIcon)
    gProxyFavIcon = document.getElementById("page-proxy-favicon");

  gURLBar.setAttribute("pageproxystate", aState);
  gProxyFavIcon.setAttribute("pageproxystate", aState);

  // the page proxy state is set to valid via OnLocationChange, which
  // gets called when we switch tabs.
  if (aState == "valid") {
    gLastValidURLStr = gURLBar.value;
    gURLBar.addEventListener("input", UpdatePageProxyState, false);
  } else if (aState == "invalid") {
    gURLBar.removeEventListener("input", UpdatePageProxyState, false);
  }
}

function PageProxyClickHandler(aEvent)
{
  if (aEvent.button == 1 && gPrefService.getBoolPref("middlemouse.paste"))
    middleMousePaste(aEvent);
}

/**
 *  Handle load of some pages (about:*) so that we can make modifications
 *  to the DOM for unprivileged pages.
 */
function BrowserOnAboutPageLoad(doc) {
  if (doc.documentURI.toLowerCase() == "about:home") {
    // XXX bug 738646 - when Marketplace is launched, remove this statement and
    // the hidden attribute set on the apps button in aboutHome.xhtml
    if (getBoolPref("browser.aboutHome.apps", false))
      doc.getElementById("apps").removeAttribute("hidden");

    let ss = Components.classes["@mozilla.org/browser/sessionstore;1"].
             getService(Components.interfaces.nsISessionStore);
    if (ss.canRestoreLastSession &&
        !PrivateBrowsingUtils.isWindowPrivate(window))
      doc.getElementById("launcher").setAttribute("session", "true");

    // Inject search engine and snippets URL.
    let docElt = doc.documentElement;
    // set the following attributes BEFORE searchEngineURL, which triggers to
    // show the snippets when it's set.
    docElt.setAttribute("snippetsURL", AboutHomeUtils.snippetsURL);
    if (AboutHomeUtils.showKnowYourRights) {
      docElt.setAttribute("showKnowYourRights", "true");
      // Set pref to indicate we've shown the notification.
      let currentVersion = Services.prefs.getIntPref("browser.rights.version");
      Services.prefs.setBoolPref("browser.rights." + currentVersion + ".shown", true);
    }
    docElt.setAttribute("snippetsVersion", AboutHomeUtils.snippetsVersion);

    function updateSearchEngine() {
      let engine = AboutHomeUtils.defaultSearchEngine;
      docElt.setAttribute("searchEngineName", engine.name);
      docElt.setAttribute("searchEngineURL", engine.searchURL);
    }
    updateSearchEngine();

    // Listen for the event that's triggered when the user changes search engine.
    // At this point we simply reload about:home to reflect the change.
    Services.obs.addObserver(updateSearchEngine, "browser-search-engine-modified", false);

    // Remove the observer when the page is reloaded or closed.
    doc.defaultView.addEventListener("pagehide", function removeObserver() {
      doc.defaultView.removeEventListener("pagehide", removeObserver);
      Services.obs.removeObserver(updateSearchEngine, "browser-search-engine-modified");
    }, false);

#ifdef MOZ_SERVICES_HEALTHREPORT
    doc.addEventListener("AboutHomeSearchEvent", function onSearch(e) {
      BrowserSearch.recordSearchInHealthReport(e.detail, "abouthome");
    }, true, true);
#endif
  }
}

/**
 * Handle command events bubbling up from error page content
 */
let BrowserOnClick = {
  handleEvent: function BrowserOnClick_handleEvent(aEvent) {
    if (!aEvent.isTrusted || // Don't trust synthetic events
        aEvent.button == 2 || aEvent.target.localName != "button") {
      return;
    }

    let originalTarget = aEvent.originalTarget;
    let ownerDoc = originalTarget.ownerDocument;

    // If the event came from an ssl error page, it is probably either the "Add
    // Exception…" or "Get me out of here!" button
    if (ownerDoc.documentURI.startsWith("about:certerror")) {
      this.onAboutCertError(originalTarget, ownerDoc);
    }
    else if (ownerDoc.documentURI.startsWith("about:blocked")) {
      this.onAboutBlocked(originalTarget, ownerDoc);
    }
    else if (ownerDoc.documentURI.startsWith("about:neterror")) {
      this.onAboutNetError(originalTarget, ownerDoc);
    }
    else if (ownerDoc.documentURI.toLowerCase() == "about:home") {
      this.onAboutHome(originalTarget, ownerDoc);
    }
  },

  onAboutCertError: function BrowserOnClick_onAboutCertError(aTargetElm, aOwnerDoc) {
    let elmId = aTargetElm.getAttribute("id");
    let secHistogram = Services.telemetry.getHistogramById("SECURITY_UI");
    let isTopFrame = (aOwnerDoc.defaultView.parent === aOwnerDoc.defaultView);

    switch (elmId) {
      case "exceptionDialogButton":
        if (isTopFrame) {
          secHistogram.add(Ci.nsISecurityUITelemetry.WARNING_BAD_CERT_TOP_CLICK_ADD_EXCEPTION);
        }
        let params = { exceptionAdded : false };

        try {
          switch (Services.prefs.getIntPref("browser.ssl_override_behavior")) {
            case 2 : // Pre-fetch & pre-populate
              params.prefetchCert = true;
            case 1 : // Pre-populate
              params.location = aOwnerDoc.location.href;
          }
        } catch (e) {
          Components.utils.reportError("Couldn't get ssl_override pref: " + e);
        }

        window.openDialog('chrome://pippki/content/exceptionDialog.xul',
                          '','chrome,centerscreen,modal', params);

        // If the user added the exception cert, attempt to reload the page
        if (params.exceptionAdded) {
          aOwnerDoc.location.reload();
        }
        break;

      case "getMeOutOfHereButton":
        if (isTopFrame) {
          secHistogram.add(Ci.nsISecurityUITelemetry.WARNING_BAD_CERT_TOP_GET_ME_OUT_OF_HERE);
        }
        getMeOutOfHere();
        break;

      case "technicalContent":
        if (isTopFrame) {
          secHistogram.add(Ci.nsISecurityUITelemetry.WARNING_BAD_CERT_TOP_TECHNICAL_DETAILS);
        }
        break;

      case "expertContent":
        if (isTopFrame) {
          secHistogram.add(Ci.nsISecurityUITelemetry.WARNING_BAD_CERT_TOP_UNDERSTAND_RISKS);
        }
        break;

    }
  },

  onAboutBlocked: function BrowserOnClick_onAboutBlocked(aTargetElm, aOwnerDoc) {
    let elmId = aTargetElm.getAttribute("id");
    let secHistogram = Services.telemetry.getHistogramById("SECURITY_UI");

    // The event came from a button on a malware/phishing block page
    // First check whether it's malware or phishing, so that we can
    // use the right strings/links
    let isMalware = /e=malwareBlocked/.test(aOwnerDoc.documentURI);
    let bucketName = isMalware ? "WARNING_MALWARE_PAGE_":"WARNING_PHISHING_PAGE_";
    let nsISecTel = Ci.nsISecurityUITelemetry;
    let isIframe = (aOwnerDoc.defaultView.parent === aOwnerDoc.defaultView);
    bucketName += isIframe ? "TOP_" : "FRAME_";

    switch (elmId) {
      case "getMeOutButton":
        secHistogram.add(nsISecTel[bucketName + "GET_ME_OUT_OF_HERE"]);
        getMeOutOfHere();
        break;

      case "reportButton":
        // This is the "Why is this site blocked" button.  For malware,
        // we can fetch a site-specific report, for phishing, we redirect
        // to the generic page describing phishing protection.

        // We log even if malware/phishing info URL couldn't be found:
        // the measurement is for how many users clicked the WHY BLOCKED button
        secHistogram.add(nsISecTel[bucketName + "WHY_BLOCKED"]);

        if (isMalware) {
          // Get the stop badware "why is this blocked" report url,
          // append the current url, and go there.
          try {
            let reportURL = formatURL("browser.safebrowsing.malware.reportURL", true);
            reportURL += aOwnerDoc.location.href;
            content.location = reportURL;
          } catch (e) {
            Components.utils.reportError("Couldn't get malware report URL: " + e);
          }
        }
        else { // It's a phishing site, not malware
          try {
            content.location = formatURL("browser.safebrowsing.warning.infoURL", true);
          } catch (e) {
            Components.utils.reportError("Couldn't get phishing info URL: " + e);
          }
        }
        break;

      case "ignoreWarningButton":
        secHistogram.add(nsISecTel[bucketName + "IGNORE_WARNING"]);
        this.ignoreWarningButton(isMalware);
        break;
    }
  },

  ignoreWarningButton: function BrowserOnClick_ignoreWarningButton(aIsMalware) {
    // Allow users to override and continue through to the site,
    // but add a notify bar as a reminder, so that they don't lose
    // track after, e.g., tab switching.
    gBrowser.loadURIWithFlags(content.location.href,
                              nsIWebNavigation.LOAD_FLAGS_BYPASS_CLASSIFIER,
                              null, null, null);

    Services.perms.add(makeURI(content.location.href), "safe-browsing",
                       Ci.nsIPermissionManager.ALLOW_ACTION,
                       Ci.nsIPermissionManager.EXPIRE_SESSION);

    let buttons = [{
      label: gNavigatorBundle.getString("safebrowsing.getMeOutOfHereButton.label"),
      accessKey: gNavigatorBundle.getString("safebrowsing.getMeOutOfHereButton.accessKey"),
      callback: function() { getMeOutOfHere(); }
    }];

    let title;
    if (aIsMalware) {
      title = gNavigatorBundle.getString("safebrowsing.reportedAttackSite");
      buttons[1] = {
        label: gNavigatorBundle.getString("safebrowsing.notAnAttackButton.label"),
        accessKey: gNavigatorBundle.getString("safebrowsing.notAnAttackButton.accessKey"),
        callback: function() {
          openUILinkIn(gSafeBrowsing.getReportURL('MalwareError'), 'tab');
        }
      };
    } else {
      title = gNavigatorBundle.getString("safebrowsing.reportedWebForgery");
      buttons[1] = {
        label: gNavigatorBundle.getString("safebrowsing.notAForgeryButton.label"),
        accessKey: gNavigatorBundle.getString("safebrowsing.notAForgeryButton.accessKey"),
        callback: function() {
          openUILinkIn(gSafeBrowsing.getReportURL('Error'), 'tab');
        }
      };
    }

    let notificationBox = gBrowser.getNotificationBox();
    let value = "blocked-badware-page";

    let previousNotification = notificationBox.getNotificationWithValue(value);
    if (previousNotification) {
      notificationBox.removeNotification(previousNotification);
    }

    let notification = notificationBox.appendNotification(
      title,
      value,
      "chrome://global/skin/icons/blacklist_favicon.png",
      notificationBox.PRIORITY_CRITICAL_HIGH,
      buttons
    );
    // Persist the notification until the user removes so it
    // doesn't get removed on redirects.
    notification.persistence = -1;
  },

  onAboutNetError: function BrowserOnClick_onAboutNetError(aTargetElm, aOwnerDoc) {
    let elmId = aTargetElm.getAttribute("id");
    if (elmId != "errorTryAgain" || !/e=netOffline/.test(aOwnerDoc.documentURI))
      return;
    Services.io.offline = false;
  },

  onAboutHome: function BrowserOnClick_onAboutHome(aTargetElm, aOwnerDoc) {
    let elmId = aTargetElm.getAttribute("id");

    switch (elmId) {
      case "restorePreviousSession":
        let ss = Cc["@mozilla.org/browser/sessionstore;1"].
                 getService(Ci.nsISessionStore);
        if (ss.canRestoreLastSession) {
          ss.restoreLastSession();
        }
        aOwnerDoc.getElementById("launcher").removeAttribute("session");
        break;

      case "downloads":
        BrowserDownloadsUI();
        break;

      case "bookmarks":
        PlacesCommandHook.showPlacesOrganizer("AllBookmarks");
        break;

      case "history":
        PlacesCommandHook.showPlacesOrganizer("History");
        break;

      case "apps":
        openUILinkIn("https://marketplace.mozilla.org/", "tab");
        break;

      case "addons":
        BrowserOpenAddonsMgr();
        break;

      case "sync":
        openPreferences("paneSync");
        break;

      case "settings":
        openPreferences();
        break;
    }
  },
};

/**
 * Re-direct the browser to a known-safe page.  This function is
 * used when, for example, the user browses to a known malware page
 * and is presented with about:blocked.  The "Get me out of here!"
 * button should take the user to the default start page so that even
 * when their own homepage is infected, we can get them somewhere safe.
 */
function getMeOutOfHere() {
  // Get the start page from the *default* pref branch, not the user's
  var prefs = Services.prefs.getDefaultBranch(null);
  var url = BROWSER_NEW_TAB_URL;
  try {
    url = prefs.getComplexValue("browser.startup.homepage",
                                Ci.nsIPrefLocalizedString).data;
    // If url is a pipe-delimited set of pages, just take the first one.
    if (url.contains("|"))
      url = url.split("|")[0];
  } catch(e) {
    Components.utils.reportError("Couldn't get homepage pref: " + e);
  }
  content.location = url;
}

function BrowserFullScreen()
{
  window.fullScreen = !window.fullScreen;
}

function onFullScreen(event) {
  FullScreen.toggle(event);
}

function onMozEnteredDomFullscreen(event) {
  FullScreen.enterDomFullscreen(event);
}

function getWebNavigation()
{
  return gBrowser.webNavigation;
}

function BrowserReloadWithFlags(reloadFlags) {
  /* First, we'll try to use the session history object to reload so
   * that framesets are handled properly. If we're in a special
   * window (such as view-source) that has no session history, fall
   * back on using the web navigation's reload method.
   */

  var webNav = gBrowser.webNavigation;
  try {
    var sh = webNav.sessionHistory;
    if (sh)
      webNav = sh.QueryInterface(nsIWebNavigation);
  } catch (e) {
  }

  try {
    webNav.reload(reloadFlags);
  } catch (e) {
  }
}

var PrintPreviewListener = {
  _printPreviewTab: null,
  _tabBeforePrintPreview: null,

  getPrintPreviewBrowser: function () {
    if (!this._printPreviewTab) {
      this._tabBeforePrintPreview = gBrowser.selectedTab;
      this._printPreviewTab = gBrowser.loadOneTab("about:blank",
                                                  { inBackground: false });
      gBrowser.selectedTab = this._printPreviewTab;
    }
    return gBrowser.getBrowserForTab(this._printPreviewTab);
  },
  getSourceBrowser: function () {
    return this._tabBeforePrintPreview ?
      this._tabBeforePrintPreview.linkedBrowser : gBrowser.selectedBrowser;
  },
  getNavToolbox: function () {
    return gNavToolbox;
  },
  onEnter: function () {
    gInPrintPreviewMode = true;
    this._toggleAffectedChrome();
  },
  onExit: function () {
    gBrowser.selectedTab = this._tabBeforePrintPreview;
    this._tabBeforePrintPreview = null;
    gInPrintPreviewMode = false;
    this._toggleAffectedChrome();
    gBrowser.removeTab(this._printPreviewTab);
    this._printPreviewTab = null;
  },
  _toggleAffectedChrome: function () {
    gNavToolbox.collapsed = gInPrintPreviewMode;

    if (gInPrintPreviewMode)
      this._hideChrome();
    else
      this._showChrome();

    if (this._chromeState.sidebarOpen)
      toggleSidebar(this._sidebarCommand);

#ifdef CAN_DRAW_IN_TITLEBAR
    updateTitlebarDisplay();
#endif
  },
  _hideChrome: function () {
    this._chromeState = {};

    var sidebar = document.getElementById("sidebar-box");
    this._chromeState.sidebarOpen = !sidebar.hidden;
    this._sidebarCommand = sidebar.getAttribute("sidebarcommand");

    var notificationBox = gBrowser.getNotificationBox();
    this._chromeState.notificationsOpen = !notificationBox.notificationsHidden;
    notificationBox.notificationsHidden = true;

    document.getElementById("sidebar").setAttribute("src", "about:blank");
    gBrowser.updateWindowResizers();

    this._chromeState.findOpen = gFindBarInitialized && !gFindBar.hidden;
    if (gFindBarInitialized)
      gFindBar.close();

    var globalNotificationBox = document.getElementById("global-notificationbox");
    this._chromeState.globalNotificationsOpen = !globalNotificationBox.notificationsHidden;
    globalNotificationBox.notificationsHidden = true;

    this._chromeState.syncNotificationsOpen = false;
    var syncNotifications = document.getElementById("sync-notifications");
    if (syncNotifications) {
      this._chromeState.syncNotificationsOpen = !syncNotifications.notificationsHidden;
      syncNotifications.notificationsHidden = true;
    }
  },
  _showChrome: function () {
    if (this._chromeState.notificationsOpen)
      gBrowser.getNotificationBox().notificationsHidden = false;

    if (this._chromeState.findOpen)
      gFindBar.open();

    if (this._chromeState.globalNotificationsOpen)
      document.getElementById("global-notificationbox").notificationsHidden = false;

    if (this._chromeState.syncNotificationsOpen)
      document.getElementById("sync-notifications").notificationsHidden = false;
  }
}

function getMarkupDocumentViewer()
{
  return gBrowser.markupDocumentViewer;
}

// This function is obsolete. Newer code should use <tooltip page="true"/> instead.
function FillInHTMLTooltip(tipElement)
{
  document.getElementById("aHTMLTooltip").fillInPageTooltip(tipElement);
}

var browserDragAndDrop = {
  canDropLink: function (aEvent) Services.droppedLinkHandler.canDropLink(aEvent, true),

  dragOver: function (aEvent)
  {
    if (this.canDropLink(aEvent)) {
      aEvent.preventDefault();
    }
  },

  drop: function (aEvent, aName, aDisallowInherit) {
    return Services.droppedLinkHandler.dropLink(aEvent, aName, aDisallowInherit);
  }
};

var homeButtonObserver = {
  onDrop: function (aEvent)
    {
      // disallow setting home pages that inherit the principal
      let url = browserDragAndDrop.drop(aEvent, {}, true);
      setTimeout(openHomeDialog, 0, url);
    },

  onDragOver: function (aEvent)
    {
      browserDragAndDrop.dragOver(aEvent);
      aEvent.dropEffect = "link";
    },
  onDragExit: function (aEvent)
    {
    }
}

function openHomeDialog(aURL)
{
  var promptTitle = gNavigatorBundle.getString("droponhometitle");
  var promptMsg   = gNavigatorBundle.getString("droponhomemsg");
  var pressedVal  = Services.prompt.confirmEx(window, promptTitle, promptMsg,
                          Services.prompt.STD_YES_NO_BUTTONS,
                          null, null, null, null, {value:0});

  if (pressedVal == 0) {
    try {
      var str = Components.classes["@mozilla.org/supports-string;1"]
                          .createInstance(Components.interfaces.nsISupportsString);
      str.data = aURL;
      gPrefService.setComplexValue("browser.startup.homepage",
                                   Components.interfaces.nsISupportsString, str);
    } catch (ex) {
      dump("Failed to set the home page.\n"+ex+"\n");
    }
  }
}

var newTabButtonObserver = {
  onDragOver: function (aEvent)
  {
    browserDragAndDrop.dragOver(aEvent);
  },

  onDragExit: function (aEvent)
  {
  },

  onDrop: function (aEvent)
  {
    let url = browserDragAndDrop.drop(aEvent, { });
    Task.spawn(function() {
      let data = yield getShortcutOrURIAndPostData(url);
      if (data.url) {
        // allow third-party services to fixup this URL
        openNewTabWith(data.url, null, data.postData, aEvent, true);
      }
    });
  }
}

var newWindowButtonObserver = {
  onDragOver: function (aEvent)
  {
    browserDragAndDrop.dragOver(aEvent);
  },
  onDragExit: function (aEvent)
  {
  },
  onDrop: function (aEvent)
  {
    let url = browserDragAndDrop.drop(aEvent, { });
    Task.spawn(function() {
      let data = yield getShortcutOrURIAndPostData(url);
      if (data.url) {
        // allow third-party services to fixup this URL
        openNewWindowWith(data.url, null, data.postData, true);
      }
    });
  }
}

const DOMLinkHandler = {
  handleEvent: function (event) {
    switch (event.type) {
      case "DOMLinkAdded":
        this.onLinkAdded(event);
        break;
    }
  },
  getLinkIconURI: function(aLink) {
    let targetDoc = aLink.ownerDocument;
    var uri = makeURI(aLink.href, targetDoc.characterSet);

    // Verify that the load of this icon is legal.
    // Some error or special pages can load their favicon.
    // To be on the safe side, only allow chrome:// favicons.
    var isAllowedPage = [
      /^about:neterror\?/,
      /^about:blocked\?/,
      /^about:certerror\?/,
      /^about:home$/,
    ].some(function (re) re.test(targetDoc.documentURI));

    if (!isAllowedPage || !uri.schemeIs("chrome")) {
      var ssm = Services.scriptSecurityManager;
      try {
        ssm.checkLoadURIWithPrincipal(targetDoc.nodePrincipal, uri,
                                      Ci.nsIScriptSecurityManager.DISALLOW_SCRIPT);
      } catch(e) {
        return null;
      }
    }

    try {
      var contentPolicy = Cc["@mozilla.org/layout/content-policy;1"].
                          getService(Ci.nsIContentPolicy);
    } catch(e) {
      return null; // Refuse to load if we can't do a security check.
    }

    // Security says okay, now ask content policy
    if (contentPolicy.shouldLoad(Ci.nsIContentPolicy.TYPE_IMAGE,
                                 uri, targetDoc.documentURIObject,
                                 aLink, aLink.type, null)
                                 != Ci.nsIContentPolicy.ACCEPT)
      return null;

    try {
      uri.userPass = "";
    } catch(e) {
      // some URIs are immutable
    }
    return uri;
  },
  onLinkAdded: function (event) {
    var link = event.originalTarget;
    var rel = link.rel && link.rel.toLowerCase();
    if (!link || !link.ownerDocument || !rel || !link.href)
      return;

    var feedAdded = false;
    var iconAdded = false;
    var searchAdded = false;
    var rels = {};
    for (let relString of rel.split(/\s+/))
      rels[relString] = true;

    for (let relVal in rels) {
      switch (relVal) {
        case "feed":
        case "alternate":
          if (!feedAdded) {
            if (!rels.feed && rels.alternate && rels.stylesheet)
              break;

            if (isValidFeed(link, link.ownerDocument.nodePrincipal, rels.feed)) {
              FeedHandler.addFeed(link, link.ownerDocument);
              feedAdded = true;
            }
          }
          break;
        case "icon":
          if (!iconAdded) {
            if (!gPrefService.getBoolPref("browser.chrome.site_icons"))
              break;

            var uri = this.getLinkIconURI(link);
            if (!uri)
              break;

            if (gBrowser.isFailedIcon(uri))
              break;

            var browserIndex = gBrowser.getBrowserIndexForDocument(link.ownerDocument);
            // no browser? no favicon.
            if (browserIndex == -1)
              break;

            let tab = gBrowser.tabs[browserIndex];
            gBrowser.setIcon(tab, uri.spec);
            iconAdded = true;
          }
          break;
        case "search":
          if (!searchAdded) {
            var type = link.type && link.type.toLowerCase();
            type = type.replace(/^\s+|\s*(?:;.*)?$/g, "");

            if (type == "application/opensearchdescription+xml" && link.title &&
                /^(?:https?|ftp):/i.test(link.href) &&
                !PrivateBrowsingUtils.isWindowPrivate(window)) {
              var engine = { title: link.title, href: link.href };
              BrowserSearch.addEngine(engine, link.ownerDocument);
              searchAdded = true;
            }
          }
          break;
      }
    }
  }
}

const BrowserSearch = {
  addEngine: function(engine, targetDoc) {
    if (!this.searchBar)
      return;

    var browser = gBrowser.getBrowserForDocument(targetDoc);
    // ignore search engines from subframes (see bug 479408)
    if (!browser)
      return;

    // Check to see whether we've already added an engine with this title
    if (browser.engines) {
      if (browser.engines.some(function (e) e.title == engine.title))
        return;
    }

    // Append the URI and an appropriate title to the browser data.
    // Use documentURIObject in the check for shouldLoadFavIcon so that we
    // do the right thing with about:-style error pages.  Bug 453442
    var iconURL = null;
    if (gBrowser.shouldLoadFavIcon(targetDoc.documentURIObject))
      iconURL = targetDoc.documentURIObject.prePath + "/favicon.ico";

    var hidden = false;
    // If this engine (identified by title) is already in the list, add it
    // to the list of hidden engines rather than to the main list.
    // XXX This will need to be changed when engines are identified by URL;
    // see bug 335102.
    if (Services.search.getEngineByName(engine.title))
      hidden = true;

    var engines = (hidden ? browser.hiddenEngines : browser.engines) || [];

    engines.push({ uri: engine.href,
                   title: engine.title,
                   icon: iconURL });

    if (hidden)
      browser.hiddenEngines = engines;
    else
      browser.engines = engines;
  },

  /**
   * Gives focus to the search bar, if it is present on the toolbar, or loads
   * the default engine's search form otherwise. For Mac, opens a new window
   * or focuses an existing window, if necessary.
   */
  webSearch: function BrowserSearch_webSearch() {
#ifdef XP_MACOSX
    if (window.location.href != getBrowserURL()) {
      var win = getTopWin();
      if (win) {
        // If there's an open browser window, it should handle this command
        win.focus();
        win.BrowserSearch.webSearch();
      } else {
        // If there are no open browser windows, open a new one
        var observer = function observer(subject, topic, data) {
          if (subject == win) {
            BrowserSearch.webSearch();
            Services.obs.removeObserver(observer, "browser-delayed-startup-finished");
          }
        }
        win = window.openDialog(getBrowserURL(), "_blank",
                                "chrome,all,dialog=no", "about:blank");
        Services.obs.addObserver(observer, "browser-delayed-startup-finished", false);
      }
      return;
    }
#endif
    var searchBar = this.searchBar;
    if (searchBar && window.fullScreen)
      FullScreen.mouseoverToggle(true);
    if (searchBar)
      searchBar.select();
    if (!searchBar || document.activeElement != searchBar.textbox.inputField)
      openUILinkIn(Services.search.defaultEngine.searchForm, "current");
  },

  /**
   * Loads a search results page, given a set of search terms. Uses the current
   * engine if the search bar is visible, or the default engine otherwise.
   *
   * @param searchText
   *        The search terms to use for the search.
   *
   * @param useNewTab
   *        Boolean indicating whether or not the search should load in a new
   *        tab.
   *
   * @param purpose [optional]
   *        A string meant to indicate the context of the search request. This
   *        allows the search service to provide a different nsISearchSubmission
   *        depending on e.g. where the search is triggered in the UI.
   *
   * @return string Name of the search engine used to perform a search or null
   *         if a search was not performed.
   */
  loadSearch: function BrowserSearch_search(searchText, useNewTab, purpose) {
    var engine;

    // If the search bar is visible, use the current engine, otherwise, fall
    // back to the default engine.
    if (isElementVisible(this.searchBar))
      engine = Services.search.currentEngine;
    else
      engine = Services.search.defaultEngine;

    var submission = engine.getSubmission(searchText, null, purpose); // HTML response

    // getSubmission can return null if the engine doesn't have a URL
    // with a text/html response type.  This is unlikely (since
    // SearchService._addEngineToStore() should fail for such an engine),
    // but let's be on the safe side.
    if (!submission) {
      return null;
    }

    let inBackground = Services.prefs.getBoolPref("browser.search.context.loadInBackground");
    openLinkIn(submission.uri.spec,
               useNewTab ? "tab" : "current",
               { postData: submission.postData,
                 inBackground: inBackground,
                 relatedToCurrent: true });

    return engine.name;
  },

  /**
   * Perform a search initiated from the context menu.
   *
   * This should only be called from the context menu. See
   * BrowserSearch.loadSearch for the preferred API.
   */
  loadSearchFromContext: function (terms) {
    let engine = BrowserSearch.loadSearch(terms, true, "contextmenu");
    if (engine) {
      BrowserSearch.recordSearchInHealthReport(engine, "contextmenu");
    }
  },

  /**
   * Returns the search bar element if it is present in the toolbar, null otherwise.
   */
  get searchBar() {
    return document.getElementById("searchbar");
  },

  loadAddEngines: function BrowserSearch_loadAddEngines() {
    var newWindowPref = gPrefService.getIntPref("browser.link.open_newwindow");
    var where = newWindowPref == 3 ? "tab" : "window";
    var searchEnginesURL = formatURL("browser.search.searchEnginesURL", true);
    openUILinkIn(searchEnginesURL, where);
  },

  /**
   * Helper to record a search with Firefox Health Report.
   *
   * FHR records only search counts and nothing pertaining to the search itself.
   *
   * @param engine
   *        (string) The name of the engine used to perform the search. This
   *        is typically nsISearchEngine.name.
   * @param source
   *        (string) Where the search originated from. See the FHR
   *        SearchesProvider for allowed values.
   */
  recordSearchInHealthReport: function (engine, source) {
#ifdef MOZ_SERVICES_HEALTHREPORT
    let reporter = Cc["@mozilla.org/datareporting/service;1"]
                     .getService()
                     .wrappedJSObject
                     .healthReporter;

    // This can happen if the FHR component of the data reporting service is
    // disabled. This is controlled by a pref that most will never use.
    if (!reporter) {
      return;
    }

    reporter.onInit().then(function record() {
      try {
        reporter.getProvider("org.mozilla.searches").recordSearch(engine, source);
      } catch (ex) {
        Cu.reportError(ex);
      }
    });
#endif
  },
};

function FillHistoryMenu(aParent) {
  // Lazily add the hover listeners on first showing and never remove them
  if (!aParent.hasStatusListener) {
    // Show history item's uri in the status bar when hovering, and clear on exit
    aParent.addEventListener("DOMMenuItemActive", function(aEvent) {
      // Only the current page should have the checked attribute, so skip it
      if (!aEvent.target.hasAttribute("checked"))
        XULBrowserWindow.setOverLink(aEvent.target.getAttribute("uri"));
    }, false);
    aParent.addEventListener("DOMMenuItemInactive", function() {
      XULBrowserWindow.setOverLink("");
    }, false);

    aParent.hasStatusListener = true;
  }

  // Remove old entries if any
  var children = aParent.childNodes;
  for (var i = children.length - 1; i >= 0; --i) {
    if (children[i].hasAttribute("index"))
      aParent.removeChild(children[i]);
  }

  var webNav = gBrowser.webNavigation;
  var sessionHistory = webNav.sessionHistory;

  var count = sessionHistory.count;
  if (count <= 1) // don't display the popup for a single item
    return false;

  const MAX_HISTORY_MENU_ITEMS = 15;
  var index = sessionHistory.index;
  var half_length = Math.floor(MAX_HISTORY_MENU_ITEMS / 2);
  var start = Math.max(index - half_length, 0);
  var end = Math.min(start == 0 ? MAX_HISTORY_MENU_ITEMS : index + half_length + 1, count);
  if (end == count)
    start = Math.max(count - MAX_HISTORY_MENU_ITEMS, 0);

  var tooltipBack = gNavigatorBundle.getString("tabHistory.goBack");
  var tooltipCurrent = gNavigatorBundle.getString("tabHistory.current");
  var tooltipForward = gNavigatorBundle.getString("tabHistory.goForward");

  for (var j = end - 1; j >= start; j--) {
    let item = document.createElement("menuitem");
    let entry = sessionHistory.getEntryAtIndex(j, false);
    let uri = entry.URI.spec;

    item.setAttribute("uri", uri);
    item.setAttribute("label", entry.title || uri);
    item.setAttribute("index", j);

    if (j != index) {
      PlacesUtils.favicons.getFaviconURLForPage(entry.URI, function (aURI) {
        if (aURI) {
          let iconURL = PlacesUtils.favicons.getFaviconLinkForIcon(aURI).spec;
          item.style.listStyleImage = "url(" + iconURL + ")";
        }
      });
    }

    if (j < index) {
      item.className = "unified-nav-back menuitem-iconic menuitem-with-favicon";
      item.setAttribute("tooltiptext", tooltipBack);
    } else if (j == index) {
      item.setAttribute("type", "radio");
      item.setAttribute("checked", "true");
      item.className = "unified-nav-current";
      item.setAttribute("tooltiptext", tooltipCurrent);
    } else {
      item.className = "unified-nav-forward menuitem-iconic menuitem-with-favicon";
      item.setAttribute("tooltiptext", tooltipForward);
    }

    aParent.appendChild(item);
  }
  return true;
}

function addToUrlbarHistory(aUrlToAdd) {
  if (!PrivateBrowsingUtils.isWindowPrivate(window) &&
      aUrlToAdd &&
      !aUrlToAdd.contains(" ") &&
      !/[\x00-\x1F]/.test(aUrlToAdd))
    PlacesUIUtils.markPageAsTyped(aUrlToAdd);
}

function toJavaScriptConsole()
{
  toOpenWindowByType("global:console", "chrome://global/content/console.xul");
}

function BrowserDownloadsUI()
{
  Cc["@mozilla.org/download-manager-ui;1"].
  getService(Ci.nsIDownloadManagerUI).show(window);
}

function toOpenWindowByType(inType, uri, features)
{
  var topWindow = Services.wm.getMostRecentWindow(inType);

  if (topWindow)
    topWindow.focus();
  else if (features)
    window.open(uri, "_blank", features);
  else
    window.open(uri, "_blank", "chrome,extrachrome,menubar,resizable,scrollbars,status,toolbar");
}

function OpenBrowserWindow(options)
{
  var telemetryObj = {};
  TelemetryStopwatch.start("FX_NEW_WINDOW_MS", telemetryObj);

  function newDocumentShown(doc, topic, data) {
    if (topic == "document-shown" &&
        doc != document &&
        doc.defaultView == win) {
      Services.obs.removeObserver(newDocumentShown, "document-shown");
      TelemetryStopwatch.finish("FX_NEW_WINDOW_MS", telemetryObj);
    }
  };
  Services.obs.addObserver(newDocumentShown, "document-shown", false);

  var charsetArg = new String();
  var handler = Components.classes["@mozilla.org/browser/clh;1"]
                          .getService(Components.interfaces.nsIBrowserHandler);
  var defaultArgs = handler.defaultArgs;
  var wintype = document.documentElement.getAttribute('windowtype');

  var extraFeatures = "";
  if (options && options.private) {
    extraFeatures = ",private";
    if (!PrivateBrowsingUtils.permanentPrivateBrowsing) {
      // Force the new window to load about:privatebrowsing instead of the default home page
      defaultArgs = "about:privatebrowsing";
    }
  } else {
    extraFeatures = ",non-private";
  }

  // if and only if the current window is a browser window and it has a document with a character
  // set, then extract the current charset menu setting from the current document and use it to
  // initialize the new browser window...
  var win;
  if (window && (wintype == "navigator:browser") && window.content && window.content.document)
  {
    var DocCharset = window.content.document.characterSet;
    charsetArg = "charset="+DocCharset;

    //we should "inherit" the charset menu setting in a new window
    win = window.openDialog("chrome://browser/content/", "_blank", "chrome,all,dialog=no" + extraFeatures, defaultArgs, charsetArg);
  }
  else // forget about the charset information.
  {
    win = window.openDialog("chrome://browser/content/", "_blank", "chrome,all,dialog=no" + extraFeatures, defaultArgs);
  }

  return win;
}

//XXXunf Are these still useful to keep around?
function BrowserCustomizeToolbar() {
  gCustomizeMode.enter();
}

function BrowserToolboxCustomizeDone(aToolboxChanged) {
  gCustomizeMode.exit(aToolboxChanged);
}

function BrowserToolboxCustomizeChange(aType) {
  gHomeButton.updatePersonalToolbarStyle();
  BookmarksMenuButton.customizeChange();
}

/**
 * Update the global flag that tracks whether or not any edit UI (the Edit menu,
 * edit-related items in the context menu, and edit-related toolbar buttons
 * is visible, then update the edit commands' enabled state accordingly.  We use
 * this flag to skip updating the edit commands on focus or selection changes
 * when no UI is visible to improve performance (including pageload performance,
 * since focus changes when you load a new page).
 *
 * If UI is visible, we use goUpdateGlobalEditMenuItems to set the commands'
 * enabled state so the UI will reflect it appropriately.
 *
 * If the UI isn't visible, we enable all edit commands so keyboard shortcuts
 * still work and just lazily disable them as needed when the user presses a
 * shortcut.
 *
 * This doesn't work on Mac, since Mac menus flash when users press their
 * keyboard shortcuts, so edit UI is essentially always visible on the Mac,
 * and we need to always update the edit commands.  Thus on Mac this function
 * is a no op.
 */
function updateEditUIVisibility()
{
#ifndef XP_MACOSX
  let editMenuPopupState = document.getElementById("menu_EditPopup").state;
  let contextMenuPopupState = document.getElementById("contentAreaContextMenu").state;
  let placesContextMenuPopupState = document.getElementById("placesContext").state;

  // The UI is visible if the Edit menu is opening or open, if the context menu
  // is open, or if the toolbar has been customized to include the Cut, Copy,
  // or Paste toolbar buttons.
  gEditUIVisible = editMenuPopupState == "showing" ||
                   editMenuPopupState == "open" ||
                   contextMenuPopupState == "showing" ||
                   contextMenuPopupState == "open" ||
                   placesContextMenuPopupState == "showing" ||
                   placesContextMenuPopupState == "open" ||
                   document.getElementById("edit-controls") ? true : false;

  // If UI is visible, update the edit commands' enabled state to reflect
  // whether or not they are actually enabled for the current focus/selection.
  if (gEditUIVisible)
    goUpdateGlobalEditMenuItems();

  // Otherwise, enable all commands, so that keyboard shortcuts still work,
  // then lazily determine their actual enabled state when the user presses
  // a keyboard shortcut.
  else {
    goSetCommandEnabled("cmd_undo", true);
    goSetCommandEnabled("cmd_redo", true);
    goSetCommandEnabled("cmd_cut", true);
    goSetCommandEnabled("cmd_copy", true);
    goSetCommandEnabled("cmd_paste", true);
    goSetCommandEnabled("cmd_selectAll", true);
    goSetCommandEnabled("cmd_delete", true);
    goSetCommandEnabled("cmd_switchTextDirection", true);
  }
#endif
}

/**
 * Makes the Character Encoding menu enabled or disabled as appropriate.
 * To be called when the View menu or the app menu is opened.
 */
function updateCharacterEncodingMenuState()
{
  let charsetMenu = document.getElementById("charsetMenu");
  // gBrowser is null on Mac when the menubar shows in the context of
  // non-browser windows. The above elements may be null depending on
  // what parts of the menubar are present. E.g. no app menu on Mac.
  if (gBrowser &&
      gBrowser.docShell &&
      gBrowser.docShell.mayEnableCharacterEncodingMenu) {
    if (charsetMenu) {
      charsetMenu.removeAttribute("disabled");
    }
  } else {
    if (charsetMenu) {
      charsetMenu.setAttribute("disabled", "true");
    }
  }
}

/**
 * Returns true if |aMimeType| is text-based, false otherwise.
 *
 * @param aMimeType
 *        The MIME type to check.
 *
 * If adding types to this function, please also check the similar
 * function in findbar.xml
 */
function mimeTypeIsTextBased(aMimeType)
{
  return aMimeType.startsWith("text/") ||
         aMimeType.endsWith("+xml") ||
         aMimeType == "application/x-javascript" ||
         aMimeType == "application/javascript" ||
         aMimeType == "application/json" ||
         aMimeType == "application/xml" ||
         aMimeType == "mozilla.application/cached-xul";
}

var XULBrowserWindow = {
  // Stored Status, Link and Loading values
  status: "",
  defaultStatus: "",
  overLink: "",
  startTime: 0,
  statusText: "",
  isBusy: false,
  // Left here for add-on compatibility, see bug 752434
  inContentWhitelist: [],

  QueryInterface: function (aIID) {
    if (aIID.equals(Ci.nsIWebProgressListener) ||
        aIID.equals(Ci.nsIWebProgressListener2) ||
        aIID.equals(Ci.nsISupportsWeakReference) ||
        aIID.equals(Ci.nsIXULBrowserWindow) ||
        aIID.equals(Ci.nsISupports))
      return this;
    throw Cr.NS_NOINTERFACE;
  },

  get stopCommand () {
    delete this.stopCommand;
    return this.stopCommand = document.getElementById("Browser:Stop");
  },
  get reloadCommand () {
    delete this.reloadCommand;
    return this.reloadCommand = document.getElementById("Browser:Reload");
  },
  get statusTextField () {
    delete this.statusTextField;
    return this.statusTextField = document.getElementById("statusbar-display");
  },
  get isImage () {
    delete this.isImage;
    return this.isImage = document.getElementById("isImage");
  },

  init: function () {
    // Initialize the security button's state and tooltip text.  Remember to reset
    // _hostChanged, otherwise onSecurityChange will short circuit.
    var securityUI = gBrowser.securityUI;
    this._hostChanged = true;
    this.onSecurityChange(null, null, securityUI.state);
  },

  destroy: function () {
    // XXXjag to avoid leaks :-/, see bug 60729
    delete this.stopCommand;
    delete this.reloadCommand;
    delete this.statusTextField;
    delete this.statusText;
  },

  setJSStatus: function () {
    // unsupported
  },

  setDefaultStatus: function (status) {
    this.defaultStatus = status;
    this.updateStatusField();
  },

  setOverLink: function (url, anchorElt) {
    // Encode bidirectional formatting characters.
    // (RFC 3987 sections 3.2 and 4.1 paragraph 6)
    url = url.replace(/[\u200e\u200f\u202a\u202b\u202c\u202d\u202e]/g,
                      encodeURIComponent);

    if (gURLBar && gURLBar._mayTrimURLs /* corresponds to browser.urlbar.trimURLs */)
      url = trimURL(url);

    this.overLink = url;
    LinkTargetDisplay.update();
  },

  updateStatusField: function () {
    var text, type, types = ["overLink"];
    if (this._busyUI)
      types.push("status");
    types.push("defaultStatus");
    for (type of types) {
      text = this[type];
      if (text)
        break;
    }

    // check the current value so we don't trigger an attribute change
    // and cause needless (slow!) UI updates
    if (this.statusText != text) {
      let field = this.statusTextField;
      field.setAttribute("previoustype", field.getAttribute("type"));
      field.setAttribute("type", type);
      field.label = text;
      field.setAttribute("crop", type == "overLink" ? "center" : "end");
      this.statusText = text;
    }
  },

  // Called before links are navigated to to allow us to retarget them if needed.
  onBeforeLinkTraversal: function(originalTarget, linkURI, linkNode, isAppTab) {
    let target = this._onBeforeLinkTraversal(originalTarget, linkURI, linkNode, isAppTab);
    SocialUI.closeSocialPanelForLinkTraversal(target, linkNode);
    return target;
  },

  _onBeforeLinkTraversal: function(originalTarget, linkURI, linkNode, isAppTab) {
    // Don't modify non-default targets or targets that aren't in top-level app
    // tab docshells (isAppTab will be false for app tab subframes).
    if (originalTarget != "" || !isAppTab)
      return originalTarget;

    // External links from within app tabs should always open in new tabs
    // instead of replacing the app tab's page (Bug 575561)
    let linkHost;
    let docHost;
    try {
      linkHost = linkURI.host;
      docHost = linkNode.ownerDocument.documentURIObject.host;
    } catch(e) {
      // nsIURI.host can throw for non-nsStandardURL nsIURIs.
      // If we fail to get either host, just return originalTarget.
      return originalTarget;
    }

    if (docHost == linkHost)
      return originalTarget;

    // Special case: ignore "www" prefix if it is part of host string
    let [longHost, shortHost] =
      linkHost.length > docHost.length ? [linkHost, docHost] : [docHost, linkHost];
    if (longHost == "www." + shortHost)
      return originalTarget;

    return "_blank";
  },

  onProgressChange: function (aWebProgress, aRequest,
                              aCurSelfProgress, aMaxSelfProgress,
                              aCurTotalProgress, aMaxTotalProgress) {
    // Do nothing.
  },

  onProgressChange64: function (aWebProgress, aRequest,
                                aCurSelfProgress, aMaxSelfProgress,
                                aCurTotalProgress, aMaxTotalProgress) {
    return this.onProgressChange(aWebProgress, aRequest,
      aCurSelfProgress, aMaxSelfProgress, aCurTotalProgress,
      aMaxTotalProgress);
  },

  // This function fires only for the currently selected tab.
  onStateChange: function (aWebProgress, aRequest, aStateFlags, aStatus) {
    const nsIWebProgressListener = Ci.nsIWebProgressListener;
    const nsIChannel = Ci.nsIChannel;

    if (aStateFlags & nsIWebProgressListener.STATE_START &&
        aStateFlags & nsIWebProgressListener.STATE_IS_NETWORK) {

      if (aRequest && aWebProgress.isTopLevel) {
        // clear out feed data
        gBrowser.selectedBrowser.feeds = null;

        // clear out search-engine data
        gBrowser.selectedBrowser.engines = null;
      }

      this.isBusy = true;

      if (!(aStateFlags & nsIWebProgressListener.STATE_RESTORING)) {
        this._busyUI = true;

        // XXX: This needs to be based on window activity...
        this.stopCommand.removeAttribute("disabled");
        CombinedStopReload.switchToStop();
      }
    }
    else if (aStateFlags & nsIWebProgressListener.STATE_STOP) {
      // This (thanks to the filter) is a network stop or the last
      // request stop outside of loading the document, stop throbbers
      // and progress bars and such
      if (aRequest) {
        let msg = "";
        let location;
        // Get the URI either from a channel or a pseudo-object
        if (aRequest instanceof nsIChannel || "URI" in aRequest) {
          location = aRequest.URI;

          // For keyword URIs clear the user typed value since they will be changed into real URIs
          if (location.scheme == "keyword" && aWebProgress.isTopLevel)
            gBrowser.userTypedValue = null;

          if (location.spec != "about:blank") {
            switch (aStatus) {
              case Components.results.NS_ERROR_NET_TIMEOUT:
                msg = gNavigatorBundle.getString("nv_timeout");
                break;
            }
          }
        }

        this.status = "";
        this.setDefaultStatus(msg);

        // Disable menu entries for images, enable otherwise
        if (!gMultiProcessBrowser && content.document && mimeTypeIsTextBased(content.document.contentType))
          this.isImage.removeAttribute('disabled');
        else
          this.isImage.setAttribute('disabled', 'true');
      }

      this.isBusy = false;

      if (this._busyUI) {
        this._busyUI = false;

        this.stopCommand.setAttribute("disabled", "true");
        CombinedStopReload.switchToReload(aRequest instanceof Ci.nsIRequest);
      }
    }
  },

  onLocationChange: function (aWebProgress, aRequest, aLocationURI, aFlags) {
    var location = aLocationURI ? aLocationURI.spec : "";
    this._hostChanged = true;

    // Hide the form invalid popup.
    if (gFormSubmitObserver.panel) {
      gFormSubmitObserver.panel.hidePopup();
    }

    let pageTooltip = document.getElementById("aHTMLTooltip");
    let tooltipNode = pageTooltip.triggerNode;
    if (tooltipNode) {
      // Optimise for the common case
      if (aWebProgress.isTopLevel) {
        pageTooltip.hidePopup();
      }
      else {
        for (let tooltipWindow = tooltipNode.ownerDocument.defaultView;
             tooltipWindow != tooltipWindow.parent;
             tooltipWindow = tooltipWindow.parent) {
          if (tooltipWindow == aWebProgress.DOMWindow) {
            pageTooltip.hidePopup();
            break;
          }
        }
      }
    }

    // Disable menu entries for images, enable otherwise
    if (!gMultiProcessBrowser && content.document && mimeTypeIsTextBased(content.document.contentType))
      this.isImage.removeAttribute('disabled');
    else
      this.isImage.setAttribute('disabled', 'true');

    this.hideOverLinkImmediately = true;
    this.setOverLink("", null);
    this.hideOverLinkImmediately = false;

    // We should probably not do this if the value has changed since the user
    // searched
    // Update urlbar only if a new page was loaded on the primary content area
    // Do not update urlbar if there was a subframe navigation

    var browser = gBrowser.selectedBrowser;
    if (aWebProgress.isTopLevel) {
      if ((location == "about:blank" && (gMultiProcessBrowser || !content.opener)) ||
          location == "") {  // Second condition is for new tabs, otherwise
                             // reload function is enabled until tab is refreshed.
        this.reloadCommand.setAttribute("disabled", "true");
      } else {
        this.reloadCommand.removeAttribute("disabled");
      }

      if (gURLBar) {
        URLBarSetURI(aLocationURI);

        // Update starring UI
        BookmarkingUI.updateStarState();
        SocialMark.updateMarkState();
        SocialShare.update();
      }

      // Utility functions for disabling find
      var shouldDisableFind = function shouldDisableFind(aDocument) {
        let docElt = aDocument.documentElement;
        return docElt && docElt.getAttribute("disablefastfind") == "true";
      }

      var disableFindCommands = function disableFindCommands(aDisable) {
        let findCommands = [document.getElementById("cmd_find"),
                            document.getElementById("cmd_findAgain"),
                            document.getElementById("cmd_findPrevious")];
        for (let elt of findCommands) {
          if (aDisable)
            elt.setAttribute("disabled", "true");
          else
            elt.removeAttribute("disabled");
        }
      }

      var onContentRSChange = function onContentRSChange(e) {
        if (e.target.readyState != "interactive" && e.target.readyState != "complete")
          return;

        e.target.removeEventListener("readystatechange", onContentRSChange);
        disableFindCommands(shouldDisableFind(e.target));
      }

      // Disable find commands in documents that ask for them to be disabled.
      if (!gMultiProcessBrowser && aLocationURI &&
          (aLocationURI.schemeIs("about") || aLocationURI.schemeIs("chrome"))) {
        // Don't need to re-enable/disable find commands for same-document location changes
        // (e.g. the replaceStates in about:addons)
        if (!(aFlags & Ci.nsIWebProgressListener.LOCATION_CHANGE_SAME_DOCUMENT)) {
          if (content.document.readyState == "interactive" || content.document.readyState == "complete")
            disableFindCommands(shouldDisableFind(content.document));
          else {
            content.document.addEventListener("readystatechange", onContentRSChange);
          }
        }
      } else
        disableFindCommands(false);
<<<<<<< HEAD

      if (gFindBarInitialized) {
        if (gFindBar.findMode != gFindBar.FIND_NORMAL) {
          // Close the Find toolbar if we're in old-style TAF mode
          gFindBar.close();
        }

        // fix bug 253793 - turn off highlight when page changes
        gFindBar.getElement("highlight").checked = false;
      }

      // Try not to instantiate gCustomizeMode as much as possible,
      // so don't use CustomizeMode.jsm to check for URI or customizing.
      let customizingURI = "about:customizing";
      if (location == customizingURI &&
          !CustomizationHandler.isCustomizing()) {
        gCustomizeMode.enter();
      } else if (location != customizingURI &&
                 CustomizationHandler.isCustomizing()) {
        gCustomizeMode.exit();
      }
=======
>>>>>>> 5371dd26
    }
    UpdateBackForwardCommands(gBrowser.webNavigation);

    gGestureSupport.restoreRotationState();

    // See bug 358202, when tabs are switched during a drag operation,
    // timers don't fire on windows (bug 203573)
    if (aRequest)
      setTimeout(function () { XULBrowserWindow.asyncUpdateUI(); }, 0);
    else
      this.asyncUpdateUI();
  },

  asyncUpdateUI: function () {
    FeedHandler.updateFeeds();
  },

  // Left here for add-on compatibility, see bug 752434
  hideChromeForLocation: function() {},

  onStatusChange: function (aWebProgress, aRequest, aStatus, aMessage) {
    this.status = aMessage;
    this.updateStatusField();
  },

  // Properties used to cache security state used to update the UI
  _state: null,
  _hostChanged: false, // onLocationChange will flip this bit

  onSecurityChange: function (aWebProgress, aRequest, aState) {
    // Don't need to do anything if the data we use to update the UI hasn't
    // changed
    if (this._state == aState &&
        !this._hostChanged) {
#ifdef DEBUG
      try {
        var contentHost = gBrowser.contentWindow.location.host;
        if (this._host !== undefined && this._host != contentHost) {
            Components.utils.reportError(
              "ASSERTION: browser.js host is inconsistent. Content window has " +
              "<" + contentHost + "> but cached host is <" + this._host + ">.\n"
            );
        }
      } catch (ex) {}
#endif
      return;
    }
    this._state = aState;

#ifdef DEBUG
    try {
      this._host = gBrowser.contentWindow.location.host;
    } catch(ex) {
      this._host = null;
    }
#endif

    this._hostChanged = false;

    // aState is defined as a bitmask that may be extended in the future.
    // We filter out any unknown bits before testing for known values.
    const wpl = Components.interfaces.nsIWebProgressListener;
    const wpl_security_bits = wpl.STATE_IS_SECURE |
                              wpl.STATE_IS_BROKEN |
                              wpl.STATE_IS_INSECURE;
    var level;

    switch (this._state & wpl_security_bits) {
      case wpl.STATE_IS_SECURE:
        level = "high";
        break;
      case wpl.STATE_IS_BROKEN:
        level = "broken";
        break;
    }

    if (level) {
      // We don't style the Location Bar based on the the 'level' attribute
      // anymore, but still set it for third-party themes.
      if (gURLBar)
        gURLBar.setAttribute("level", level);
    } else {
      if (gURLBar)
        gURLBar.removeAttribute("level");
    }

    let uri = gBrowser.currentURI;
    try {
      uri = Services.uriFixup.createExposableURI(uri);
    } catch (e) {}
    gIdentityHandler.checkIdentity(this._state, uri);
  },

  // simulate all change notifications after switching tabs
  onUpdateCurrentBrowser: function XWB_onUpdateCurrentBrowser(aStateFlags, aStatus, aMessage, aTotalProgress) {
    if (FullZoom.updateBackgroundTabs)
      FullZoom.onLocationChange(gBrowser.currentURI, true);
    var nsIWebProgressListener = Components.interfaces.nsIWebProgressListener;
    var loadingDone = aStateFlags & nsIWebProgressListener.STATE_STOP;
    // use a pseudo-object instead of a (potentially nonexistent) channel for getting
    // a correct error message - and make sure that the UI is always either in
    // loading (STATE_START) or done (STATE_STOP) mode
    this.onStateChange(
      gBrowser.webProgress,
      { URI: gBrowser.currentURI },
      loadingDone ? nsIWebProgressListener.STATE_STOP : nsIWebProgressListener.STATE_START,
      aStatus
    );
    // status message and progress value are undefined if we're done with loading
    if (loadingDone)
      return;
    this.onStatusChange(gBrowser.webProgress, null, 0, aMessage);
  }
};

var LinkTargetDisplay = {
  get DELAY_SHOW() {
     delete this.DELAY_SHOW;
     return this.DELAY_SHOW = Services.prefs.getIntPref("browser.overlink-delay");
  },

  DELAY_HIDE: 250,
  _timer: 0,

  get _isVisible () XULBrowserWindow.statusTextField.label != "",

  update: function () {
    clearTimeout(this._timer);
    window.removeEventListener("mousemove", this, true);

    if (!XULBrowserWindow.overLink) {
      if (XULBrowserWindow.hideOverLinkImmediately)
        this._hide();
      else
        this._timer = setTimeout(this._hide.bind(this), this.DELAY_HIDE);
      return;
    }

    if (this._isVisible) {
      XULBrowserWindow.updateStatusField();
    } else {
      // Let the display appear when the mouse doesn't move within the delay
      this._showDelayed();
      window.addEventListener("mousemove", this, true);
    }
  },

  handleEvent: function (event) {
    switch (event.type) {
      case "mousemove":
        // Restart the delay since the mouse was moved
        clearTimeout(this._timer);
        this._showDelayed();
        break;
    }
  },

  _showDelayed: function () {
    this._timer = setTimeout(function (self) {
      XULBrowserWindow.updateStatusField();
      window.removeEventListener("mousemove", self, true);
    }, this.DELAY_SHOW, this);
  },

  _hide: function () {
    clearTimeout(this._timer);

    XULBrowserWindow.updateStatusField();
  }
};

var CombinedStopReload = {
  init: function () {
    if (this._initialized)
      return;

    var urlbar = document.getElementById("urlbar-container");
    var reload = document.getElementById("reload-button");
    var stop = document.getElementById("stop-button");

    if (urlbar) {
      if (!reload || urlbar.nextSibling != reload ||
          !stop || reload.nextSibling != stop)
        urlbar.removeAttribute("combined");
      else {
        urlbar.setAttribute("combined", "true");
        reload = document.getElementById("urlbar-reload-button");
        stop = document.getElementById("urlbar-stop-button");
      }
    }
    if (!stop || !reload || reload.nextSibling != stop)
      return;

    this._initialized = true;
    if (XULBrowserWindow.stopCommand.getAttribute("disabled") != "true")
      reload.setAttribute("displaystop", "true");
    stop.addEventListener("click", this, false);
    this.reload = reload;
    this.stop = stop;
  },

  uninit: function () {
    if (!this._initialized)
      return;

    this._cancelTransition();
    this._initialized = false;
    this.stop.removeEventListener("click", this, false);
    this.reload = null;
    this.stop = null;
  },

  handleEvent: function (event) {
    // the only event we listen to is "click" on the stop button
    if (event.button == 0 &&
        !this.stop.disabled)
      this._stopClicked = true;
  },

  switchToStop: function () {
    if (!this._initialized)
      return;

    this._cancelTransition();
    this.reload.setAttribute("displaystop", "true");
  },

  switchToReload: function (aDelay) {
    if (!this._initialized)
      return;

    this.reload.removeAttribute("displaystop");

    if (!aDelay || this._stopClicked) {
      this._stopClicked = false;
      this._cancelTransition();
      this.reload.disabled = XULBrowserWindow.reloadCommand
                                             .getAttribute("disabled") == "true";
      return;
    }

    if (this._timer)
      return;

    // Temporarily disable the reload button to prevent the user from
    // accidentally reloading the page when intending to click the stop button
    this.reload.disabled = true;
    this._timer = setTimeout(function (self) {
      self._timer = 0;
      self.reload.disabled = XULBrowserWindow.reloadCommand
                                             .getAttribute("disabled") == "true";
    }, 650, this);
  },

  _cancelTransition: function () {
    if (this._timer) {
      clearTimeout(this._timer);
      this._timer = 0;
    }
  }
};

var TabsProgressListener = {
  onStateChange: function (aBrowser, aWebProgress, aRequest, aStateFlags, aStatus) {
#ifdef MOZ_CRASHREPORTER
    if (aRequest instanceof Ci.nsIChannel &&
        aStateFlags & Ci.nsIWebProgressListener.STATE_START &&
        aStateFlags & Ci.nsIWebProgressListener.STATE_IS_DOCUMENT &&
        gCrashReporter.enabled) {
      gCrashReporter.annotateCrashReport("URL", aRequest.URI.spec);
    }
#endif

    // Collect telemetry data about tab load times.
    if (aWebProgress.isTopLevel) {
      if (aStateFlags & Ci.nsIWebProgressListener.STATE_IS_WINDOW) {
        if (aStateFlags & Ci.nsIWebProgressListener.STATE_START)
          TelemetryStopwatch.start("FX_PAGE_LOAD_MS", aBrowser);
        else if (aStateFlags & Ci.nsIWebProgressListener.STATE_STOP)
          TelemetryStopwatch.finish("FX_PAGE_LOAD_MS", aBrowser);
      } else if (aStateFlags & Ci.nsIWebProgressListener.STATE_STOP &&
                 aStatus == Cr.NS_BINDING_ABORTED) {
        TelemetryStopwatch.cancel("FX_PAGE_LOAD_MS", aBrowser);
      }
    }

    // Attach a listener to watch for "click" events bubbling up from error
    // pages and other similar page. This lets us fix bugs like 401575 which
    // require error page UI to do privileged things, without letting error
    // pages have any privilege themselves.
    // We can't look for this during onLocationChange since at that point the
    // document URI is not yet the about:-uri of the error page.

    let doc = gMultiProcessBrowser ? null : aWebProgress.DOMWindow.document;
    if (!gMultiProcessBrowser &&
        aStateFlags & Ci.nsIWebProgressListener.STATE_STOP &&
        Components.isSuccessCode(aStatus) &&
        doc.documentURI.startsWith("about:") &&
        !doc.documentURI.toLowerCase().startsWith("about:blank") &&
        !doc.documentElement.hasAttribute("hasBrowserHandlers")) {
      // STATE_STOP may be received twice for documents, thus store an
      // attribute to ensure handling it just once.
      doc.documentElement.setAttribute("hasBrowserHandlers", "true");
      aBrowser.addEventListener("click", BrowserOnClick, true);
      aBrowser.addEventListener("pagehide", function onPageHide(event) {
        if (event.target.defaultView.frameElement)
          return;
        aBrowser.removeEventListener("click", BrowserOnClick, true);
        aBrowser.removeEventListener("pagehide", onPageHide, true);
        if (event.target.documentElement)
          event.target.documentElement.removeAttribute("hasBrowserHandlers");
      }, true);

      // We also want to make changes to page UI for unprivileged about pages.
      BrowserOnAboutPageLoad(doc);
    }
  },

  onLocationChange: function (aBrowser, aWebProgress, aRequest, aLocationURI,
                              aFlags) {
    // Filter out location changes caused by anchor navigation
    // or history.push/pop/replaceState.
    if (aFlags & Ci.nsIWebProgressListener.LOCATION_CHANGE_SAME_DOCUMENT)
      return;

    // Only need to call locationChange if the PopupNotifications object
    // for this window has already been initialized (i.e. its getter no
    // longer exists)
    if (!Object.getOwnPropertyDescriptor(window, "PopupNotifications").get)
      PopupNotifications.locationChange(aBrowser);

    gBrowser.getNotificationBox(aBrowser).removeTransientNotifications();

    // Filter out location changes in sub documents.
    if (aWebProgress.isTopLevel) {
      // Initialize the click-to-play state.
      aBrowser._clickToPlayPluginsActivated = new Map();
      aBrowser._clickToPlayAllPluginsActivated = false;
      aBrowser._pluginScriptedState = gPluginHandler.PLUGIN_SCRIPTED_STATE_NONE;

      FullZoom.onLocationChange(aLocationURI, false, aBrowser);
    }
  },

  onRefreshAttempted: function (aBrowser, aWebProgress, aURI, aDelay, aSameURI) {
    if (gPrefService.getBoolPref("accessibility.blockautorefresh")) {
      let brandBundle = document.getElementById("bundle_brand");
      let brandShortName = brandBundle.getString("brandShortName");
      let refreshButtonText =
        gNavigatorBundle.getString("refreshBlocked.goButton");
      let refreshButtonAccesskey =
        gNavigatorBundle.getString("refreshBlocked.goButton.accesskey");
      let message =
        gNavigatorBundle.getFormattedString(aSameURI ? "refreshBlocked.refreshLabel"
                                                     : "refreshBlocked.redirectLabel",
                                            [brandShortName]);
      let docShell = aWebProgress.DOMWindow
                                 .QueryInterface(Ci.nsIInterfaceRequestor)
                                 .getInterface(Ci.nsIWebNavigation)
                                 .QueryInterface(Ci.nsIDocShell);
      let notificationBox = gBrowser.getNotificationBox(aBrowser);
      let notification = notificationBox.getNotificationWithValue("refresh-blocked");
      if (notification) {
        notification.label = message;
        notification.refreshURI = aURI;
        notification.delay = aDelay;
        notification.docShell = docShell;
      } else {
        let buttons = [{
          label: refreshButtonText,
          accessKey: refreshButtonAccesskey,
          callback: function (aNotification, aButton) {
            var refreshURI = aNotification.docShell
                                          .QueryInterface(Ci.nsIRefreshURI);
            refreshURI.forceRefreshURI(aNotification.refreshURI,
                                       aNotification.delay, true);
          }
        }];
        notification =
          notificationBox.appendNotification(message, "refresh-blocked",
                                             "chrome://browser/skin/Info.png",
                                             notificationBox.PRIORITY_INFO_MEDIUM,
                                             buttons);
        notification.refreshURI = aURI;
        notification.delay = aDelay;
        notification.docShell = docShell;
      }
      return false;
    }
    return true;
  }
}

function nsBrowserAccess() { }

nsBrowserAccess.prototype = {
  QueryInterface: XPCOMUtils.generateQI([Ci.nsIBrowserDOMWindow, Ci.nsISupports]),

  openURI: function (aURI, aOpener, aWhere, aContext) {
    var newWindow = null;
    var isExternal = (aContext == Ci.nsIBrowserDOMWindow.OPEN_EXTERNAL);

    if (isExternal && aURI && aURI.schemeIs("chrome")) {
      dump("use -chrome command-line option to load external chrome urls\n");
      return null;
    }

    if (aWhere == Ci.nsIBrowserDOMWindow.OPEN_DEFAULTWINDOW) {
      if (isExternal &&
          gPrefService.prefHasUserValue("browser.link.open_newwindow.override.external"))
        aWhere = gPrefService.getIntPref("browser.link.open_newwindow.override.external");
      else
        aWhere = gPrefService.getIntPref("browser.link.open_newwindow");
    }
    switch (aWhere) {
      case Ci.nsIBrowserDOMWindow.OPEN_NEWWINDOW :
        // FIXME: Bug 408379. So how come this doesn't send the
        // referrer like the other loads do?
        var url = aURI ? aURI.spec : "about:blank";
        // Pass all params to openDialog to ensure that "url" isn't passed through
        // loadOneOrMoreURIs, which splits based on "|"
        newWindow = openDialog(getBrowserURL(), "_blank", "all,dialog=no", url, null, null, null);
        break;
      case Ci.nsIBrowserDOMWindow.OPEN_NEWTAB :
        let win, needToFocusWin;

        // try the current window.  if we're in a popup, fall back on the most recent browser window
        if (window.toolbar.visible)
          win = window;
        else {
          let isPrivate = PrivateBrowsingUtils.isWindowPrivate(aOpener || window);
          win = RecentWindow.getMostRecentBrowserWindow({private: isPrivate});
          needToFocusWin = true;
        }

        if (!win) {
          // we couldn't find a suitable window, a new one needs to be opened.
          return null;
        }

        if (isExternal && (!aURI || aURI.spec == "about:blank")) {
          win.BrowserOpenTab(); // this also focuses the location bar
          win.focus();
          newWindow = win.content;
          break;
        }

        let loadInBackground = gPrefService.getBoolPref("browser.tabs.loadDivertedInBackground");
        let referrer = aOpener ? makeURI(aOpener.location.href) : null;

        let tab = win.gBrowser.loadOneTab(aURI ? aURI.spec : "about:blank", {
                                          referrerURI: referrer,
                                          fromExternal: isExternal,
                                          inBackground: loadInBackground});
        let browser = win.gBrowser.getBrowserForTab(tab);

        newWindow = browser.contentWindow;
        if (needToFocusWin || (!loadInBackground && isExternal))
          newWindow.focus();
        break;
      default : // OPEN_CURRENTWINDOW or an illegal value
        newWindow = content;
        if (aURI) {
          let referrer = aOpener ? makeURI(aOpener.location.href) : null;
          let loadflags = isExternal ?
                            Ci.nsIWebNavigation.LOAD_FLAGS_FROM_EXTERNAL :
                            Ci.nsIWebNavigation.LOAD_FLAGS_NONE;
          gBrowser.loadURIWithFlags(aURI.spec, loadflags, referrer, null, null);
        }
        if (!gPrefService.getBoolPref("browser.tabs.loadDivertedInBackground"))
          window.focus();
    }
    return newWindow;
  },

  isTabContentWindow: function (aWindow) {
    return gBrowser.browsers.some(function (browser) browser.contentWindow == aWindow);
  }
}

function onViewToolbarsPopupShowing(aEvent, aInsertPoint) {
  var popup = aEvent.target;
  if (popup != aEvent.currentTarget)
    return;

  // Empty the menu
  for (var i = popup.childNodes.length-1; i >= 0; --i) {
    var deadItem = popup.childNodes[i];
    if (deadItem.hasAttribute("toolbarId"))
      popup.removeChild(deadItem);
  }

  var firstMenuItem = aInsertPoint || popup.firstChild;

  let toolbarNodes = Array.slice(gNavToolbox.childNodes);

  for (let toolbar of toolbarNodes) {
    let toolbarName = toolbar.getAttribute("toolbarname");
    if (toolbarName) {
      let menuItem = document.createElement("menuitem");
      let hidingAttribute = toolbar.getAttribute("type") == "menubar" ?
                            "autohide" : "collapsed";
      menuItem.setAttribute("id", "toggle_" + toolbar.id);
      menuItem.setAttribute("toolbarId", toolbar.id);
      menuItem.setAttribute("type", "checkbox");
      menuItem.setAttribute("label", toolbarName);
      menuItem.setAttribute("checked", toolbar.getAttribute(hidingAttribute) != "true");
      if (popup.id != "toolbar-context-menu")
        menuItem.setAttribute("key", toolbar.getAttribute("key"));

      popup.insertBefore(menuItem, firstMenuItem);

      menuItem.addEventListener("command", onViewToolbarCommand, false);
    }
  }
}

function onViewToolbarCommand(aEvent) {
  var toolbarId = aEvent.originalTarget.getAttribute("toolbarId");
  var toolbar = document.getElementById(toolbarId);
  var isVisible = aEvent.originalTarget.getAttribute("checked") == "true";
  setToolbarVisibility(toolbar, isVisible);
}

function setToolbarVisibility(toolbar, isVisible) {
  var hidingAttribute = toolbar.getAttribute("type") == "menubar" ?
                        "autohide" : "collapsed";

  toolbar.setAttribute(hidingAttribute, !isVisible);
  document.persist(toolbar.id, hidingAttribute);
  let eventParams = {
    detail: {
      visible: isVisible
    },
    bubbles: true
  };
  let event = new CustomEvent("toolbarvisibilitychange", eventParams);
  toolbar.dispatchEvent(event);

  PlacesToolbarHelper.init();
  BookmarkingUI.onToolbarVisibilityChange();
  gBrowser.updateWindowResizers();

#ifdef CAN_DRAW_IN_TITLEBAR
  updateTitlebarDisplay();
#endif
}

var TabsInTitlebar = {
  init: function () {
#ifdef CAN_DRAW_IN_TITLEBAR
    this._readPref();
    Services.prefs.addObserver(this._prefName, this, false);

    // We need to update the appearance of the titlebar when the menu changes
    // from the active to the inactive state. We can't, however, rely on
    // DOMMenuBarInactive, because the menu fires this event and then removes
    // the inactive attribute after an event-loop spin.
    //
    // Because updating the appearance involves sampling the heights and margins
    // of various elements, it's important that the layout be more or less
    // settled before updating the titlebar. So instead of listening to
    // DOMMenuBarActive and DOMMenuBarInactive, we use a MutationObserver to
    // watch the "invalid" attribute directly.
    let menu = document.getElementById("toolbar-menubar");
    this._menuObserver = new MutationObserver(this._onMenuMutate);
    this._menuObserver.observe(menu, {attributes: true});
    this._initialized = true;
#endif
  },

  allowedBy: function (condition, allow) {
#ifdef CAN_DRAW_IN_TITLEBAR
    if (allow) {
      if (condition in this._disallowed) {
        delete this._disallowed[condition];
        this._update(true);
      }
    } else {
      if (!(condition in this._disallowed)) {
        this._disallowed[condition] = null;
        this._update(true);
      }
    }
#endif
  },

  updateAppearance: function updateAppearance(aForce) {
#ifdef CAN_DRAW_IN_TITLEBAR
    this._update(aForce);
#endif
  },

  get enabled() {
    return document.documentElement.getAttribute("tabsintitlebar") == "true";
  },

#ifdef CAN_DRAW_IN_TITLEBAR
  observe: function (subject, topic, data) {
    if (topic == "nsPref:changed")
      this._readPref();
  },

  _onMenuMutate: function (aMutations) {
    // We don't care about restored windows, since the menu shouldn't be
    // pushing the tab-strip down.
    if (document.documentElement.getAttribute("sizemode") == "normal") {
      return;
    }

    for (let mutation of aMutations) {
      if (mutation.attributeName == "inactive" ||
          mutation.attributeName == "autohide") {
        TabsInTitlebar._update(true);
        return;
      }
    }
  },

  _initialized: false,
  _disallowed: {},
  _prefName: "browser.tabs.drawInTitlebar",
  _lastSizeMode: null,

  _readPref: function () {
    this.allowedBy("pref",
                   Services.prefs.getBoolPref(this._prefName));
  },

  _update: function (aForce=false) {
    function $(id) document.getElementById(id);
    function rect(ele) ele.getBoundingClientRect();

    if (!this._initialized || window.fullScreen)
      return;

    let allowed = true;

    if (!aForce) {
      // _update is called on resize events, because the window is not ready
      // after sizemode events. However, we only care about the event when the
      // sizemode is different from the last time we updated the appearance of
      // the tabs in the titlebar.
      let sizemode = document.documentElement.getAttribute("sizemode");
      if (this._lastSizeMode == sizemode) {
        return;
      }
      this._lastSizeMode = sizemode;
    }

    for (let something in this._disallowed) {
      allowed = false;
      break;
    }

    function $(id) document.getElementById(id);

    let titlebar = $("titlebar");
    let titlebarContent = $("titlebar-content");
    let menubar = $("toolbar-menubar");

    // Reset the margins and padding that _update modifies so that we can take
    // accurate measurements.
    titlebarContent.style.marginBottom = "";
    titlebar.style.marginBottom = "";
    menubar.style.paddingBottom = "";

    if (allowed) {
      // We set the tabsintitlebar attribute first so that our CSS for
      // tabsintitlebar manifests before we do our measurements.
      document.documentElement.setAttribute("tabsintitlebar", "true");

      // Try to avoid reflows in this code by calculating dimensions first and
      // then later set the properties affecting layout together in a batch.
      let captionButtonsBoxWidth = rect($("titlebar-buttonbox")).width;
      let titlebarContentHeight = rect(titlebarContent).height;
      let menuHeight = this._outerHeight(menubar);
      let tabsToolbar = $("TabsToolbar");
      let tabsToolbarOuterHeight = this._outerHeight(tabsToolbar);
#ifdef XP_MACOSX
      let fullscreenButtonWidth = rect($("titlebar-fullscreen-button")).width;
#endif

      // Begin setting CSS properties which will cause a reflow
#ifdef XP_MACOSX
      this._sizePlaceholder("fullscreen-button", fullscreenButtonWidth);
#endif
      this._sizePlaceholder("caption-buttons", captionButtonsBoxWidth);

      // If the titlebar is taller than the menubar, add more padding to the
      // bottom of the menubar so that it matches.
      if (menuHeight && titlebarContentHeight > menuHeight) {
        let menuTitlebarDelta = titlebarContentHeight - menuHeight;
        menubar.style.paddingBottom = menuTitlebarDelta + "px";
        menuHeight += menuTitlebarDelta;
      }

      // Next, we calculate how much we need to stretch the titlebar down to
      // go all the way to the bottom of the tab strip.
      let tabAndMenuHeight = tabsToolbarOuterHeight + menuHeight;
      titlebarContent.style.marginBottom = tabAndMenuHeight + "px";

      // Finally, we have to determine how much to bring up the elements below
      // the titlebar. We start with a baseHeight of tabAndMenuHeight, to offset
      // the amount we added to the titlebar content. Then, we have two cases:
      //
      // 1) The titlebar is larger than the tabAndMenuHeight. This can happen in
      //    large font mode with the menu autohidden. In this case, we want to
      //    add tabAndMenuHeight, since this should line up the bottom of the
      //    tabstrip with the bottom of the titlebar.
      //
      // 2) The titlebar is equal to or smaller than the tabAndMenuHeight. This
      //    is the more common case, and occurs with normal font sizes. In this
      //    case, we want to bring the menu and tabstrip right up to the top of
      //    the titlebar, so we add the titlebarContentHeight to the baseHeight.
      let baseHeight = tabAndMenuHeight;
      baseHeight += (titlebarContentHeight > tabAndMenuHeight) ? tabAndMenuHeight
                                                               : titlebarContentHeight;
      titlebar.style.marginBottom = "-" + baseHeight + "px";

      if (!this._draghandles) {
        this._draghandles = {};
        let tmp = {};
        Components.utils.import("resource://gre/modules/WindowDraggingUtils.jsm", tmp);

        let mouseDownCheck = function () {
          return !this._dragBindingAlive && TabsInTitlebar.enabled;
        };

        this._draghandles.tabsToolbar = new tmp.WindowDraggingElement(tabsToolbar);
        this._draghandles.tabsToolbar.mouseDownCheck = mouseDownCheck;

        this._draghandles.navToolbox = new tmp.WindowDraggingElement(gNavToolbox);
        this._draghandles.navToolbox.mouseDownCheck = mouseDownCheck;
      }
    } else {
      document.documentElement.removeAttribute("tabsintitlebar");
    }
  },

  _sizePlaceholder: function (type, width) {
    Array.forEach(document.querySelectorAll(".titlebar-placeholder[type='"+ type +"']"),
                  function (node) { node.width = width; });
  },

  /**
   * Retrieve the height of an element, including its top and bottom
   * margins.
   *
   * @param ele
   *        The element to measure.
   * @return
   *        The height and margins as an integer. If the height of the element
   *        is 0, then this returns 0, regardless of what the margins are.
   */
  _outerHeight: function (ele) {
    let cstyle = document.defaultView.getComputedStyle(ele);
    let margins = parseInt(cstyle.marginTop) + parseInt(cstyle.marginBottom);
    let height = ele.getBoundingClientRect().height;
    return height > 0 ? Math.abs(height + margins) : 0;
  },
#endif

  uninit: function () {
#ifdef CAN_DRAW_IN_TITLEBAR
    this._initialized = false;
    Services.prefs.removeObserver(this._prefName, this);
    this._menuObserver.disconnect();
#endif
  }
};

#ifdef CAN_DRAW_IN_TITLEBAR
function updateTitlebarDisplay() {
  let drawInTitlebar = !gInPrintPreviewMode && window.toolbar.visible;
  document.getElementById("titlebar").hidden = !drawInTitlebar;

  if (drawInTitlebar)
    document.documentElement.setAttribute("chromemargin", "0,2,2,2");
  else
    document.documentElement.removeAttribute("chromemargin");

  TabsInTitlebar.allowedBy("drawing-in-titlebar", drawInTitlebar);
}
#endif

#ifdef CAN_DRAW_IN_TITLEBAR
function onTitlebarMaxClick() {
  if (window.windowState == window.STATE_MAXIMIZED)
    window.restore();
  else
    window.maximize();
}
#endif

function displaySecurityInfo()
{
  BrowserPageInfo(null, "securityTab");
}

/**
 * Opens or closes the sidebar identified by commandID.
 *
 * @param commandID a string identifying the sidebar to toggle; see the
 *                  note below. (Optional if a sidebar is already open.)
 * @param forceOpen boolean indicating whether the sidebar should be
 *                  opened regardless of its current state (optional).
 * @note
 * We expect to find a xul:broadcaster element with the specified ID.
 * The following attributes on that element may be used and/or modified:
 *  - id           (required) the string to match commandID. The convention
 *                 is to use this naming scheme: 'view<sidebar-name>Sidebar'.
 *  - sidebarurl   (required) specifies the URL to load in this sidebar.
 *  - sidebartitle or label (in that order) specify the title to
 *                 display on the sidebar.
 *  - checked      indicates whether the sidebar is currently displayed.
 *                 Note that toggleSidebar updates this attribute when
 *                 it changes the sidebar's visibility.
 *  - group        this attribute must be set to "sidebar".
 */
function toggleSidebar(commandID, forceOpen) {

  var sidebarBox = document.getElementById("sidebar-box");
  if (!commandID)
    commandID = sidebarBox.getAttribute("sidebarcommand");

  var sidebarBroadcaster = document.getElementById(commandID);
  var sidebar = document.getElementById("sidebar"); // xul:browser
  var sidebarTitle = document.getElementById("sidebar-title");
  var sidebarSplitter = document.getElementById("sidebar-splitter");

  if (sidebarBroadcaster.getAttribute("checked") == "true") {
    if (!forceOpen) {
      // Replace the document currently displayed in the sidebar with about:blank
      // so that we can free memory by unloading the page. We need to explicitly
      // create a new content viewer because the old one doesn't get destroyed
      // until about:blank has loaded (which does not happen as long as the
      // element is hidden).
      sidebar.setAttribute("src", "about:blank");
      sidebar.docShell.createAboutBlankContentViewer(null);

      sidebarBroadcaster.removeAttribute("checked");
      sidebarBox.setAttribute("sidebarcommand", "");
      sidebarTitle.value = "";
      sidebarBox.hidden = true;
      sidebarSplitter.hidden = true;
      gBrowser.selectedBrowser.focus();
    } else {
      fireSidebarFocusedEvent();
    }
    return;
  }

  // now we need to show the specified sidebar

  // ..but first update the 'checked' state of all sidebar broadcasters
  var broadcasters = document.getElementsByAttribute("group", "sidebar");
  for (let broadcaster of broadcasters) {
    // skip elements that observe sidebar broadcasters and random
    // other elements
    if (broadcaster.localName != "broadcaster")
      continue;

    if (broadcaster != sidebarBroadcaster)
      broadcaster.removeAttribute("checked");
    else
      sidebarBroadcaster.setAttribute("checked", "true");
  }

  sidebarBox.hidden = false;
  sidebarSplitter.hidden = false;

  var url = sidebarBroadcaster.getAttribute("sidebarurl");
  var title = sidebarBroadcaster.getAttribute("sidebartitle");
  if (!title)
    title = sidebarBroadcaster.getAttribute("label");
  sidebar.setAttribute("src", url); // kick off async load
  sidebarBox.setAttribute("sidebarcommand", sidebarBroadcaster.id);
  sidebarTitle.value = title;

  // We set this attribute here in addition to setting it on the <browser>
  // element itself, because the code in gBrowserInit.onUnload persists this
  // attribute, not the "src" of the <browser id="sidebar">. The reason it
  // does that is that we want to delay sidebar load a bit when a browser
  // window opens. See delayedStartup().
  sidebarBox.setAttribute("src", url);

  if (sidebar.contentDocument.location.href != url)
    sidebar.addEventListener("load", sidebarOnLoad, true);
  else // older code handled this case, so we do it too
    fireSidebarFocusedEvent();
}

function sidebarOnLoad(event) {
  var sidebar = document.getElementById("sidebar");
  sidebar.removeEventListener("load", sidebarOnLoad, true);
  // We're handling the 'load' event before it bubbles up to the usual
  // (non-capturing) event handlers. Let it bubble up before firing the
  // SidebarFocused event.
  setTimeout(fireSidebarFocusedEvent, 0);
}

/**
 * Fire a "SidebarFocused" event on the sidebar's |window| to give the sidebar
 * a chance to adjust focus as needed. An additional event is needed, because
 * we don't want to focus the sidebar when it's opened on startup or in a new
 * window, only when the user opens the sidebar.
 */
function fireSidebarFocusedEvent() {
  var sidebar = document.getElementById("sidebar");
  var event = document.createEvent("Events");
  event.initEvent("SidebarFocused", true, false);
  sidebar.contentWindow.dispatchEvent(event);
}

#ifdef XP_WIN
#ifdef MOZ_METRO
/**
 * Some prefs that have consequences in both Metro and Desktop such as
 * app-update prefs, are automatically pushed from Desktop here for use
 * in Metro.
 */
var gMetroPrefs = {
  prefDomain: ["app.update.auto", "app.update.enabled",
               "app.update.service.enabled",
               "app.update.metro.enabled"],
  observe: function (aSubject, aTopic, aPrefName)
  {
    if (aTopic != "nsPref:changed")
      return;

    this.pushDesktopControlledPrefToMetro(aPrefName);
  },

  /**
   * Writes the pref to HKCU in the registry and adds a pref-observer to keep
   * the registry in sync with changes to the value.
   */
  pushDesktopControlledPrefToMetro: function(aPrefName) {
    let registry = Cc["@mozilla.org/windows-registry-key;1"].
                    createInstance(Ci.nsIWindowsRegKey);
    try {
      var prefType = Services.prefs.getPrefType(aPrefName);
      let prefFunc;
      if (prefType == Components.interfaces.nsIPrefBranch.PREF_INT)
        prefFunc = "getIntPref";
      else if (prefType == Components.interfaces.nsIPrefBranch.PREF_BOOL)
        prefFunc = "getBoolPref";
      else if (prefType == Components.interfaces.nsIPrefBranch.PREF_STRING)
        prefFunc = "getCharPref";
      else
        throw "Unsupported pref type";

      let prefValue = Services.prefs[prefFunc](aPrefName);
      registry.create(Ci.nsIWindowsRegKey.ROOT_KEY_CURRENT_USER,
                    "Software\\Mozilla\\Firefox\\Metro\\Prefs\\" + prefType,
                    Ci.nsIWindowsRegKey.ACCESS_WRITE);
      // Always write as string, but the registry subfolder will determine
      // how Metro interprets that string value.
      registry.writeStringValue(aPrefName, prefValue);
    } catch (ex) {
      Components.utils.reportError("Couldn't push pref " + aPrefName + ": " + ex);
    } finally {
      registry.close();
    }
  }
};
#endif
#endif

var gHomeButton = {
  prefDomain: "browser.startup.homepage",
  observe: function (aSubject, aTopic, aPrefName)
  {
    if (aTopic != "nsPref:changed" || aPrefName != this.prefDomain)
      return;

    this.updateTooltip();
  },

  updateTooltip: function (homeButton)
  {
    if (!homeButton)
      homeButton = document.getElementById("home-button");
    if (homeButton) {
      var homePage = this.getHomePage();
      homePage = homePage.replace(/\|/g,', ');
      if (homePage.toLowerCase() == "about:home")
        homeButton.setAttribute("tooltiptext", homeButton.getAttribute("aboutHomeOverrideTooltip"));
      else
        homeButton.setAttribute("tooltiptext", homePage);
    }
  },

  getHomePage: function ()
  {
    var url;
    try {
      url = gPrefService.getComplexValue(this.prefDomain,
                                Components.interfaces.nsIPrefLocalizedString).data;
    } catch (e) {
    }

    // use this if we can't find the pref
    if (!url) {
      var configBundle = Services.strings
                                 .createBundle("chrome://branding/locale/browserconfig.properties");
      url = configBundle.GetStringFromName(this.prefDomain);
    }

    return url;
  },

  updatePersonalToolbarStyle: function (homeButton)
  {
    if (!homeButton)
      homeButton = document.getElementById("home-button");
    if (homeButton)
      homeButton.className = homeButton.parentNode.id == "PersonalToolbar"
                               || homeButton.parentNode.parentNode.id == "PersonalToolbar" ?
                             homeButton.className.replace("toolbarbutton-1", "bookmark-item") :
                             homeButton.className.replace("bookmark-item", "toolbarbutton-1");
  }
};

/**
 * Gets the selected text in the active browser. Leading and trailing
 * whitespace is removed, and consecutive whitespace is replaced by a single
 * space. A maximum of 150 characters will be returned, regardless of the value
 * of aCharLen.
 *
 * @param aCharLen
 *        The maximum number of characters to return.
 */
function getBrowserSelection(aCharLen) {
  // selections of more than 150 characters aren't useful
  const kMaxSelectionLen = 150;
  const charLen = Math.min(aCharLen || kMaxSelectionLen, kMaxSelectionLen);
  let commandDispatcher = document.commandDispatcher;

  var focusedWindow = commandDispatcher.focusedWindow;
  var selection = focusedWindow.getSelection().toString();
  // try getting a selected text in text input.
  if (!selection) {
    let element = commandDispatcher.focusedElement;
    var isOnTextInput = function isOnTextInput(elem) {
      // we avoid to return a value if a selection is in password field.
      // ref. bug 565717
      return elem instanceof HTMLTextAreaElement ||
             (elem instanceof HTMLInputElement && elem.mozIsTextField(true));
    };

    if (isOnTextInput(element)) {
      selection = element.QueryInterface(Ci.nsIDOMNSEditableElement)
                         .editor.selection.toString();
    }
  }

  if (selection) {
    if (selection.length > charLen) {
      // only use the first charLen important chars. see bug 221361
      var pattern = new RegExp("^(?:\\s*.){0," + charLen + "}");
      pattern.test(selection);
      selection = RegExp.lastMatch;
    }

    selection = selection.trim().replace(/\s+/g, " ");

    if (selection.length > charLen)
      selection = selection.substr(0, charLen);
  }
  return selection;
}

var gWebPanelURI;
function openWebPanel(aTitle, aURI)
{
    // Ensure that the web panels sidebar is open.
    toggleSidebar('viewWebPanelsSidebar', true);

    // Set the title of the panel.
    document.getElementById("sidebar-title").value = aTitle;

    // Tell the Web Panels sidebar to load the bookmark.
    var sidebar = document.getElementById("sidebar");
    if (sidebar.docShell && sidebar.contentDocument && sidebar.contentDocument.getElementById('web-panels-browser')) {
        sidebar.contentWindow.loadWebPanel(aURI);
        if (gWebPanelURI) {
            gWebPanelURI = "";
            sidebar.removeEventListener("load", asyncOpenWebPanel, true);
        }
    }
    else {
        // The panel is still being constructed.  Attach an onload handler.
        if (!gWebPanelURI)
            sidebar.addEventListener("load", asyncOpenWebPanel, true);
        gWebPanelURI = aURI;
    }
}

function asyncOpenWebPanel(event)
{
    var sidebar = document.getElementById("sidebar");
    if (gWebPanelURI && sidebar.contentDocument && sidebar.contentDocument.getElementById('web-panels-browser'))
        sidebar.contentWindow.loadWebPanel(gWebPanelURI);
    gWebPanelURI = "";
    sidebar.removeEventListener("load", asyncOpenWebPanel, true);
}

/*
 * - [ Dependencies ] ---------------------------------------------------------
 *  utilityOverlay.js:
 *    - gatherTextUnder
 */

/**
 * Extracts linkNode and href for the current click target.
 *
 * @param event
 *        The click event.
 * @return [href, linkNode].
 *
 * @note linkNode will be null if the click wasn't on an anchor
 *       element (or XLink).
 */
function hrefAndLinkNodeForClickEvent(event)
{
  function isHTMLLink(aNode)
  {
    // Be consistent with what nsContextMenu.js does.
    return ((aNode instanceof HTMLAnchorElement && aNode.href) ||
            (aNode instanceof HTMLAreaElement && aNode.href) ||
            aNode instanceof HTMLLinkElement);
  }

  let node = event.target;
  while (node && !isHTMLLink(node)) {
    node = node.parentNode;
  }

  if (node)
    return [node.href, node];

  // If there is no linkNode, try simple XLink.
  let href, baseURI;
  node = event.target;
  while (node && !href) {
    if (node.nodeType == Node.ELEMENT_NODE) {
      href = node.getAttributeNS("http://www.w3.org/1999/xlink", "href");
      if (href)
        baseURI = node.baseURI;
    }
    node = node.parentNode;
  }

  // In case of XLink, we don't return the node we got href from since
  // callers expect <a>-like elements.
  return [href ? makeURLAbsolute(baseURI, href) : null, null];
}

/**
 * Called whenever the user clicks in the content area.
 *
 * @param event
 *        The click event.
 * @param isPanelClick
 *        Whether the event comes from a web panel.
 * @note default event is prevented if the click is handled.
 */
function contentAreaClick(event, isPanelClick)
{
  if (!event.isTrusted || event.defaultPrevented || event.button == 2)
    return;

  let [href, linkNode] = hrefAndLinkNodeForClickEvent(event);
  if (!href) {
    // Not a link, handle middle mouse navigation.
    if (event.button == 1 &&
        gPrefService.getBoolPref("middlemouse.contentLoadURL") &&
        !gPrefService.getBoolPref("general.autoScroll")) {
      middleMousePaste(event);
      event.preventDefault();
    }
    return;
  }

  // This code only applies if we have a linkNode (i.e. clicks on real anchor
  // elements, as opposed to XLink).
  if (linkNode && event.button == 0 &&
      !event.ctrlKey && !event.shiftKey && !event.altKey && !event.metaKey) {
    // A Web panel's links should target the main content area.  Do this
    // if no modifier keys are down and if there's no target or the target
    // equals _main (the IE convention) or _content (the Mozilla convention).
    let target = linkNode.target;
    let mainTarget = !target || target == "_content" || target  == "_main";
    if (isPanelClick && mainTarget) {
      // javascript and data links should be executed in the current browser.
      if (linkNode.getAttribute("onclick") ||
          href.startsWith("javascript:") ||
          href.startsWith("data:"))
        return;

      try {
        urlSecurityCheck(href, linkNode.ownerDocument.nodePrincipal);
      }
      catch(ex) {
        // Prevent loading unsecure destinations.
        event.preventDefault();
        return;
      }

      loadURI(href, null, null, false);
      event.preventDefault();
      return;
    }

    if (linkNode.getAttribute("rel") == "sidebar") {
      // This is the Opera convention for a special link that, when clicked,
      // allows to add a sidebar panel.  The link's title attribute contains
      // the title that should be used for the sidebar panel.
      PlacesUIUtils.showBookmarkDialog({ action: "add"
                                       , type: "bookmark"
                                       , uri: makeURI(href)
                                       , title: linkNode.getAttribute("title")
                                       , loadBookmarkInSidebar: true
                                       , hiddenRows: [ "description"
                                                     , "location"
                                                     , "keyword" ]
                                       }, window);
      event.preventDefault();
      return;
    }
  }

  handleLinkClick(event, href, linkNode);

  // Mark the page as a user followed link.  This is done so that history can
  // distinguish automatic embed visits from user activated ones.  For example
  // pages loaded in frames are embed visits and lost with the session, while
  // visits across frames should be preserved.
  try {
    if (!PrivateBrowsingUtils.isWindowPrivate(window))
      PlacesUIUtils.markPageAsFollowedLink(href);
  } catch (ex) { /* Skip invalid URIs. */ }
}

/**
 * Handles clicks on links.
 *
 * @return true if the click event was handled, false otherwise.
 */
function handleLinkClick(event, href, linkNode) {
  if (event.button == 2) // right click
    return false;

  var where = whereToOpenLink(event);
  if (where == "current")
    return false;

  var doc = event.target.ownerDocument;

  if (where == "save") {
    saveURL(href, linkNode ? gatherTextUnder(linkNode) : "", null, true,
            true, doc.documentURIObject, doc);
    event.preventDefault();
    return true;
  }

  urlSecurityCheck(href, doc.nodePrincipal);
  openLinkIn(href, where, { referrerURI: doc.documentURIObject,
                            charset: doc.characterSet });
  event.preventDefault();
  return true;
}

function middleMousePaste(event) {
  let clipboard = readFromClipboard();
  if (!clipboard)
    return;

  // Strip embedded newlines and surrounding whitespace, to match the URL
  // bar's behavior (stripsurroundingwhitespace)
  clipboard = clipboard.replace(/\s*\n\s*/g, "");

  // if it's not the current tab, we don't need to do anything because the 
  // browser doesn't exist.
  let where = whereToOpenLink(event, true, false);
  let lastLocationChange;
  if (where == "current") {
    lastLocationChange = gBrowser.selectedBrowser.lastLocationChange;
  }

  Task.spawn(function() {
    let data = yield getShortcutOrURIAndPostData(clipboard);
    try {
      makeURI(data.url);
    } catch (ex) {
      // Not a valid URI.
      return;
    }

    try {
      addToUrlbarHistory(data.url);
    } catch (ex) {
      // Things may go wrong when adding url to session history,
      // but don't let that interfere with the loading of the url.
      Cu.reportError(ex);
    }

    if (where != "current" ||
        lastLocationChange == gBrowser.selectedBrowser.lastLocationChange) {
      openUILink(data.url, event,
                 { ignoreButton: true,
                   disallowInheritPrincipal: !data.mayInheritPrincipal });
    }
  });

  event.stopPropagation();
}

function handleDroppedLink(event, url, name)
{
  let lastLocationChange = gBrowser.selectedBrowser.lastLocationChange;

  Task.spawn(function() {
    let data = yield getShortcutOrURIAndPostData(url);
    if (data.url &&
        lastLocationChange == gBrowser.selectedBrowser.lastLocationChange)
      loadURI(data.url, null, data.postData, false);
  });

  // Keep the event from being handled by the dragDrop listeners
  // built-in to gecko if they happen to be above us.
  event.preventDefault();
};

function MultiplexHandler(event)
{ try {
    var node = event.target;
    var name = node.getAttribute('name');

    if (name == 'detectorGroup') {
        BrowserCharsetReload();
        SelectDetector(event, false);
    } else if (name == 'charsetGroup') {
        var charset = node.getAttribute('id');
        charset = charset.substring('charset.'.length, charset.length)
        BrowserSetForcedCharacterSet(charset);
    } else if (name == 'charsetCustomize') {
        //do nothing - please remove this else statement, once the charset prefs moves to the pref window
    } else {
        BrowserSetForcedCharacterSet(node.getAttribute('id'));
    }
    } catch(ex) { alert(ex); }
}

function SelectDetector(event, doReload)
{
    var uri =  event.target.getAttribute("id");
    var prefvalue = uri.substring('chardet.'.length, uri.length);
    if ("off" == prefvalue) { // "off" is special value to turn off the detectors
        prefvalue = "";
    }

    try {
        var str =  Cc["@mozilla.org/supports-string;1"].
                   createInstance(Ci.nsISupportsString);

        str.data = prefvalue;
        gPrefService.setComplexValue("intl.charset.detector", Ci.nsISupportsString, str);
        if (doReload)
          window.content.location.reload();
    }
    catch (ex) {
        dump("Failed to set the intl.charset.detector preference.\n");
    }
}

function BrowserSetForcedCharacterSet(aCharset)
{
  gBrowser.docShell.gatherCharsetMenuTelemetry();
  gBrowser.docShell.charset = aCharset;
  // Save the forced character-set
  if (!PrivateBrowsingUtils.isWindowPrivate(window))
    PlacesUtils.setCharsetForURI(getWebNavigation().currentURI, aCharset);
  BrowserCharsetReload();
}

function BrowserCharsetReload()
{
  BrowserReloadWithFlags(nsIWebNavigation.LOAD_FLAGS_CHARSET_CHANGE);
}

function charsetMenuGetElement(parent, id) {
  return parent.getElementsByAttribute("id", id)[0];
}

function UpdateCurrentCharset(target) {
    // extract the charset from DOM
    var wnd = document.commandDispatcher.focusedWindow;
    if ((window == wnd) || (wnd == null)) wnd = window.content;

    // Uncheck previous item
    if (gPrevCharset) {
        var pref_item = charsetMenuGetElement(target, "charset." + gPrevCharset);
        if (pref_item)
          pref_item.setAttribute('checked', 'false');
    }

    var menuitem = charsetMenuGetElement(target, "charset." + wnd.document.characterSet);
    if (menuitem) {
        menuitem.setAttribute('checked', 'true');
    }
}

function UpdateCharsetDetector(target) {
  var prefvalue;

  try {
    prefvalue = gPrefService.getComplexValue("intl.charset.detector", Ci.nsIPrefLocalizedString).data;
  }
  catch (ex) {}

  if (!prefvalue)
    prefvalue = "off";

  var menuitem = charsetMenuGetElement(target, "chardet." + prefvalue);
  if (menuitem)
    menuitem.setAttribute("checked", "true");
}

function UpdateMenus(event) {
  UpdateCurrentCharset(event.target);
  UpdateCharsetDetector(event.target);
}

function CreateMenu(node) {
  Services.obs.notifyObservers(null, "charsetmenu-selected", node);
}

function charsetLoadListener() {
  var charset = window.content.document.characterSet;

  if (charset.length > 0 && (charset != gLastBrowserCharset)) {
    if (!gCharsetMenu)
      gCharsetMenu = Cc['@mozilla.org/rdf/datasource;1?name=charset-menu'].getService(Ci.nsICurrentCharsetListener);
    gCharsetMenu.SetCurrentCharset(charset);
    gPrevCharset = gLastBrowserCharset;
    gLastBrowserCharset = charset;
  }
}

var gPageStyleMenu = {

  _getAllStyleSheets: function (frameset) {
    var styleSheetsArray = Array.slice(frameset.document.styleSheets);
    for (let i = 0; i < frameset.frames.length; i++) {
      let frameSheets = this._getAllStyleSheets(frameset.frames[i]);
      styleSheetsArray = styleSheetsArray.concat(frameSheets);
    }
    return styleSheetsArray;
  },

  fillPopup: function (menuPopup) {
    var noStyle = menuPopup.firstChild;
    var persistentOnly = noStyle.nextSibling;
    var sep = persistentOnly.nextSibling;
    while (sep.nextSibling)
      menuPopup.removeChild(sep.nextSibling);

    var styleSheets = this._getAllStyleSheets(window.content);
    var currentStyleSheets = {};
    var styleDisabled = getMarkupDocumentViewer().authorStyleDisabled;
    var haveAltSheets = false;
    var altStyleSelected = false;

    for (let currentStyleSheet of styleSheets) {
      if (!currentStyleSheet.title)
        continue;

      // Skip any stylesheets whose media attribute doesn't match.
      if (currentStyleSheet.media.length > 0) {
        let mediaQueryList = currentStyleSheet.media.mediaText;
        if (!window.content.matchMedia(mediaQueryList).matches)
          continue;
      }

      if (!currentStyleSheet.disabled)
        altStyleSelected = true;

      haveAltSheets = true;

      let lastWithSameTitle = null;
      if (currentStyleSheet.title in currentStyleSheets)
        lastWithSameTitle = currentStyleSheets[currentStyleSheet.title];

      if (!lastWithSameTitle) {
        let menuItem = document.createElement("menuitem");
        menuItem.setAttribute("type", "radio");
        menuItem.setAttribute("label", currentStyleSheet.title);
        menuItem.setAttribute("data", currentStyleSheet.title);
        menuItem.setAttribute("checked", !currentStyleSheet.disabled && !styleDisabled);
        menuItem.setAttribute("oncommand", "gPageStyleMenu.switchStyleSheet(this.getAttribute('data'));");
        menuPopup.appendChild(menuItem);
        currentStyleSheets[currentStyleSheet.title] = menuItem;
      } else if (currentStyleSheet.disabled) {
        lastWithSameTitle.removeAttribute("checked");
      }
    }

    noStyle.setAttribute("checked", styleDisabled);
    persistentOnly.setAttribute("checked", !altStyleSelected && !styleDisabled);
    persistentOnly.hidden = (window.content.document.preferredStyleSheetSet) ? haveAltSheets : false;
    sep.hidden = (noStyle.hidden && persistentOnly.hidden) || !haveAltSheets;
  },

  _stylesheetInFrame: function (frame, title) {
    return Array.some(frame.document.styleSheets,
                      function (stylesheet) stylesheet.title == title);
  },

  _stylesheetSwitchFrame: function (frame, title) {
    var docStyleSheets = frame.document.styleSheets;

    for (let i = 0; i < docStyleSheets.length; ++i) {
      let docStyleSheet = docStyleSheets[i];

      if (docStyleSheet.title)
        docStyleSheet.disabled = (docStyleSheet.title != title);
      else if (docStyleSheet.disabled)
        docStyleSheet.disabled = false;
    }
  },

  _stylesheetSwitchAll: function (frameset, title) {
    if (!title || this._stylesheetInFrame(frameset, title))
      this._stylesheetSwitchFrame(frameset, title);

    for (let i = 0; i < frameset.frames.length; i++)
      this._stylesheetSwitchAll(frameset.frames[i], title);
  },

  switchStyleSheet: function (title, contentWindow) {
    getMarkupDocumentViewer().authorStyleDisabled = false;
    this._stylesheetSwitchAll(contentWindow || content, title);
  },

  disableStyle: function () {
    getMarkupDocumentViewer().authorStyleDisabled = true;
  },
};

/* Legacy global page-style functions */
var getAllStyleSheets   = gPageStyleMenu._getAllStyleSheets.bind(gPageStyleMenu);
var stylesheetFillPopup = gPageStyleMenu.fillPopup.bind(gPageStyleMenu);
function stylesheetSwitchAll(contentWindow, title) {
  gPageStyleMenu.switchStyleSheet(title, contentWindow);
}
function setStyleDisabled(disabled) {
  if (disabled)
    gPageStyleMenu.disableStyle();
}


var BrowserOffline = {
  _inited: false,

  /////////////////////////////////////////////////////////////////////////////
  // BrowserOffline Public Methods
  init: function ()
  {
    if (!this._uiElement)
      this._uiElement = document.getElementById("workOfflineMenuitemState");

    Services.obs.addObserver(this, "network:offline-status-changed", false);

    this._updateOfflineUI(Services.io.offline);

    this._inited = true;
  },

  uninit: function ()
  {
    if (this._inited) {
      Services.obs.removeObserver(this, "network:offline-status-changed");
    }
  },

  toggleOfflineStatus: function ()
  {
    var ioService = Services.io;

    // Stop automatic management of the offline status
    try {
      ioService.manageOfflineStatus = false;
    } catch (ex) {
    }

    if (!ioService.offline && !this._canGoOffline()) {
      this._updateOfflineUI(false);
      return;
    }

    ioService.offline = !ioService.offline;
  },

  /////////////////////////////////////////////////////////////////////////////
  // nsIObserver
  observe: function (aSubject, aTopic, aState)
  {
    if (aTopic != "network:offline-status-changed")
      return;

    this._updateOfflineUI(aState == "offline");
  },

  /////////////////////////////////////////////////////////////////////////////
  // BrowserOffline Implementation Methods
  _canGoOffline: function ()
  {
    try {
      var cancelGoOffline = Cc["@mozilla.org/supports-PRBool;1"].createInstance(Ci.nsISupportsPRBool);
      Services.obs.notifyObservers(cancelGoOffline, "offline-requested", null);

      // Something aborted the quit process.
      if (cancelGoOffline.data)
        return false;
    }
    catch (ex) {
    }

    return true;
  },

  _uiElement: null,
  _updateOfflineUI: function (aOffline)
  {
    var offlineLocked = gPrefService.prefIsLocked("network.online");
    if (offlineLocked)
      this._uiElement.setAttribute("disabled", "true");

    this._uiElement.setAttribute("checked", aOffline);
  }
};

var OfflineApps = {
  /////////////////////////////////////////////////////////////////////////////
  // OfflineApps Public Methods
  init: function ()
  {
    Services.obs.addObserver(this, "offline-cache-update-completed", false);
  },

  uninit: function ()
  {
    Services.obs.removeObserver(this, "offline-cache-update-completed");
  },

  handleEvent: function(event) {
    if (event.type == "MozApplicationManifest") {
      this.offlineAppRequested(event.originalTarget.defaultView);
    }
  },

  /////////////////////////////////////////////////////////////////////////////
  // OfflineApps Implementation Methods

  // XXX: _getBrowserWindowForContentWindow and _getBrowserForContentWindow
  // were taken from browser/components/feeds/src/WebContentConverter.
  _getBrowserWindowForContentWindow: function(aContentWindow) {
    return aContentWindow.QueryInterface(Ci.nsIInterfaceRequestor)
                         .getInterface(Ci.nsIWebNavigation)
                         .QueryInterface(Ci.nsIDocShellTreeItem)
                         .rootTreeItem
                         .QueryInterface(Ci.nsIInterfaceRequestor)
                         .getInterface(Ci.nsIDOMWindow)
                         .wrappedJSObject;
  },

  _getBrowserForContentWindow: function(aBrowserWindow, aContentWindow) {
    // This depends on pseudo APIs of browser.js and tabbrowser.xml
    aContentWindow = aContentWindow.top;
    var browsers = aBrowserWindow.gBrowser.browsers;
    for (let browser of browsers) {
      if (browser.contentWindow == aContentWindow)
        return browser;
    }
    // handle other browser/iframe elements that may need popupnotifications
    let browser = aContentWindow
                          .QueryInterface(Ci.nsIInterfaceRequestor)
                          .getInterface(Ci.nsIWebNavigation)
                          .QueryInterface(Ci.nsIDocShell)
                          .chromeEventHandler;
    if (browser.getAttribute("popupnotificationanchor"))
      return browser;
    return null;
  },

  _getManifestURI: function(aWindow) {
    if (!aWindow.document.documentElement)
      return null;

    var attr = aWindow.document.documentElement.getAttribute("manifest");
    if (!attr)
      return null;

    try {
      var contentURI = makeURI(aWindow.location.href, null, null);
      return makeURI(attr, aWindow.document.characterSet, contentURI);
    } catch (e) {
      return null;
    }
  },

  // A cache update isn't tied to a specific window.  Try to find
  // the best browser in which to warn the user about space usage
  _getBrowserForCacheUpdate: function(aCacheUpdate) {
    // Prefer the current browser
    var uri = this._getManifestURI(content);
    if (uri && uri.equals(aCacheUpdate.manifestURI)) {
      return gBrowser.selectedBrowser;
    }

    var browsers = gBrowser.browsers;
    for (let browser of browsers) {
      uri = this._getManifestURI(browser.contentWindow);
      if (uri && uri.equals(aCacheUpdate.manifestURI)) {
        return browser;
      }
    }

    // is this from a non-tab browser/iframe?
    browsers = document.querySelectorAll("iframe[popupnotificationanchor] | browser[popupnotificationanchor]");
    for (let browser of browsers) {
      uri = this._getManifestURI(browser.contentWindow);
      if (uri && uri.equals(aCacheUpdate.manifestURI)) {
        return browser;
      }
    }

    return null;
  },

  _warnUsage: function(aBrowser, aURI) {
    if (!aBrowser)
      return;

    let mainAction = {
      label: gNavigatorBundle.getString("offlineApps.manageUsage"),
      accessKey: gNavigatorBundle.getString("offlineApps.manageUsageAccessKey"),
      callback: OfflineApps.manage
    };

    let warnQuota = gPrefService.getIntPref("offline-apps.quota.warn");
    let message = gNavigatorBundle.getFormattedString("offlineApps.usage",
                                                      [ aURI.host,
                                                        warnQuota / 1024 ]);

    let anchorID = "indexedDB-notification-icon";
    PopupNotifications.show(aBrowser, "offline-app-usage", message,
                            anchorID, mainAction);

    // Now that we've warned once, prevent the warning from showing up
    // again.
    Services.perms.add(aURI, "offline-app",
                       Ci.nsIOfflineCacheUpdateService.ALLOW_NO_WARN);
  },

  // XXX: duplicated in preferences/advanced.js
  _getOfflineAppUsage: function (host, groups)
  {
    var cacheService = Cc["@mozilla.org/network/application-cache-service;1"].
                       getService(Ci.nsIApplicationCacheService);
    if (!groups)
      groups = cacheService.getGroups();

    var usage = 0;
    for (let group of groups) {
      var uri = Services.io.newURI(group, null, null);
      if (uri.asciiHost == host) {
        var cache = cacheService.getActiveCache(group);
        usage += cache.usage;
      }
    }

    return usage;
  },

  _checkUsage: function(aURI) {
    // if the user has already allowed excessive usage, don't bother checking
    if (Services.perms.testExactPermission(aURI, "offline-app") !=
        Ci.nsIOfflineCacheUpdateService.ALLOW_NO_WARN) {
      var usage = this._getOfflineAppUsage(aURI.asciiHost);
      var warnQuota = gPrefService.getIntPref("offline-apps.quota.warn");
      if (usage >= warnQuota * 1024) {
        return true;
      }
    }

    return false;
  },

  offlineAppRequested: function(aContentWindow) {
    if (!gPrefService.getBoolPref("browser.offline-apps.notify")) {
      return;
    }

    let browserWindow = this._getBrowserWindowForContentWindow(aContentWindow);
    let browser = this._getBrowserForContentWindow(browserWindow,
                                                   aContentWindow);

    let currentURI = aContentWindow.document.documentURIObject;

    // don't bother showing UI if the user has already made a decision
    if (Services.perms.testExactPermission(currentURI, "offline-app") != Services.perms.UNKNOWN_ACTION)
      return;

    try {
      if (gPrefService.getBoolPref("offline-apps.allow_by_default")) {
        // all pages can use offline capabilities, no need to ask the user
        return;
      }
    } catch(e) {
      // this pref isn't set by default, ignore failures
    }

    let host = currentURI.asciiHost;
    let notificationID = "offline-app-requested-" + host;
    let notification = PopupNotifications.getNotification(notificationID, browser);

    if (notification) {
      notification.options.documents.push(aContentWindow.document);
    } else {
      let mainAction = {
        label: gNavigatorBundle.getString("offlineApps.allow"),
        accessKey: gNavigatorBundle.getString("offlineApps.allowAccessKey"),
        callback: function() {
          for (let document of notification.options.documents) {
            OfflineApps.allowSite(document);
          }
        }
      };
      let secondaryActions = [{
        label: gNavigatorBundle.getString("offlineApps.never"),
        accessKey: gNavigatorBundle.getString("offlineApps.neverAccessKey"),
        callback: function() {
          for (let document of notification.options.documents) {
            OfflineApps.disallowSite(document);
          }
        }
      }];
      let message = gNavigatorBundle.getFormattedString("offlineApps.available",
                                                        [ host ]);
      let anchorID = "indexedDB-notification-icon";
      let options= {
        documents : [ aContentWindow.document ]
      };
      notification = PopupNotifications.show(browser, notificationID, message,
                                             anchorID, mainAction,
                                             secondaryActions, options);
    }
  },

  allowSite: function(aDocument) {
    Services.perms.add(aDocument.documentURIObject, "offline-app", Services.perms.ALLOW_ACTION);

    // When a site is enabled while loading, manifest resources will
    // start fetching immediately.  This one time we need to do it
    // ourselves.
    this._startFetching(aDocument);
  },

  disallowSite: function(aDocument) {
    Services.perms.add(aDocument.documentURIObject, "offline-app", Services.perms.DENY_ACTION);
  },

  manage: function() {
    openAdvancedPreferences("networkTab");
  },

  _startFetching: function(aDocument) {
    if (!aDocument.documentElement)
      return;

    var manifest = aDocument.documentElement.getAttribute("manifest");
    if (!manifest)
      return;

    var manifestURI = makeURI(manifest, aDocument.characterSet,
                              aDocument.documentURIObject);

    var updateService = Cc["@mozilla.org/offlinecacheupdate-service;1"].
                        getService(Ci.nsIOfflineCacheUpdateService);
    updateService.scheduleUpdate(manifestURI, aDocument.documentURIObject, window);
  },

  /////////////////////////////////////////////////////////////////////////////
  // nsIObserver
  observe: function (aSubject, aTopic, aState)
  {
    if (aTopic == "offline-cache-update-completed") {
      var cacheUpdate = aSubject.QueryInterface(Ci.nsIOfflineCacheUpdate);

      var uri = cacheUpdate.manifestURI;
      if (OfflineApps._checkUsage(uri)) {
        var browser = this._getBrowserForCacheUpdate(cacheUpdate);
        if (browser) {
          OfflineApps._warnUsage(browser, cacheUpdate.manifestURI);
        }
      }
    }
  }
};

var IndexedDBPromptHelper = {
  _permissionsPrompt: "indexedDB-permissions-prompt",
  _permissionsResponse: "indexedDB-permissions-response",

  _quotaPrompt: "indexedDB-quota-prompt",
  _quotaResponse: "indexedDB-quota-response",
  _quotaCancel: "indexedDB-quota-cancel",

  _notificationIcon: "indexedDB-notification-icon",

  init:
  function IndexedDBPromptHelper_init() {
    Services.obs.addObserver(this, this._permissionsPrompt, false);
    Services.obs.addObserver(this, this._quotaPrompt, false);
    Services.obs.addObserver(this, this._quotaCancel, false);
  },

  uninit:
  function IndexedDBPromptHelper_uninit() {
    Services.obs.removeObserver(this, this._permissionsPrompt);
    Services.obs.removeObserver(this, this._quotaPrompt);
    Services.obs.removeObserver(this, this._quotaCancel);
  },

  observe:
  function IndexedDBPromptHelper_observe(subject, topic, data) {
    if (topic != this._permissionsPrompt &&
        topic != this._quotaPrompt &&
        topic != this._quotaCancel) {
      throw new Error("Unexpected topic!");
    }

    var requestor = subject.QueryInterface(Ci.nsIInterfaceRequestor);

    var contentWindow = requestor.getInterface(Ci.nsIDOMWindow);
    var contentDocument = contentWindow.document;
    var browserWindow =
      OfflineApps._getBrowserWindowForContentWindow(contentWindow);

    if (browserWindow != window) {
      // Must belong to some other window.
      return;
    }

    var browser =
      OfflineApps._getBrowserForContentWindow(browserWindow, contentWindow);

    var host = contentDocument.documentURIObject.asciiHost;

    var message;
    var responseTopic;
    if (topic == this._permissionsPrompt) {
      message = gNavigatorBundle.getFormattedString("offlineApps.available",
                                                    [ host ]);
      responseTopic = this._permissionsResponse;
    }
    else if (topic == this._quotaPrompt) {
      message = gNavigatorBundle.getFormattedString("indexedDB.usage",
                                                    [ host, data ]);
      responseTopic = this._quotaResponse;
    }
    else if (topic == this._quotaCancel) {
      responseTopic = this._quotaResponse;
    }

    const hiddenTimeoutDuration = 30000; // 30 seconds
    const firstTimeoutDuration = 300000; // 5 minutes

    var timeoutId;

    var observer = requestor.getInterface(Ci.nsIObserver);

    var mainAction = {
      label: gNavigatorBundle.getString("offlineApps.allow"),
      accessKey: gNavigatorBundle.getString("offlineApps.allowAccessKey"),
      callback: function() {
        clearTimeout(timeoutId);
        observer.observe(null, responseTopic,
                         Ci.nsIPermissionManager.ALLOW_ACTION);
      }
    };

    var secondaryActions = [
      {
        label: gNavigatorBundle.getString("offlineApps.never"),
        accessKey: gNavigatorBundle.getString("offlineApps.neverAccessKey"),
        callback: function() {
          clearTimeout(timeoutId);
          observer.observe(null, responseTopic,
                           Ci.nsIPermissionManager.DENY_ACTION);
        }
      }
    ];

    // This will be set to the result of PopupNotifications.show() below, or to
    // the result of PopupNotifications.getNotification() if this is a
    // quotaCancel notification.
    var notification;

    function timeoutNotification() {
      // Remove the notification.
      if (notification) {
        notification.remove();
      }

      // Clear all of our timeout stuff. We may be called directly, not just
      // when the timeout actually elapses.
      clearTimeout(timeoutId);

      // And tell the page that the popup timed out.
      observer.observe(null, responseTopic,
                       Ci.nsIPermissionManager.UNKNOWN_ACTION);
    }

    var options = {
      eventCallback: function(state) {
        // Don't do anything if the timeout has not been set yet.
        if (!timeoutId) {
          return;
        }

        // If the popup is being dismissed start the short timeout.
        if (state == "dismissed") {
          clearTimeout(timeoutId);
          timeoutId = setTimeout(timeoutNotification, hiddenTimeoutDuration);
          return;
        }

        // If the popup is being re-shown then clear the timeout allowing
        // unlimited waiting.
        if (state == "shown") {
          clearTimeout(timeoutId);
        }
      }
    };

    if (topic == this._quotaCancel) {
      notification = PopupNotifications.getNotification(this._quotaPrompt,
                                                        browser);
      timeoutNotification();
      return;
    }

    notification = PopupNotifications.show(browser, topic, message,
                                           this._notificationIcon, mainAction,
                                           secondaryActions, options);

    // Set the timeoutId after the popup has been created, and use the long
    // timeout value. If the user doesn't notice the popup after this amount of
    // time then it is most likely not visible and we want to alert the page.
    timeoutId = setTimeout(timeoutNotification, firstTimeoutDuration);
  }
};

function WindowIsClosing()
{
  if (TabView.isVisible()) {
    TabView.hide();
    return false;
  }

  if (!closeWindow(false, warnAboutClosingWindow))
    return false;

  for (let browser of gBrowser.browsers) {
    let ds = browser.docShell;
    if (ds.contentViewer && !ds.contentViewer.permitUnload())
      return false;
  }

  return true;
}

/**
 * Checks if this is the last full *browser* window around. If it is, this will
 * be communicated like quitting. Otherwise, we warn about closing multiple tabs.
 * @returns true if closing can proceed, false if it got cancelled.
 */
function warnAboutClosingWindow() {
  // Popups aren't considered full browser windows.
  let isPBWindow = PrivateBrowsingUtils.isWindowPrivate(window);
  if (!isPBWindow && !toolbar.visible)
    return gBrowser.warnAboutClosingTabs(gBrowser.closingTabsEnum.ALL);

  // Figure out if there's at least one other browser window around.
  let e = Services.wm.getEnumerator("navigator:browser");
  let otherPBWindowExists = false;
  let nonPopupPresent = false;
  while (e.hasMoreElements()) {
    let win = e.getNext();
    if (win != window) {
      if (isPBWindow && PrivateBrowsingUtils.isWindowPrivate(win))
        otherPBWindowExists = true;
      if (win.toolbar.visible)
        nonPopupPresent = true;
      // If the current window is not in private browsing mode we don't need to 
      // look for other pb windows, we can leave the loop when finding the 
      // first non-popup window. If however the current window is in private 
      // browsing mode then we need at least one other pb and one non-popup 
      // window to break out early.
      if ((!isPBWindow || otherPBWindowExists) && nonPopupPresent)
        break;
    }
  }

  if (isPBWindow && !otherPBWindowExists) {
    let exitingCanceled = Cc["@mozilla.org/supports-PRBool;1"].
                          createInstance(Ci.nsISupportsPRBool);
    exitingCanceled.data = false;
    Services.obs.notifyObservers(exitingCanceled,
                                 "last-pb-context-exiting",
                                 null);
    if (exitingCanceled.data)
      return false;
  }

  if (nonPopupPresent) {
    return isPBWindow || gBrowser.warnAboutClosingTabs(gBrowser.closingTabsEnum.ALL);
  }

  let os = Services.obs;

  let closingCanceled = Cc["@mozilla.org/supports-PRBool;1"].
                        createInstance(Ci.nsISupportsPRBool);
  os.notifyObservers(closingCanceled,
                     "browser-lastwindow-close-requested", null);
  if (closingCanceled.data)
    return false;

  os.notifyObservers(null, "browser-lastwindow-close-granted", null);

#ifdef XP_MACOSX
  // OS X doesn't quit the application when the last window is closed, but keeps
  // the session alive. Hence don't prompt users to save tabs, but warn about
  // closing multiple tabs.
  return isPBWindow || gBrowser.warnAboutClosingTabs(gBrowser.closingTabsEnum.ALL);
#else
  return true;
#endif
}

var MailIntegration = {
  sendLinkForWindow: function (aWindow) {
    this.sendMessage(aWindow.location.href,
                     aWindow.document.title);
  },

  sendMessage: function (aBody, aSubject) {
    // generate a mailto url based on the url and the url's title
    var mailtoUrl = "mailto:";
    if (aBody) {
      mailtoUrl += "?body=" + encodeURIComponent(aBody);
      mailtoUrl += "&subject=" + encodeURIComponent(aSubject);
    }

    var uri = makeURI(mailtoUrl);

    // now pass this uri to the operating system
    this._launchExternalUrl(uri);
  },

  // a generic method which can be used to pass arbitrary urls to the operating
  // system.
  // aURL --> a nsIURI which represents the url to launch
  _launchExternalUrl: function (aURL) {
    var extProtocolSvc =
       Cc["@mozilla.org/uriloader/external-protocol-service;1"]
         .getService(Ci.nsIExternalProtocolService);
    if (extProtocolSvc)
      extProtocolSvc.loadUrl(aURL);
  }
};

function BrowserOpenAddonsMgr(aView) {
  if (aView) {
    let emWindow;
    let browserWindow;

    var receivePong = function receivePong(aSubject, aTopic, aData) {
      let browserWin = aSubject.QueryInterface(Ci.nsIInterfaceRequestor)
                               .getInterface(Ci.nsIWebNavigation)
                               .QueryInterface(Ci.nsIDocShellTreeItem)
                               .rootTreeItem
                               .QueryInterface(Ci.nsIInterfaceRequestor)
                               .getInterface(Ci.nsIDOMWindow);
      if (!emWindow || browserWin == window /* favor the current window */) {
        emWindow = aSubject;
        browserWindow = browserWin;
      }
    }
    Services.obs.addObserver(receivePong, "EM-pong", false);
    Services.obs.notifyObservers(null, "EM-ping", "");
    Services.obs.removeObserver(receivePong, "EM-pong");

    if (emWindow) {
      emWindow.loadView(aView);
      browserWindow.gBrowser.selectedTab =
        browserWindow.gBrowser._getTabForContentWindow(emWindow);
      emWindow.focus();
      return;
    }
  }

  var newLoad = !switchToTabHavingURI("about:addons", true);

  if (aView) {
    // This must be a new load, else the ping/pong would have
    // found the window above.
    Services.obs.addObserver(function observer(aSubject, aTopic, aData) {
      Services.obs.removeObserver(observer, aTopic);
      aSubject.loadView(aView);
    }, "EM-loaded", false);
  }
}

function GetSearchFieldBookmarkData(node) {
  var charset = node.ownerDocument.characterSet;

  var formBaseURI = makeURI(node.form.baseURI,
                            charset);

  var formURI = makeURI(node.form.getAttribute("action"),
                        charset,
                        formBaseURI);

  var spec = formURI.spec;

  var isURLEncoded =
               (node.form.method.toUpperCase() == "POST"
                && (node.form.enctype == "application/x-www-form-urlencoded" ||
                    node.form.enctype == ""));

  var title = gNavigatorBundle.getFormattedString("addKeywordTitleAutoFill",
                                                  [node.ownerDocument.title]);
  var description = PlacesUIUtils.getDescriptionFromDocument(node.ownerDocument);

  var formData = [];

  function escapeNameValuePair(aName, aValue, aIsFormUrlEncoded) {
    if (aIsFormUrlEncoded)
      return escape(aName + "=" + aValue);
    else
      return escape(aName) + "=" + escape(aValue);
  }

  for (let el of node.form.elements) {
    if (!el.type) // happens with fieldsets
      continue;

    if (el == node) {
      formData.push((isURLEncoded) ? escapeNameValuePair(el.name, "%s", true) :
                                     // Don't escape "%s", just append
                                     escapeNameValuePair(el.name, "", false) + "%s");
      continue;
    }

    let type = el.type.toLowerCase();

    if (((el instanceof HTMLInputElement && el.mozIsTextField(true)) ||
        type == "hidden" || type == "textarea") ||
        ((type == "checkbox" || type == "radio") && el.checked)) {
      formData.push(escapeNameValuePair(el.name, el.value, isURLEncoded));
    } else if (el instanceof HTMLSelectElement && el.selectedIndex >= 0) {
      for (var j=0; j < el.options.length; j++) {
        if (el.options[j].selected)
          formData.push(escapeNameValuePair(el.name, el.options[j].value,
                                            isURLEncoded));
      }
    }
  }

  var postData;

  if (isURLEncoded)
    postData = formData.join("&");
  else
    spec += "?" + formData.join("&");

  return {
    spec: spec,
    title: title,
    description: description,
    postData: postData,
    charSet: charset
  };
}


function AddKeywordForSearchField() {
  bookmarkData = GetSearchFieldBookmarkData(document.popupNode);

  PlacesUIUtils.showBookmarkDialog({ action: "add"
                                   , type: "bookmark"
                                   , uri: makeURI(bookmarkData.spec)
                                   , title: bookmarkData.title
                                   , description: bookmarkData.description
                                   , keyword: ""
                                   , postData: bookmarkData.postData
                                   , charSet: bookmarkData.charset
                                   , hiddenRows: [ "location"
                                                 , "description"
                                                 , "tags"
                                                 , "loadInSidebar" ]
                                   }, window);
}

function SwitchDocumentDirection(aWindow) {
  // document.dir can also be "auto", in which case it won't change
  if (aWindow.document.dir == "ltr" || aWindow.document.dir == "") {
    aWindow.document.dir = "rtl";
  } else if (aWindow.document.dir == "rtl") {
    aWindow.document.dir = "ltr";
  }
  for (var run = 0; run < aWindow.frames.length; run++)
    SwitchDocumentDirection(aWindow.frames[run]);
}

function convertFromUnicode(charset, str)
{
  try {
    var unicodeConverter = Components
       .classes["@mozilla.org/intl/scriptableunicodeconverter"]
       .createInstance(Components.interfaces.nsIScriptableUnicodeConverter);
    unicodeConverter.charset = charset;
    str = unicodeConverter.ConvertFromUnicode(str);
    return str + unicodeConverter.Finish();
  } catch(ex) {
    return null;
  }
}

/**
 * Re-open a closed tab.
 * @param aIndex
 *        The index of the tab (via nsSessionStore.getClosedTabData)
 * @returns a reference to the reopened tab.
 */
function undoCloseTab(aIndex) {
  // wallpaper patch to prevent an unnecessary blank tab (bug 343895)
  var blankTabToRemove = null;
  if (gBrowser.tabs.length == 1 && isTabEmpty(gBrowser.selectedTab))
    blankTabToRemove = gBrowser.selectedTab;

  var tab = null;
  var ss = Cc["@mozilla.org/browser/sessionstore;1"].
           getService(Ci.nsISessionStore);
  if (ss.getClosedTabCount(window) > (aIndex || 0)) {
    TabView.prepareUndoCloseTab(blankTabToRemove);
    tab = ss.undoCloseTab(window, aIndex || 0);
    TabView.afterUndoCloseTab();

    if (blankTabToRemove)
      gBrowser.removeTab(blankTabToRemove);
  }

  return tab;
}

/**
 * Re-open a closed window.
 * @param aIndex
 *        The index of the window (via nsSessionStore.getClosedWindowData)
 * @returns a reference to the reopened window.
 */
function undoCloseWindow(aIndex) {
  let ss = Cc["@mozilla.org/browser/sessionstore;1"].
           getService(Ci.nsISessionStore);
  let window = null;
  if (ss.getClosedWindowCount() > (aIndex || 0))
    window = ss.undoCloseWindow(aIndex || 0);

  return window;
}

/*
 * Determines if a tab is "empty", usually used in the context of determining
 * if it's ok to close the tab.
 */
function isTabEmpty(aTab) {
  if (aTab.hasAttribute("busy"))
    return false;

  let browser = aTab.linkedBrowser;
  if (!isBlankPageURL(browser.currentURI.spec))
    return false;

  // Bug 863515 - Make content.opener checks work in electrolysis.
  if (!gMultiProcessBrowser && browser.contentWindow.opener)
    return false;

  if (browser.sessionHistory && browser.sessionHistory.count >= 2)
    return false;

  return true;
}

#ifdef MOZ_SERVICES_SYNC
function BrowserOpenSyncTabs() {
  switchToTabHavingURI("about:sync-tabs", true);
}
#endif

/**
 * Format a URL
 * eg:
 * echo formatURL("https://addons.mozilla.org/%LOCALE%/%APP%/%VERSION%/");
 * > https://addons.mozilla.org/en-US/firefox/3.0a1/
 *
 * Currently supported built-ins are LOCALE, APP, and any value from nsIXULAppInfo, uppercased.
 */
function formatURL(aFormat, aIsPref) {
  var formatter = Cc["@mozilla.org/toolkit/URLFormatterService;1"].getService(Ci.nsIURLFormatter);
  return aIsPref ? formatter.formatURLPref(aFormat) : formatter.formatURL(aFormat);
}

/**
 * Utility object to handle manipulations of the identity indicators in the UI
 */
var gIdentityHandler = {
  // Mode strings used to control CSS display
  IDENTITY_MODE_IDENTIFIED                             : "verifiedIdentity", // High-quality identity information
  IDENTITY_MODE_DOMAIN_VERIFIED                        : "verifiedDomain",   // Minimal SSL CA-signed domain verification
  IDENTITY_MODE_UNKNOWN                                : "unknownIdentity",  // No trusted identity information
  IDENTITY_MODE_MIXED_DISPLAY_LOADED                   : "unknownIdentity mixedContent mixedDisplayContent",  // SSL with unauthenticated display content
  IDENTITY_MODE_MIXED_ACTIVE_LOADED                    : "unknownIdentity mixedContent mixedActiveContent",  // SSL with unauthenticated active (and perhaps also display) content
  IDENTITY_MODE_MIXED_DISPLAY_LOADED_ACTIVE_BLOCKED    : "unknownIdentity mixedContent",  // SSL with unauthenticated display content; unauthenticated active content is blocked.
  IDENTITY_MODE_CHROMEUI                               : "chromeUI",         // Part of the product's UI

  // Cache the most recent SSLStatus and Location seen in checkIdentity
  _lastStatus : null,
  _lastUri : null,
  _mode : "unknownIdentity",

  // smart getters
  get _encryptionLabel () {
    delete this._encryptionLabel;
    this._encryptionLabel = {};
    this._encryptionLabel[this.IDENTITY_MODE_DOMAIN_VERIFIED] =
      gNavigatorBundle.getString("identity.encrypted2");
    this._encryptionLabel[this.IDENTITY_MODE_IDENTIFIED] =
      gNavigatorBundle.getString("identity.encrypted2");
    this._encryptionLabel[this.IDENTITY_MODE_UNKNOWN] =
      gNavigatorBundle.getString("identity.unencrypted");
    this._encryptionLabel[this.IDENTITY_MODE_MIXED_DISPLAY_LOADED] =
      gNavigatorBundle.getString("identity.mixed_display_loaded");
    this._encryptionLabel[this.IDENTITY_MODE_MIXED_ACTIVE_LOADED] =
      gNavigatorBundle.getString("identity.mixed_active_loaded");
    this._encryptionLabel[this.IDENTITY_MODE_MIXED_DISPLAY_LOADED_ACTIVE_BLOCKED] =
      gNavigatorBundle.getString("identity.mixed_display_loaded_active_blocked");
    return this._encryptionLabel;
  },
  get _identityPopup () {
    delete this._identityPopup;
    return this._identityPopup = document.getElementById("identity-popup");
  },
  get _identityBox () {
    delete this._identityBox;
    return this._identityBox = document.getElementById("identity-box");
  },
  get _identityPopupContentBox () {
    delete this._identityPopupContentBox;
    return this._identityPopupContentBox =
      document.getElementById("identity-popup-content-box");
  },
  get _identityPopupChromeLabel () {
    delete this._identityPopupChromeLabel;
    return this._identityPopupChromeLabel =
      document.getElementById("identity-popup-chromeLabel");
  },
  get _identityPopupContentHost () {
    delete this._identityPopupContentHost;
    return this._identityPopupContentHost =
      document.getElementById("identity-popup-content-host");
  },
  get _identityPopupContentOwner () {
    delete this._identityPopupContentOwner;
    return this._identityPopupContentOwner =
      document.getElementById("identity-popup-content-owner");
  },
  get _identityPopupContentSupp () {
    delete this._identityPopupContentSupp;
    return this._identityPopupContentSupp =
      document.getElementById("identity-popup-content-supplemental");
  },
  get _identityPopupContentVerif () {
    delete this._identityPopupContentVerif;
    return this._identityPopupContentVerif =
      document.getElementById("identity-popup-content-verifier");
  },
  get _identityPopupEncLabel () {
    delete this._identityPopupEncLabel;
    return this._identityPopupEncLabel =
      document.getElementById("identity-popup-encryption-label");
  },
  get _identityIconLabel () {
    delete this._identityIconLabel;
    return this._identityIconLabel = document.getElementById("identity-icon-label");
  },
  get _overrideService () {
    delete this._overrideService;
    return this._overrideService = Cc["@mozilla.org/security/certoverride;1"]
                                     .getService(Ci.nsICertOverrideService);
  },
  get _identityIconCountryLabel () {
    delete this._identityIconCountryLabel;
    return this._identityIconCountryLabel = document.getElementById("identity-icon-country-label");
  },
  get _identityIcon () {
    delete this._identityIcon;
    return this._identityIcon = document.getElementById("page-proxy-favicon");
  },
  get _permissionsContainer () {
    delete this._permissionsContainer;
    return this._permissionsContainer = document.getElementById("identity-popup-permissions");
  },
  get _permissionList () {
    delete this._permissionList;
    return this._permissionList = document.getElementById("identity-popup-permission-list");
  },

  /**
   * Rebuild cache of the elements that may or may not exist depending
   * on whether there's a location bar.
   */
  _cacheElements : function() {
    delete this._identityBox;
    delete this._identityIconLabel;
    delete this._identityIconCountryLabel;
    delete this._identityIcon;
    delete this._permissionsContainer;
    delete this._permissionList;
    this._identityBox = document.getElementById("identity-box");
    this._identityIconLabel = document.getElementById("identity-icon-label");
    this._identityIconCountryLabel = document.getElementById("identity-icon-country-label");
    this._identityIcon = document.getElementById("page-proxy-favicon");
    this._permissionsContainer = document.getElementById("identity-popup-permissions");
    this._permissionList = document.getElementById("identity-popup-permission-list");
  },

  /**
   * Handler for mouseclicks on the "More Information" button in the
   * "identity-popup" panel.
   */
  handleMoreInfoClick : function(event) {
    displaySecurityInfo();
    event.stopPropagation();
    this._identityPopup.hidePopup();
  },

  /**
   * Helper to parse out the important parts of _lastStatus (of the SSL cert in
   * particular) for use in constructing identity UI strings
  */
  getIdentityData : function() {
    var result = {};
    var status = this._lastStatus.QueryInterface(Components.interfaces.nsISSLStatus);
    var cert = status.serverCert;

    // Human readable name of Subject
    result.subjectOrg = cert.organization;

    // SubjectName fields, broken up for individual access
    if (cert.subjectName) {
      result.subjectNameFields = {};
      cert.subjectName.split(",").forEach(function(v) {
        var field = v.split("=");
        this[field[0]] = field[1];
      }, result.subjectNameFields);

      // Call out city, state, and country specifically
      result.city = result.subjectNameFields.L;
      result.state = result.subjectNameFields.ST;
      result.country = result.subjectNameFields.C;
    }

    // Human readable name of Certificate Authority
    result.caOrg =  cert.issuerOrganization || cert.issuerCommonName;
    result.cert = cert;

    return result;
  },

  /**
   * Determine the identity of the page being displayed by examining its SSL cert
   * (if available) and, if necessary, update the UI to reflect this.  Intended to
   * be called by onSecurityChange
   *
   * @param PRUint32 state
   * @param nsIURI uri The address for which the UI should be updated.
   */
  checkIdentity : function(state, uri) {
    var currentStatus = gBrowser.securityUI
                                .QueryInterface(Components.interfaces.nsISSLStatusProvider)
                                .SSLStatus;
    this._lastStatus = currentStatus;
    this._lastUri = uri;

    let nsIWebProgressListener = Ci.nsIWebProgressListener;

    // For some URIs like data: we can't get a host and so can't do
    // anything useful here. Chrome URIs however get special treatment.
    let unknown = false;
    try {
      uri.host;
    } catch (e) { unknown = true; }

    if ((uri.scheme == "chrome" || uri.scheme == "about") &&
        uri.spec !== "about:blank") {
      this.setMode(this.IDENTITY_MODE_CHROMEUI);
    } else if (unknown) {
      this.setMode(this.IDENTITY_MODE_UNKNOWN);
    } else if (state & nsIWebProgressListener.STATE_IDENTITY_EV_TOPLEVEL) {
      this.setMode(this.IDENTITY_MODE_IDENTIFIED);
    } else if (state & nsIWebProgressListener.STATE_IS_SECURE) {
      this.setMode(this.IDENTITY_MODE_DOMAIN_VERIFIED);
    } else if (state & nsIWebProgressListener.STATE_IS_BROKEN) {
      if ((state & nsIWebProgressListener.STATE_LOADED_MIXED_ACTIVE_CONTENT) &&
          gPrefService.getBoolPref("security.mixed_content.block_active_content")) {
        this.setMode(this.IDENTITY_MODE_MIXED_ACTIVE_LOADED);
      } else if ((state & nsIWebProgressListener.STATE_BLOCKED_MIXED_ACTIVE_CONTENT) &&
                gPrefService.getBoolPref("security.mixed_content.block_active_content")) {
        this.setMode(this.IDENTITY_MODE_MIXED_DISPLAY_LOADED_ACTIVE_BLOCKED);
      } else {
        this.setMode(this.IDENTITY_MODE_MIXED_DISPLAY_LOADED);
      }
    } else {
      this.setMode(this.IDENTITY_MODE_UNKNOWN);
    }

    // Ensure the doorhanger is shown when mixed active content is blocked.
    if (state & nsIWebProgressListener.STATE_BLOCKED_MIXED_ACTIVE_CONTENT)
      this.showMixedContentDoorhanger();
  },

  /**
   * Display the Mixed Content Blocker doohanger, providing an option
   * to the user to override mixed content blocking
   */
  showMixedContentDoorhanger : function() {
    // If we've already got an active notification, bail out to avoid showing it repeatedly.
    if (PopupNotifications.getNotification("mixed-content-blocked", gBrowser.selectedBrowser))
      return;

    let helplink = document.getElementById("mixed-content-blocked-helplink");
    helplink.href = Services.urlFormatter.formatURLPref("browser.mixedcontent.warning.infoURL");

    let brandBundle = document.getElementById("bundle_brand");
    let brandShortName = brandBundle.getString("brandShortName");
    let messageString = gNavigatorBundle.getFormattedString("mixedContentBlocked.message", [brandShortName]);
    let action = {
      label: gNavigatorBundle.getString("mixedContentBlocked.keepBlockingButton.label"),
      accessKey: gNavigatorBundle.getString("mixedContentBlocked.keepBlockingButton.accesskey"),
      callback: function() { /* NOP */ }
    };
    let secondaryActions = [
      {
        label: gNavigatorBundle.getString("mixedContentBlocked.unblock.label"),
        accessKey: gNavigatorBundle.getString("mixedContentBlocked.unblock.accesskey"),
        callback: function() {
          // Reload the page with the content unblocked
          BrowserReloadWithFlags(nsIWebNavigation.LOAD_FLAGS_ALLOW_MIXED_CONTENT);
        }
      }
    ];
    let options = {
      dismissed: true,
    };
    PopupNotifications.show(gBrowser.selectedBrowser, "mixed-content-blocked",
                            messageString, "mixed-content-blocked-notification-icon",
                            action, secondaryActions, options);
  },

  /**
   * Return the eTLD+1 version of the current hostname
   */
  getEffectiveHost : function() {
    if (!this._IDNService)
      this._IDNService = Cc["@mozilla.org/network/idn-service;1"]
                         .getService(Ci.nsIIDNService);
    try {
      let baseDomain =
        Services.eTLD.getBaseDomainFromHost(this._lastUri.host);
      return this._IDNService.convertToDisplayIDN(baseDomain, {});
    } catch (e) {
      // If something goes wrong (e.g. host is an IP address) just fail back
      // to the full domain.
      return this._lastUri.host;
    }
  },

  /**
   * Update the UI to reflect the specified mode, which should be one of the
   * IDENTITY_MODE_* constants.
   */
  setMode : function(newMode) {
    if (!this._identityBox) {
      // No identity box means the identity box is not visible, in which
      // case there's nothing to do.
      return;
    }

    this._identityPopup.className = newMode;
    this._identityBox.className = newMode;
    this.setIdentityMessages(newMode);

    // Update the popup too, if it's open
    if (this._identityPopup.state == "open")
      this.setPopupMessages(newMode);

    this._mode = newMode;
  },

  /**
   * Set up the messages for the primary identity UI based on the specified mode,
   * and the details of the SSL cert, where applicable
   *
   * @param newMode The newly set identity mode.  Should be one of the IDENTITY_MODE_* constants.
   */
  setIdentityMessages : function(newMode) {
    let icon_label = "";
    let tooltip = "";
    let icon_country_label = "";
    let icon_labels_dir = "ltr";

    switch (newMode) {
    case this.IDENTITY_MODE_DOMAIN_VERIFIED: {
      let iData = this.getIdentityData();

      // Verifier is either the CA Org, for a normal cert, or a special string
      // for certs that are trusted because of a security exception.
      tooltip = gNavigatorBundle.getFormattedString("identity.identified.verifier",
                                                    [iData.caOrg]);

      // This can't throw, because URI's with a host that throw don't end up in this case.
      let host = this._lastUri.host;
      let port = 443;
      try {
        if (this._lastUri.port > 0)
          port = this._lastUri.port;
      } catch (e) {}

      if (this._overrideService.hasMatchingOverride(host, port, iData.cert, {}, {}))
        tooltip = gNavigatorBundle.getString("identity.identified.verified_by_you");

      break; }
    case this.IDENTITY_MODE_IDENTIFIED: {
      // If it's identified, then we can populate the dialog with credentials
      let iData = this.getIdentityData();
      tooltip = gNavigatorBundle.getFormattedString("identity.identified.verifier",
                                                    [iData.caOrg]);
      icon_label = iData.subjectOrg;
      if (iData.country)
        icon_country_label = "(" + iData.country + ")";

      // If the organization name starts with an RTL character, then
      // swap the positions of the organization and country code labels.
      // The Unicode ranges reflect the definition of the UCS2_CHAR_IS_BIDI
      // macro in intl/unicharutil/util/nsBidiUtils.h. When bug 218823 gets
      // fixed, this test should be replaced by one adhering to the
      // Unicode Bidirectional Algorithm proper (at the paragraph level).
      icon_labels_dir = /^[\u0590-\u08ff\ufb1d-\ufdff\ufe70-\ufefc]/.test(icon_label) ?
                        "rtl" : "ltr";
      break; }
    case this.IDENTITY_MODE_CHROMEUI:
      let brandBundle = document.getElementById("bundle_brand");
      icon_label = brandBundle.getString("brandShortName");
      break;
    default:
      tooltip = gNavigatorBundle.getString("identity.unknown.tooltip");
    }

    // Push the appropriate strings out to the UI
    this._identityBox.tooltipText = tooltip;
    this._identityIconLabel.value = icon_label;
    this._identityIconCountryLabel.value = icon_country_label;
    // Set cropping and direction
    this._identityIconLabel.crop = icon_country_label ? "end" : "center";
    this._identityIconLabel.parentNode.style.direction = icon_labels_dir;
    // Hide completely if the organization label is empty
    this._identityIconLabel.parentNode.collapsed = icon_label ? false : true;
  },

  /**
   * Set up the title and content messages for the identity message popup,
   * based on the specified mode, and the details of the SSL cert, where
   * applicable
   *
   * @param newMode The newly set identity mode.  Should be one of the IDENTITY_MODE_* constants.
   */
  setPopupMessages : function(newMode) {

    this._identityPopup.className = newMode;
    this._identityPopupContentBox.className = newMode;

    // Set the static strings up front
    this._identityPopupEncLabel.textContent = this._encryptionLabel[newMode];

    // Initialize the optional strings to empty values
    let supplemental = "";
    let verifier = "";
    let host = "";
    let owner = "";

    switch (newMode) {
    case this.IDENTITY_MODE_DOMAIN_VERIFIED:
      host = this.getEffectiveHost();
      owner = gNavigatorBundle.getString("identity.ownerUnknown2");
      verifier = this._identityBox.tooltipText;
      break;
    case this.IDENTITY_MODE_IDENTIFIED: {
      // If it's identified, then we can populate the dialog with credentials
      let iData = this.getIdentityData();
      host = this.getEffectiveHost();
      owner = iData.subjectOrg;
      verifier = this._identityBox.tooltipText;

      // Build an appropriate supplemental block out of whatever location data we have
      if (iData.city)
        supplemental += iData.city + "\n";
      if (iData.state && iData.country)
        supplemental += gNavigatorBundle.getFormattedString("identity.identified.state_and_country",
                                                            [iData.state, iData.country]);
      else if (iData.state) // State only
        supplemental += iData.state;
      else if (iData.country) // Country only
        supplemental += iData.country;
      break; }
    case this.IDENTITY_MODE_CHROMEUI: {
      let brandBundle = document.getElementById("bundle_brand");
      let brandShortName = brandBundle.getString("brandShortName");
      this._identityPopupChromeLabel.textContent = gNavigatorBundle.getFormattedString("identity.chrome",
                                                                                       [brandShortName]);
      break; }
    }

    // Push the appropriate strings out to the UI
    this._identityPopupContentHost.textContent = host;
    this._identityPopupContentOwner.textContent = owner;
    this._identityPopupContentSupp.textContent = supplemental;
    this._identityPopupContentVerif.textContent = verifier;
  },

  /**
   * Click handler for the identity-box element in primary chrome.
   */
  handleIdentityButtonEvent : function(event) {
    TelemetryStopwatch.start("FX_IDENTITY_POPUP_OPEN_MS");
    event.stopPropagation();

    if ((event.type == "click" && event.button != 0) ||
        (event.type == "keypress" && event.charCode != KeyEvent.DOM_VK_SPACE &&
         event.keyCode != KeyEvent.DOM_VK_RETURN)) {
      TelemetryStopwatch.cancel("FX_IDENTITY_POPUP_OPEN_MS");
      return; // Left click, space or enter only
    }

    // Don't allow left click, space or enter if the location has been modified.
    if (gURLBar.getAttribute("pageproxystate") != "valid") {
      TelemetryStopwatch.cancel("FX_IDENTITY_POPUP_OPEN_MS");
      return;
    }

    // Make sure that the display:none style we set in xul is removed now that
    // the popup is actually needed
    this._identityPopup.hidden = false;

    // Update the popup strings
    this.setPopupMessages(this._identityBox.className);

    this.updateSitePermissions();

    // Add the "open" attribute to the identity box for styling
    this._identityBox.setAttribute("open", "true");
    var self = this;
    this._identityPopup.addEventListener("popuphidden", function onPopupHidden(e) {
      e.currentTarget.removeEventListener("popuphidden", onPopupHidden, false);
      self._identityBox.removeAttribute("open");
    }, false);

    // Now open the popup, anchored off the primary chrome element
    this._identityPopup.openPopup(this._identityIcon, "bottomcenter topleft");
  },

  onPopupShown : function(event) {
    TelemetryStopwatch.finish("FX_IDENTITY_POPUP_OPEN_MS");

    document.getElementById('identity-popup-more-info-button').focus();

    this._identityPopup.addEventListener("blur", this, true);
    this._identityPopup.addEventListener("popuphidden", this);
  },

  onDragStart: function (event) {
    if (gURLBar.getAttribute("pageproxystate") != "valid")
      return;

    var value = content.location.href;
    var urlString = value + "\n" + content.document.title;
    var htmlString = "<a href=\"" + value + "\">" + value + "</a>";

    var dt = event.dataTransfer;
    dt.setData("text/x-moz-url", urlString);
    dt.setData("text/uri-list", value);
    dt.setData("text/plain", value);
    dt.setData("text/html", htmlString);
    dt.setDragImage(gProxyFavIcon, 16, 16);
  },
 
  handleEvent: function (event) {
    switch (event.type) {
      case "blur":
        // Focus hasn't moved yet, need to wait until after the blur event.
        setTimeout(() => {
          if (document.activeElement &&
              document.activeElement.compareDocumentPosition(this._identityPopup) &
                Node.DOCUMENT_POSITION_CONTAINS)
            return;

          this._identityPopup.hidePopup();
        }, 0);
        break;
      case "popuphidden":
        this._identityPopup.removeEventListener("blur", this, true);
        this._identityPopup.removeEventListener("popuphidden", this);
        break;
    }
  },

  updateSitePermissions: function () {
    while (this._permissionList.hasChildNodes())
      this._permissionList.removeChild(this._permissionList.lastChild);

    let uri = gBrowser.currentURI;

    for (let permission of SitePermissions.listPermissions()) {
      let state = SitePermissions.get(uri, permission);

      if (state == SitePermissions.UNKNOWN)
        continue;

      let item = this._createPermissionItem(permission, state);
      this._permissionList.appendChild(item);
    }

    this._permissionsContainer.hidden = !this._permissionList.hasChildNodes();
  },

  _createPermissionItem: function (aPermission, aState) {
    let menulist = document.createElement("menulist");
    let menupopup = document.createElement("menupopup");
    for (let state of SitePermissions.getAvailableStates(aPermission)) {
      if (state == SitePermissions.UNKNOWN)
        continue;
      let menuitem = document.createElement("menuitem");
      menuitem.setAttribute("value", state);
      menuitem.setAttribute("label", SitePermissions.getStateLabel(state));
      menupopup.appendChild(menuitem);
    }
    menulist.appendChild(menupopup);
    menulist.setAttribute("value", aState);
    menulist.setAttribute("oncommand", "SitePermissions.set(gBrowser.currentURI, '" +
                                       aPermission + "', this.value)");
    menulist.setAttribute("id", "identity-popup-permission:" + aPermission);

    let label = document.createElement("label");
    label.setAttribute("flex", "1");
    label.setAttribute("control", menulist.getAttribute("id"));
    label.setAttribute("value", SitePermissions.getPermissionLabel(aPermission));

    let container = document.createElement("hbox");
    container.setAttribute("align", "center");
    container.appendChild(label);
    container.appendChild(menulist);
    return container;
  }
};

function getNotificationBox(aWindow) {
  var foundBrowser = gBrowser.getBrowserForDocument(aWindow.document);
  if (foundBrowser)
    return gBrowser.getNotificationBox(foundBrowser)
  return null;
};

function getTabModalPromptBox(aWindow) {
  var foundBrowser = gBrowser.getBrowserForDocument(aWindow.document);
  if (foundBrowser)
    return gBrowser.getTabModalPromptBox(foundBrowser);
  return null;
};

/* DEPRECATED */
function getBrowser() gBrowser;
function getNavToolbox() gNavToolbox;

let gPrivateBrowsingUI = {
  init: function PBUI_init() {
    // Do nothing for normal windows
    if (!PrivateBrowsingUtils.isWindowPrivate(window)) {
      return;
    }

    // Disable the Clear Recent History... menu item when in PB mode
    // temporary fix until bug 463607 is fixed
    document.getElementById("Tools:Sanitize").setAttribute("disabled", "true");

    if (window.location.href == getBrowserURL()) {
      // Adjust the window's title
      let docElement = document.documentElement;
      if (!PrivateBrowsingUtils.permanentPrivateBrowsing) {
        docElement.setAttribute("title",
          docElement.getAttribute("title_privatebrowsing"));
        docElement.setAttribute("titlemodifier",
          docElement.getAttribute("titlemodifier_privatebrowsing"));
      }
      docElement.setAttribute("privatebrowsingmode",
        PrivateBrowsingUtils.permanentPrivateBrowsing ? "permanent" : "temporary");
      gBrowser.updateTitlebar();

      if (PrivateBrowsingUtils.permanentPrivateBrowsing) {
        // Adjust the New Window menu entries
        [
          { normal: "menu_newNavigator", private: "menu_newPrivateWindow" },
        ].forEach(function(menu) {
          let newWindow = document.getElementById(menu.normal);
          let newPrivateWindow = document.getElementById(menu.private);
          if (newWindow && newPrivateWindow) {
            newPrivateWindow.hidden = true;
            newWindow.label = newPrivateWindow.label;
            newWindow.accessKey = newPrivateWindow.accessKey;
            newWindow.command = newPrivateWindow.command;
          }
        });
      }
    }

    if (gURLBar &&
        !PrivateBrowsingUtils.permanentPrivateBrowsing) {
      // Disable switch to tab autocompletion for private windows 
      // (not for "Always use private browsing" mode)
      gURLBar.setAttribute("autocompletesearchparam", "");
    }
  }
};


/**
 * Switch to a tab that has a given URI, and focusses its browser window.
 * If a matching tab is in this window, it will be switched to. Otherwise, other
 * windows will be searched.
 *
 * @param aURI
 *        URI to search for
 * @param aOpenNew
 *        True to open a new tab and switch to it, if no existing tab is found.
 *        If no suitable window is found, a new one will be opened.
 * @return True if an existing tab was found, false otherwise
 */
function switchToTabHavingURI(aURI, aOpenNew) {
  // This will switch to the tab in aWindow having aURI, if present.
  function switchIfURIInWindow(aWindow) {
    // Only switch to the tab if neither the source and desination window are
    // private and they are not in permanent private borwsing mode
    if ((PrivateBrowsingUtils.isWindowPrivate(window) ||
        PrivateBrowsingUtils.isWindowPrivate(aWindow)) &&
        !PrivateBrowsingUtils.permanentPrivateBrowsing) {
      return false;
    }

    let browsers = aWindow.gBrowser.browsers;
    for (let i = 0; i < browsers.length; i++) {
      let browser = browsers[i];
      if (browser.currentURI.equals(aURI)) {
        // Focus the matching window & tab
        aWindow.focus();
        aWindow.gBrowser.tabContainer.selectedIndex = i;
        return true;
      }
    }
    return false;
  }

  // This can be passed either nsIURI or a string.
  if (!(aURI instanceof Ci.nsIURI))
    aURI = Services.io.newURI(aURI, null, null);

  let isBrowserWindow = !!window.gBrowser;

  // Prioritise this window.
  if (isBrowserWindow && switchIfURIInWindow(window))
    return true;

  let winEnum = Services.wm.getEnumerator("navigator:browser");
  while (winEnum.hasMoreElements()) {
    let browserWin = winEnum.getNext();
    // Skip closed (but not yet destroyed) windows,
    // and the current window (which was checked earlier).
    if (browserWin.closed || browserWin == window)
      continue;
    if (switchIfURIInWindow(browserWin))
      return true;
  }

  // No opened tab has that url.
  if (aOpenNew) {
    if (isBrowserWindow && isTabEmpty(gBrowser.selectedTab))
      gBrowser.selectedBrowser.loadURI(aURI.spec);
    else
      openUILinkIn(aURI.spec, "tab");
  }

  return false;
}

function restoreLastSession() {
  let ss = Cc["@mozilla.org/browser/sessionstore;1"].
           getService(Ci.nsISessionStore);
  ss.restoreLastSession();
}

var TabContextMenu = {
  contextTab: null,
  updateContextMenu: function updateContextMenu(aPopupMenu) {
    this.contextTab = aPopupMenu.triggerNode.localName == "tab" ?
                      aPopupMenu.triggerNode : gBrowser.selectedTab;
    let disabled = gBrowser.tabs.length == 1;

    // Enable the "Close Tab" menuitem when the window doesn't close with the last tab.
    document.getElementById("context_closeTab").disabled =
      disabled && gBrowser.tabContainer._closeWindowWithLastTab;

    var menuItems = aPopupMenu.getElementsByAttribute("tbattr", "tabbrowser-multiple");
    for (let menuItem of menuItems)
      menuItem.disabled = disabled;

    disabled = gBrowser.visibleTabs.length == 1;
    menuItems = aPopupMenu.getElementsByAttribute("tbattr", "tabbrowser-multiple-visible");
    for (let menuItem of menuItems)
      menuItem.disabled = disabled;

    // Session store
    document.getElementById("context_undoCloseTab").disabled =
      Cc["@mozilla.org/browser/sessionstore;1"].
      getService(Ci.nsISessionStore).
      getClosedTabCount(window) == 0;

    // Only one of pin/unpin should be visible
    document.getElementById("context_pinTab").hidden = this.contextTab.pinned;
    document.getElementById("context_unpinTab").hidden = !this.contextTab.pinned;

    // Disable "Close Tabs to the Right" if there are no tabs
    // following it and hide it when the user rightclicked on a pinned
    // tab.
    document.getElementById("context_closeTabsToTheEnd").disabled =
      gBrowser.getTabsToTheEndFrom(this.contextTab).length == 0;
    document.getElementById("context_closeTabsToTheEnd").hidden = this.contextTab.pinned;

    // Disable "Close other Tabs" if there is only one unpinned tab and
    // hide it when the user rightclicked on a pinned tab.
    let unpinnedTabs = gBrowser.visibleTabs.length - gBrowser._numPinnedTabs;
    document.getElementById("context_closeOtherTabs").disabled = unpinnedTabs <= 1;
    document.getElementById("context_closeOtherTabs").hidden = this.contextTab.pinned;

    // Hide "Bookmark All Tabs" for a pinned tab.  Update its state if visible.
    let bookmarkAllTabs = document.getElementById("context_bookmarkAllTabs");
    bookmarkAllTabs.hidden = this.contextTab.pinned;
    if (!bookmarkAllTabs.hidden)
      PlacesCommandHook.updateBookmarkAllTabsCommand();

    // Hide "Move to Group" if it's a pinned tab.
    document.getElementById("context_tabViewMenu").hidden =
      (this.contextTab.pinned || !TabView.firstUseExperienced);
  }
};

XPCOMUtils.defineLazyModuleGetter(this, "gDevTools",
                                  "resource:///modules/devtools/gDevTools.jsm");

XPCOMUtils.defineLazyModuleGetter(this, "gDevToolsBrowser",
                                  "resource:///modules/devtools/gDevTools.jsm");

XPCOMUtils.defineLazyGetter(this, "HUDConsoleUI", function () {
  return Cu.import("resource:///modules/HUDService.jsm", {}).HUDService.consoleUI;
});

// Prompt user to restart the browser in safe mode
function safeModeRestart()
{
  // prompt the user to confirm
  let promptTitle = gNavigatorBundle.getString("safeModeRestartPromptTitle");
  let promptMessage =
    gNavigatorBundle.getString("safeModeRestartPromptMessage");
  let restartText = gNavigatorBundle.getString("safeModeRestartButton");
  let buttonFlags = (Services.prompt.BUTTON_POS_0 *
                     Services.prompt.BUTTON_TITLE_IS_STRING) +
                    (Services.prompt.BUTTON_POS_1 *
                     Services.prompt.BUTTON_TITLE_CANCEL) +
                    Services.prompt.BUTTON_POS_0_DEFAULT;

  let rv = Services.prompt.confirmEx(window, promptTitle, promptMessage,
                                     buttonFlags, restartText, null, null,
                                     null, {});
  if (rv == 0) {
    Services.startup.restartInSafeMode(Ci.nsIAppStartup.eAttemptQuit);
  }
}

/* duplicateTabIn duplicates tab in a place specified by the parameter |where|.
 *
 * |where| can be:
 *  "tab"         new tab
 *  "tabshifted"  same as "tab" but in background if default is to select new
 *                tabs, and vice versa
 *  "window"      new window
 *
 * delta is the offset to the history entry that you want to load.
 */
function duplicateTabIn(aTab, where, delta) {
  let newTab = Cc['@mozilla.org/browser/sessionstore;1']
                 .getService(Ci.nsISessionStore)
                 .duplicateTab(window, aTab, delta);

  switch (where) {
    case "window":
      gBrowser.hideTab(newTab);
      gBrowser.replaceTabWithWindow(newTab);
      break;
    case "tabshifted":
      // A background tab has been opened, nothing else to do here.
      break;
    case "tab":
      gBrowser.selectedTab = newTab;
      break;
  }
}

var Scratchpad = {
  prefEnabledName: "devtools.scratchpad.enabled",

  openScratchpad: function SP_openScratchpad() {
    return this.ScratchpadManager.openScratchpad();
  }
};

XPCOMUtils.defineLazyGetter(Scratchpad, "ScratchpadManager", function() {
  let tmp = {};
  Cu.import("resource:///modules/devtools/scratchpad-manager.jsm", tmp);
  return tmp.ScratchpadManager;
});

var ResponsiveUI = {
  toggle: function RUI_toggle() {
    this.ResponsiveUIManager.toggle(window, gBrowser.selectedTab);
  }
};

XPCOMUtils.defineLazyGetter(ResponsiveUI, "ResponsiveUIManager", function() {
  let tmp = {};
  Cu.import("resource:///modules/devtools/responsivedesign.jsm", tmp);
  return tmp.ResponsiveUIManager;
});

XPCOMUtils.defineLazyGetter(window, "gShowPageResizers", function () {
#ifdef XP_WIN
  // Only show resizers on Windows 2000 and XP
  return parseFloat(Services.sysinfo.getProperty("version")) < 6;
#else
  return false;
#endif
});

var MousePosTracker = {
  _listeners: [],
  _x: 0,
  _y: 0,
  get _windowUtils() {
    delete this._windowUtils;
    return this._windowUtils = window.getInterface(Ci.nsIDOMWindowUtils);
  },

  addListener: function (listener) {
    if (this._listeners.indexOf(listener) >= 0)
      return;

    listener._hover = false;
    this._listeners.push(listener);

    this._callListener(listener);
  },

  removeListener: function (listener) {
    var index = this._listeners.indexOf(listener);
    if (index < 0)
      return;

    this._listeners.splice(index, 1);
  },

  handleEvent: function (event) {
    var fullZoom = this._windowUtils.fullZoom;
    this._x = event.screenX / fullZoom - window.mozInnerScreenX;
    this._y = event.screenY / fullZoom - window.mozInnerScreenY;

    this._listeners.forEach(function (listener) {
      try {
        this._callListener(listener);
      } catch (e) {
        Cu.reportError(e);
      }
    }, this);
  },

  _callListener: function (listener) {
    let rect = listener.getMouseTargetRect();
    let hover = this._x >= rect.left &&
                this._x <= rect.right &&
                this._y >= rect.top &&
                this._y <= rect.bottom;

    if (hover == listener._hover)
      return;

    listener._hover = hover;

    if (hover) {
      if (listener.onMouseEnter)
        listener.onMouseEnter();
    } else {
      if (listener.onMouseLeave)
        listener.onMouseLeave();
    }
  }
};

function focusNextFrame(event) {
  let fm = Services.focus;
  let dir = event.shiftKey ? fm.MOVEFOCUS_BACKWARDDOC : fm.MOVEFOCUS_FORWARDDOC;
  let element = fm.moveFocus(window, null, dir, fm.FLAG_BYKEY);
  if (element.ownerDocument == document)
    focusAndSelectUrlBar();
}
let BrowserChromeTest = {
  _cb: null,
  _ready: false,
  markAsReady: function () {
    this._ready = true;
    if (this._cb) {
      this._cb();
      this._cb = null;
    }
  },
  runWhenReady: function (cb) {
    if (this._ready)
      cb();
    else
      this._cb = cb;
  }
};<|MERGE_RESOLUTION|>--- conflicted
+++ resolved
@@ -3732,17 +3732,6 @@
         }
       } else
         disableFindCommands(false);
-<<<<<<< HEAD
-
-      if (gFindBarInitialized) {
-        if (gFindBar.findMode != gFindBar.FIND_NORMAL) {
-          // Close the Find toolbar if we're in old-style TAF mode
-          gFindBar.close();
-        }
-
-        // fix bug 253793 - turn off highlight when page changes
-        gFindBar.getElement("highlight").checked = false;
-      }
 
       // Try not to instantiate gCustomizeMode as much as possible,
       // so don't use CustomizeMode.jsm to check for URI or customizing.
@@ -3754,8 +3743,6 @@
                  CustomizationHandler.isCustomizing()) {
         gCustomizeMode.exit();
       }
-=======
->>>>>>> 5371dd26
     }
     UpdateBackForwardCommands(gBrowser.webNavigation);
 
