(function(){

// ##########
Navbar = {
  // ----------
  get el(){
    var win = Utils.activeWindow;
    if(win) {
      var navbar = win.gBrowser.ownerDocument.getElementById("navigator-toolbox");
      return navbar;      
    }

    return null;
  },
  
  get urlBar(){
    var win = Utils.activeWindow;
    if(win) {
      var navbar = win.gBrowser.ownerDocument.getElementById("urlbar");
      return navbar;      
    }

    return null;    
  },

  // ----------
  show: function() {
    var el = this.el;
    if(el)
      el.collapsed = false; 
    else { // needs a little longer to get going
      var self = this;
      setTimeout(function() {
        self.show();
      }, 300); 
    }
  },

  // ----------
  hide: function() {
    var el = this.el;
    if(el)
      el.collapsed = true; 
    else { // needs a little longer to get going
      var self = this;
      setTimeout(function() {
        self.hide();
      }, 300); 
    }
  },
}

// ##########
var Tabbar = {
  // ----------
  // Variable: _hidden
  // We keep track of whether the tabs are hidden in this (internal) variable
  // so we still have access to that information during the window's unload event,
  // when window.Tabs no longer exists.
  _hidden: false, 
  get el(){ return window.Tabs[0].raw.parentNode; },
  height: window.Tabs[0].raw.parentNode.getBoundingClientRect().height,
  hide: function(animate) {
    var self = this;
    this._hidden = true;
    
    if( animate == false ) speed = 0;
    else speed = 150;
    
    $(self.el).animate({"marginTop":-self.height}, speed, function(){
      self.el.collapsed = true;
    });
  },
  show: function(animate) {
    this._hidden = false;

    if( animate == false ) speed = 0;
    else speed = 150;
        
    this.el.collapsed = false;
    $(this.el).animate({"marginTop":0}, speed);
  },
  
  // ----------
  // Function: getVisibleTabs
  // Returns an array of the tabs which are currently visibible in the
  // tab bar.
  getVisibleTabs: function(){
    var visibleTabs = [];
    // UI.tabBar.el.children is not a real array and does contain
    // useful functions like filter or forEach. Convert it into a real array.
    for( var i=0; i<UI.tabBar.el.children.length; i++ ){
      var tab = UI.tabBar.el.children[i];
      if( tab.collapsed = false )
        visibleTabs.push();
    }
    
    return visibleTabs;
  },
  
  // ----------
<<<<<<< HEAD
  // Function: showOnlyTheseTabs
  // Hides all of the tabs in the tab bar which are not passed into this function.
=======
  // Function: getVisibleTabs
  // Hides all of the tabs which are not passed into this function.
>>>>>>> 08bfaecc
  //
  // Paramaters
  //  - An array of <Tab> objects.
  showOnlyTheseTabs: function(tabs){
    var visibleTabs = [];
    // UI.tabBar.el.children is not a real array and does contain
    // useful functions like filter or forEach. Convert it into a real array.
    var tabBarTabs = [];
    for( var i=0; i<UI.tabBar.el.children.length; i++ ){
      tabBarTabs.push(UI.tabBar.el.children[i]);
    }
    
    for each( var tab in tabs ){
      var rawTab = tab.tab.raw;
      var toShow = tabBarTabs.filter(function(testTab){
        return testTab == rawTab;
      }); 
      visibleTabs = visibleTabs.concat( toShow );
    }

    tabBarTabs.forEach(function(tab){
      tab.collapsed = true;
    });
    
    // Show all of the tabs in the group and move them (in order)
    // that they appear in the group to the end of the tab strip.
    // This way the tab order is matched up to the group's thumbnail
    // order.
    visibleTabs.forEach(function(tab){
      tab.collapsed = false;
      Utils.activeWindow.gBrowser.moveTabTo(tab, UI.tabBar.el.children.length-1);
    });
    
  },
  get isHidden(){ return this._hidden; }
}

// ##########
window.Page = {
  startX: 30, 
  startY: 70,
  
  show: function(){
    Utils.homeTab.focus();
    UI.tabBar.hide(false);
  },
    
  // ----------  
  init: function() {    
    Utils.homeTab.raw.maxWidth = 60;
    Utils.homeTab.raw.minWidth = 60;

    // When you click on the background/empty part of TabCandy
    // we create a new group.
    $(Utils.homeTab.contentDocument).mousedown(function(e){
      if( e.originalTarget.nodeName == "HTML" )
        Page.createGroupOnDrag(e)
    })

        
    Tabs.onClose(function(){
      // Only go back to the TabCandy tab when there you close the last
      // tab of a group.
      var group = Groups.getActiveGroup();
      if( group && group._children.length == 0 )
        Page.show();
<<<<<<< HEAD
        
=======
      
>>>>>>> 08bfaecc
      // Take care of the case where you've closed the last tab in
      // an un-named group, which means that the group is gone (null) and
      // there are no visible tabs.
      if( group == null && Tabbar.getVisibleTabs().length == 0){
        Page.show();
      }
<<<<<<< HEAD
        
=======
      
>>>>>>> 08bfaecc
      return false;
    });
        
    var lastTab = null;
    Tabs.onFocus(function(){
      // If we switched to TabCandy window...
      if( this.contentWindow == window && lastTab != null && lastTab.mirror != null){
        var activeGroup = Groups.getActiveGroup();
        if( activeGroup ) activeGroup.reorderBasedOnTabOrder();        

        UI.tabBar.hide(false);
        // If there was a lastTab we want to animate
        // its mirror for the zoom out.
        // Zoom out!
        var $tab = $(lastTab.mirror.el);
        
        var [w,h, pos, z] = [$tab.width(), $tab.height(), $tab.position(), $tab.css("zIndex")];
        var scale = window.innerWidth / w;

        var overflow = $("body").css("overflow");
        $("body").css("overflow", "hidden");
        
        var mirror = lastTab.mirror;
        TabMirror.pausePainting();
        $tab.css({
            top: 0, left: 0,
            width: window.innerWidth,
            height: h * (window.innerWidth/w),
            zIndex: 999999,
        }).animate({
            top: pos.top, left: pos.left,
            width: w, height: h
        },350, '', function() {
          $tab.css("zIndex",z);
          $("body").css("overflow", overflow);
          window.Groups.setActiveGroup(null);
          TabMirror.resumePainting();
        });
      }
      lastTab = this;
    });
  },
  
  // ----------  
  createGroupOnDrag: function(e){
    e.preventDefault();
    const minSize = 60;
    
    var startPos = {x:e.clientX, y:e.clientY}
    var phantom = $("<div class='group'>").css({
      position: "absolute",
      top: startPos.y,
      left: startPos.x,
      width: 0,
      height: 0,
      opacity: .7,
      zIndex: -1,
      cursor: "default"
    }).appendTo("body");
    
    function updateSize(e){
      var css = {width: e.clientX-startPos.x, height:e.clientY-startPos.y}
      if( css.width > minSize || css.height > minSize ) css.opacity = 1;
      else css.opacity = .7
      
      phantom.css(css);
      e.preventDefault();     
    }
    
    function collapse(){
      phantom.animate({
        width: 0,
        height: 0,
        top: phantom.position().top + phantom.height()/2,
        left: phantom.position().left + phantom.width()/2
      }, 300, function(){
        phantom.remove();
      })
    }
    
    function finalize(e){
      $("html").unbind("mousemove");
      if( phantom.css("opacity") != 1 ) collapse();
      else{
        var bounds = new Rect(startPos.x, startPos.y, phantom.width(), phantom.height())

        // Add all of the orphaned tabs that are contained inside the new group
        // to that group.
        var tabs = Groups.getOrphanedTabs();
        var insideTabs = [];
        for each( tab in tabs ){
          if( bounds.contains( tab.bounds ) ){
            insideTabs.push(tab);
          }
        }
        
        var group = new Group(insideTabs,{bounds:bounds});
        phantom.remove();
      }
    }
    
    $("html").mousemove(updateSize)
    $("html").one('mouseup',finalize);
    return false;
  }
}

// ##########
function ArrangeClass(name, func){ this.init(name, func); };
ArrangeClass.prototype = {
  init: function(name, func){
    this.$el = this._create(name);
    this.arrange = func;
    if(func) this.$el.click(func);
  },
  
  _create: function(name){
    return $("<a class='action' href='#'/>").text(name).css({margin:5}).appendTo("#actions");
  }
}

// ##########
function UIClass(){ 
  this.navBar = Navbar;
  this.tabBar = Tabbar;
  this.devMode = false;
  
  var self = this;
  
  // ___ URL Params
  var params = document.location.search.replace('?', '').split('&');
  $.each(params, function(index, param) {
    var parts = param.split('=');
    if(parts[0] == 'dev' && parts[1] == '1') 
      self.devMode = true;
  });
  
  // ___ Dev Mode
  if(this.devMode) {
    Switch.insert('body', '');
    $('<br><br>').appendTo("#actions");
    this._addArrangements();
  }
  
  // ___ Navbar
  this.navBar.hide();
  
  Tabs.onFocus(function() {
    try{
      if(this.contentWindow.location.host == "tabcandy")
        self.navBar.hide();
      else
        self.navBar.show();      
    }catch(e){
      Utils.log()
    }
  });

  Tabs.onOpen(function(a, b) {
    self.navBar.show();
  });

  // ___ Page
  Page.init();
  
  // ___ Storage
  var data = Storage.read();
  this.storageSanity(data);
    
  if(data.dataVersion < 2) {
    data.groups = null;
    data.tabs = null;
  }
      
  Groups.reconstitute(data.groups);
  TabItems.reconstitute(data.tabs);
  
  $(window).bind('beforeunload', function() {
    if(self.initialized) {
      var data = {
        dataVersion: 2,
        groups: Groups.getStorageData(),
        tabs: TabItems.getStorageData(), 
        pageBounds: Items.getPageBounds()
      };
      
      Storage.write(data);
    }
  });
  
  // ___ resizing
  if(data.pageBounds) {
    this.pageBounds = data.pageBounds;
    this.resize();
  } else 
    this.pageBounds = Items.getPageBounds();    
  
  $(window).resize(function() {
    self.resize();
  });
  
  // ___ Dev Menu
  this.addDevMenu();
  
  // ___ Done
  this.initialized = true;
};

// ----------
UIClass.prototype = {
  // ----------
  resize: function() {
/*     Groups.repositionNewTabGroup(); */
    
    var items = Items.getTopLevelItems();
    var itemBounds = new Rect(this.pageBounds);
    itemBounds.width = 1;
    itemBounds.height = 1;
    $.each(items, function(index, item) {
      if(item.locked.bounds)
        return;
        
      var bounds = item.getBounds();
      itemBounds = (itemBounds ? itemBounds.union(bounds) : new Rect(bounds));
    });

    var oldPageBounds = new Rect(this.pageBounds);
    
    var newPageBounds = Items.getPageBounds();
    if(newPageBounds.width < this.pageBounds.width && newPageBounds.width > itemBounds.width)
      newPageBounds.width = this.pageBounds.width;

    if(newPageBounds.height < this.pageBounds.height && newPageBounds.height > itemBounds.height)
      newPageBounds.height = this.pageBounds.height;

    var wScale;
    var hScale;
    if(Math.abs(newPageBounds.width - this.pageBounds.width)
        > Math.abs(newPageBounds.height - this.pageBounds.height)) {
      wScale = newPageBounds.width / this.pageBounds.width;
      hScale = newPageBounds.height / itemBounds.height;
    } else {
      wScale = newPageBounds.width / itemBounds.width;
      hScale = newPageBounds.height / this.pageBounds.height;
    }
    
    var scale = Math.min(hScale, wScale);
    var self = this;
    var pairs = [];
    $.each(items, function(index, item) {
      if(item.locked.bounds)
        return;
        
      var bounds = item.getBounds();

      bounds.left += newPageBounds.left - self.pageBounds.left;
      bounds.left *= scale;
      bounds.width *= scale;

      bounds.top += newPageBounds.top - self.pageBounds.top;            
      bounds.top *= scale;
      bounds.height *= scale;
      
      pairs.push({
        item: item,
        bounds: bounds
      });
    });
    
    Items.unsquish(pairs);
    
    $.each(pairs, function(index, pair) {
      pair.item.setBounds(pair.bounds, true);
    });

    this.pageBounds = Items.getPageBounds();
  },
  
  // ----------
  addDevMenu: function() {
    var html = '<select style="position:absolute; top:5px;">'; 
    var $select = $(html)
      .appendTo('body')
      .change(function () {
        var index = $(this).val();
        commands[index].code();
      });
      
    var commands = [{
      name: '*', 
      code: function() {
      }
    }, {
      name: 'home', 
      code: function() {
        location.href = '../../index.html';
      }
    }];
      
    var count = commands.length;
    var a;
    for(a = 0; a < count; a++) {
      html = '<option value="'
        + a
        + '">'
        + commands[a].name
        + '</option>';
        
      $select.append(html);
    }
  },

  // ----------
  storageSanity: function(data) {
    if(data) {
      // TODO: cleanliness check
    }
  },
  
  // ----------
  _addArrangements: function() {
    this.grid = new ArrangeClass("Grid", function(value) {
      if(typeof(Groups) != 'undefined')
        Groups.removeAll();
    
      var immediately = false;
      if(typeof(value) == 'boolean')
        immediately = value;
    
      var box = new Rect(Page.startX, Page.startY, TabItems.tabWidth, TabItems.tabHeight); 
      $(".tab:visible").each(function(i){
        var item = Items.item(this);
        item.setBounds(box, immediately);
        
        box.left += box.width + 30;
        if( box.left > window.innerWidth - (box.width + Page.startX)){ // includes allowance for the box shadow
          box.left = Page.startX;
          box.top += box.height + 30;
        }
      });
    });
        
    this.site = new ArrangeClass("Site", function() {
      Groups.removeAll();
      
      var groups = [];
      $(".tab:visible").each(function(i) {
        $el = $(this);
        var tab = Tabs.tab(this);
        
        var url = tab.url; 
        var domain = url.split('/')[2]; 
        var domainParts = domain.split('.');
        var mainDomain = domainParts[domainParts.length - 2];
        if(groups[mainDomain]) 
          groups[mainDomain].push($(this));
        else 
          groups[mainDomain] = [$(this)];
      });
      
      var createOptions = {dontPush: true, dontArrange: true};
      
      var leftovers = [];
      for(key in groups) {
        var set = groups[key];
        if(set.length > 1) {
          group = new Group(set, createOptions);
        } else
          leftovers.push(set[0]);
      }
      
    /*   if(leftovers.length > 1) { */
        group = new Group(leftovers, createOptions);
    /*   } */
      
      Groups.arrange();
    });
  },
  
  // ----------
  newTab: function(url, inBackground) {
    Tabs.open(url, inBackground);
  }
};

// ----------
window.UI = new UIClass();

})();
<|MERGE_RESOLUTION|>--- conflicted
+++ resolved
@@ -99,13 +99,8 @@
   },
   
   // ----------
-<<<<<<< HEAD
   // Function: showOnlyTheseTabs
   // Hides all of the tabs in the tab bar which are not passed into this function.
-=======
-  // Function: getVisibleTabs
-  // Hides all of the tabs which are not passed into this function.
->>>>>>> 08bfaecc
   //
   // Paramaters
   //  - An array of <Tab> objects.
@@ -172,22 +167,14 @@
       var group = Groups.getActiveGroup();
       if( group && group._children.length == 0 )
         Page.show();
-<<<<<<< HEAD
-        
-=======
-      
->>>>>>> 08bfaecc
+
       // Take care of the case where you've closed the last tab in
       // an un-named group, which means that the group is gone (null) and
       // there are no visible tabs.
       if( group == null && Tabbar.getVisibleTabs().length == 0){
         Page.show();
       }
-<<<<<<< HEAD
-        
-=======
-      
->>>>>>> 08bfaecc
+
       return false;
     });
         
