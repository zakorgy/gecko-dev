--- conflicted
+++ resolved
@@ -38,7 +38,6 @@
 
   var boundingBox = this._getBoundingBox(listOfEls);
   var padding = 30;
-<<<<<<< HEAD
   var container = options.container;
   this._rectToBe = new Rect(
     boundingBox.left-padding,
@@ -53,22 +52,9 @@
      })
     .data("group", this)
     .data('item', this)
+
     .appendTo("body")
     .dequeue();    
-    
-=======
-  var container = $("<div class='group'/>")
-    .css({
-      position: "absolute",
-      top: boundingBox.top-padding,
-      left: boundingBox.left-padding,
-      width: boundingBox.width+padding*2,
-      height: boundingBox.height+padding*2,
-      zIndex: -100,
-      opacity: 0,
-    })
-    .appendTo("body")
-    .animate({opacity:1.0}).dequeue();
     
   this._init(container.get(0));
 
@@ -80,7 +66,6 @@
     .appendTo(container);
 */
   
->>>>>>> 3cb96554
   var resizer = $("<div class='resizer'/>")
     .css({
       position: "absolute",
@@ -352,13 +337,9 @@
     if(typeof(options) == 'undefined')
       options = {};
     
-<<<<<<< HEAD
     /*if( this._children.length < 2 ) return;*/
     if( this._rectToBe ) var bb = this._rectToBe;
-    else var bb = (options.bounds ? options.bounds : this._getContainerBox());
-=======
-    var bb = this.getContentBounds();
->>>>>>> 3cb96554
+    else var bb = this.getContentBounds();
 
     var count = this._children.length;
     var bbAspect = bb.width/bb.height;
@@ -438,7 +419,7 @@
       },
       drop: function(event){
         drag.info.$el.removeClass("willGroup");
-        self.add( drag.info.$el, {left:event.pageX, top:event.pageY} )
+        self.add( drag.info.$el, {left:event.pageX, top:event.pageY} );
       },
       accept: ".tab, .group",
     });
@@ -511,18 +492,17 @@
   // ----------  
   dropOptions: {
     accept: ".tab",
-    tolerance: "intersect",
+    tolerance: "pointer",
     greedy: true,
     drop: function(e){
-<<<<<<< HEAD
       $target = $(e.target);  
-      $dragged.removeClass("willGroup");
+      drag.info.$el.removeClass("willGroup")   
       var phantom = $target.data("phantomGroup")
       
       var group = $target.data("group");
       if( group == null ){
         phantom.removeClass("phantom");
-        var group = new Group([$target, $dragged], {container:phantom});
+        var group = new Group([$target, drag.info.$el], {container:phantom});
         $(group._container).css({
           left:   phantom.css("left"),
           top:    phantom.css("top"),
@@ -530,23 +510,22 @@
           height: phantom.height()
         });
         }
-      else group.add( $dragged );
-      
+      else group.add( drag.info.$el );      
     },
     over: function(e){
       var $target = $(e.target);
-      
+
       function elToRect($el){
        return new Rect( $el.position().left, $el.position().top, $el.width(), $el.height() );
       }
-      
-      var height = elToRect($target).height * 1.5 +10;
-      var width = elToRect($target).width * 1.5 + 10;
-      var unionRect = elToRect($target).union( elToRect($dragged) );
-      
+
+      var height = elToRect($target).height * 1.5 + 20;
+      var width = elToRect($target).width * 1.5 + 20;
+      var unionRect = elToRect($target).union( elToRect(drag.info.$el) );
+
       var newLeft = unionRect.left + unionRect.width/2 - width/2;
       var newTop = unionRect.top + unionRect.height/2 - height/2;
-      
+
       $(".phantom").remove();
       var phantom = $("<div class='group phantom'/>").css({
         width: width,
@@ -556,32 +535,12 @@
         left: newLeft,
         zIndex: -99
       }).appendTo("body").hide().fadeIn();
-      
-      $target.data("phantomGroup", phantom);
-      
+      $target.data("phantomGroup", phantom);      
     },
     out: function(e){      
       $(e.target).data("phantomGroup").fadeOut(function(){
         $(this).remove();
       });
-=======
-    $target = $(e.target);  
-    drag.info.$el.removeClass("willGroup")   
-  
-    var group = $target.data("group");
-    if( group == null ){
-      var group = new Group([$target, drag.info.$el]);
-    } else {
-      group.add( drag.info.$el );
-    }
-      
-    },
-    over: function(e){
-      drag.info.$el.addClass("willGroup");    
-    },
-    out: function(){      
-      drag.info.$el.removeClass("willGroup");
->>>>>>> 3cb96554
     }
   }, 
   
