/* -*- Mode: C++; tab-width: 2; indent-tabs-mode: nil; c-basic-offset: 2 -*- */
/* vim: set ts=2 sw=2 et tw=78: */
/* This Source Code Form is subject to the terms of the Mozilla Public
 * License, v. 2.0. If a copy of the MPL was not distributed with this
 * file, You can obtain one at http://mozilla.org/MPL/2.0/. */

#include "nsJSEnvironment.h"
#include "nsIScriptGlobalObject.h"
#include "nsIScriptObjectPrincipal.h"
#include "nsIDOMChromeWindow.h"
#include "nsPIDOMWindow.h"
#include "nsIScriptSecurityManager.h"
#include "nsDOMCID.h"
#include "nsIServiceManager.h"
#include "nsIXPConnect.h"
#include "nsIJSContextStack.h"
#include "nsIJSRuntimeService.h"
#include "nsCOMPtr.h"
#include "nsISupportsPrimitives.h"
#include "nsReadableUtils.h"
#include "nsJSUtils.h"
#include "nsIDocShell.h"
#include "nsIDocShellTreeItem.h"
#include "nsPresContext.h"
#include "nsIConsoleService.h"
#include "nsIScriptError.h"
#include "nsIInterfaceRequestor.h"
#include "nsIInterfaceRequestorUtils.h"
#include "nsIPrompt.h"
#include "nsIObserverService.h"
#include "nsGUIEvent.h"
#include "nsThreadUtils.h"
#include "nsITimer.h"
#include "nsIAtom.h"
#include "nsContentUtils.h"
#include "nsEventDispatcher.h"
#include "nsIContent.h"
#include "nsCycleCollector.h"
#include "nsNetUtil.h"
#include "nsXPCOMCIDInternal.h"
#include "nsIXULRuntime.h"

#include "nsDOMClassInfo.h"
#include "xpcpublic.h"

#include "jsdbgapi.h"           // for JS_ClearWatchPointsForObject
#include "jswrapper.h"
#include "nsIArray.h"
#include "nsIObjectInputStream.h"
#include "nsIObjectOutputStream.h"
#include "nsDOMScriptObjectHolder.h"
#include "prmem.h"
#include "WrapperFactory.h"
#include "nsGlobalWindow.h"
#include "nsScriptNameSpaceManager.h"
#include "StructuredCloneTags.h"
#include "mozilla/dom/ImageData.h"

#include "nsJSPrincipals.h"

#ifdef XP_MACOSX
// AssertMacros.h defines 'check' and conflicts with AccessCheck.h
#undef check
#endif
#include "AccessCheck.h"

#ifdef MOZ_JSDEBUGGER
#include "jsdIDebuggerService.h"
#endif
#ifdef MOZ_LOGGING
// Force PR_LOGGING so we can get JS strict warnings even in release builds
#define FORCE_PR_LOG 1
#endif
#include "prlog.h"
#include "prthread.h"

#include "mozilla/FunctionTimer.h"
#include "mozilla/Preferences.h"
#include "mozilla/Telemetry.h"
#include "mozilla/dom/BindingUtils.h"

#include "sampler.h"

using namespace mozilla;
using namespace mozilla::dom;

const size_t gStackSize = 8192;

#ifdef PR_LOGGING
static PRLogModuleInfo* gJSDiagnostics;
#endif

// Thank you Microsoft!
#ifdef CompareString
#undef CompareString
#endif

#define NS_SHRINK_GC_BUFFERS_DELAY  4000 // ms

// The amount of time we wait from the first request to GC to actually
// doing the first GC.
#define NS_FIRST_GC_DELAY           10000 // ms

#define NS_FULL_GC_DELAY            60000 // ms

#define NS_MAX_COMPARTMENT_GC_COUNT 20

// Maximum amount of time that should elapse between incremental GC slices
#define NS_INTERSLICE_GC_DELAY      100 // ms

// The amount of time we wait between a request to CC (after GC ran)
// and doing the actual CC.
#define NS_CC_DELAY                 6000 // ms

#define NS_CC_SKIPPABLE_DELAY       400 // ms

// Force a CC after this long if there's anything in the purple buffer.
#define NS_CC_FORCED                (2 * 60 * PR_USEC_PER_SEC) // 2 min

// Don't allow an incremental GC to lock out the CC for too long.
#define NS_MAX_CC_LOCKEDOUT_TIME    (5 * PR_USEC_PER_SEC) // 5 seconds

// Trigger a CC if the purple buffer exceeds this size when we check it.
#define NS_CC_PURPLE_LIMIT          250

#define JAVASCRIPT nsIProgrammingLanguage::JAVASCRIPT

// if you add statics here, add them to the list in nsJSRuntime::Startup

static nsITimer *sGCTimer;
static nsITimer *sShrinkGCBuffersTimer;
static nsITimer *sCCTimer;
static nsITimer *sFullGCTimer;

static PRTime sLastCCEndTime;

static bool sCCLockedOut;
static PRTime sCCLockedOutTime;

static js::GCSliceCallback sPrevGCSliceCallback;

// The number of currently pending document loads. This count isn't
// guaranteed to always reflect reality and can't easily as we don't
// have an easy place to know when a load ends or is interrupted in
// all cases. This counter also gets reset if we end up GC'ing while
// we're waiting for a slow page to load. IOW, this count may be 0
// even when there are pending loads.
static PRUint32 sPendingLoadCount;
static bool sLoadingInProgress;

static PRUint32 sCCollectedWaitingForGC;
static bool sPostGCEventsToConsole;
static bool sDisableExplicitCompartmentGC;
static PRUint32 sCCTimerFireCount = 0;
static PRUint32 sMinForgetSkippableTime = PR_UINT32_MAX;
static PRUint32 sMaxForgetSkippableTime = 0;
static PRUint32 sTotalForgetSkippableTime = 0;
static PRUint32 sRemovedPurples = 0;
static PRUint32 sForgetSkippableBeforeCC = 0;
static PRUint32 sPreviousSuspectedCount = 0;
static PRUint32 sCompartmentGCCount = NS_MAX_COMPARTMENT_GC_COUNT;
static PRUint32 sCleanupsSinceLastGC = PR_UINT32_MAX;
static bool sNeedsFullCC = false;
static nsJSContext *sContextList = nsnull;

nsScriptNameSpaceManager *gNameSpaceManager;

static nsIJSRuntimeService *sRuntimeService;
JSRuntime *nsJSRuntime::sRuntime;

static const char kJSRuntimeServiceContractID[] =
  "@mozilla.org/js/xpc/RuntimeService;1";

static PRTime sFirstCollectionTime;

static bool sIsInitialized;
static bool sDidShutdown;

static PRInt32 sContextCount;

static PRTime sMaxScriptRunTime;
static PRTime sMaxChromeScriptRunTime;

static nsIScriptSecurityManager *sSecurityManager;

// nsMemoryPressureObserver observes the memory-pressure notifications
// and forces a garbage collection and cycle collection when it happens, if
// the appropriate pref is set.

static bool sGCOnMemoryPressure;

class nsMemoryPressureObserver : public nsIObserver
{
public:
  NS_DECL_ISUPPORTS
  NS_DECL_NSIOBSERVER
};

NS_IMPL_ISUPPORTS1(nsMemoryPressureObserver, nsIObserver)

NS_IMETHODIMP
nsMemoryPressureObserver::Observe(nsISupports* aSubject, const char* aTopic,
                                  const PRUnichar* aData)
{
  if (sGCOnMemoryPressure) {
    nsJSContext::GarbageCollectNow(js::gcreason::MEM_PRESSURE, nsGCShrinking,
                                   true);
    nsJSContext::CycleCollectNow();
  }
  return NS_OK;
}

class nsRootedJSValueArray {
public:
  explicit nsRootedJSValueArray(JSContext *cx) : avr(cx, vals.Length(), vals.Elements()) {}

  bool SetCapacity(JSContext *cx, size_t capacity) {
    bool ok = vals.SetCapacity(capacity);
    if (!ok)
      return false;
    // Values must be safe for the GC to inspect (they must not contain garbage).
    memset(vals.Elements(), 0, vals.Capacity() * sizeof(jsval));
    resetRooter(cx);
    return true;
  }

  jsval *Elements() {
    return vals.Elements();
  }

private:
  void resetRooter(JSContext *cx) {
    avr.changeArray(vals.Elements(), vals.Length());
  }

  nsAutoTArray<jsval, 16> vals;
  JS::AutoArrayRooter avr;
};

/****************************************************************
 ************************** AutoFree ****************************
 ****************************************************************/

class AutoFree {
public:
  AutoFree(void *aPtr) : mPtr(aPtr) {
  }
  ~AutoFree() {
    if (mPtr)
      nsMemory::Free(mPtr);
  }
  void Invalidate() {
    mPtr = 0;
  }
private:
  void *mPtr;
};

// A utility function for script languages to call.  Although it looks small,
// the use of nsIDocShell and nsPresContext triggers a huge number of
// dependencies that most languages would not otherwise need.
// XXXmarkh - This function is mis-placed!
bool
NS_HandleScriptError(nsIScriptGlobalObject *aScriptGlobal,
                     nsScriptErrorEvent *aErrorEvent,
                     nsEventStatus *aStatus)
{
  bool called = false;
  nsCOMPtr<nsPIDOMWindow> win(do_QueryInterface(aScriptGlobal));
  nsIDocShell *docShell = win ? win->GetDocShell() : nsnull;
  if (docShell) {
    nsRefPtr<nsPresContext> presContext;
    docShell->GetPresContext(getter_AddRefs(presContext));

    static PRInt32 errorDepth; // Recursion prevention
    ++errorDepth;

    if (presContext && errorDepth < 2) {
      // Dispatch() must be synchronous for the recursion block
      // (errorDepth) to work.
      nsEventDispatcher::Dispatch(win, presContext, aErrorEvent, nsnull,
                                  aStatus);
      called = true;
    }
    --errorDepth;
  }
  return called;
}

class ScriptErrorEvent : public nsRunnable
{
public:
  ScriptErrorEvent(nsIScriptGlobalObject* aScriptGlobal,
                   nsIPrincipal* aScriptOriginPrincipal,
                   PRUint32 aLineNr, PRUint32 aColumn, PRUint32 aFlags,
                   const nsAString& aErrorMsg,
                   const nsAString& aFileName,
                   const nsAString& aSourceLine,
                   bool aDispatchEvent,
                   PRUint64 aInnerWindowID)
    : mScriptGlobal(aScriptGlobal), mOriginPrincipal(aScriptOriginPrincipal),
      mLineNr(aLineNr), mColumn(aColumn),
    mFlags(aFlags), mErrorMsg(aErrorMsg), mFileName(aFileName),
    mSourceLine(aSourceLine), mDispatchEvent(aDispatchEvent),
    mInnerWindowID(aInnerWindowID)
  {}

  NS_IMETHOD Run()
  {
    nsEventStatus status = nsEventStatus_eIgnore;
    // First, notify the DOM that we have a script error.
    if (mDispatchEvent) {
      nsCOMPtr<nsPIDOMWindow> win(do_QueryInterface(mScriptGlobal));
      nsIDocShell* docShell = win ? win->GetDocShell() : nsnull;
      if (docShell &&
          !JSREPORT_IS_WARNING(mFlags) &&
          !sHandlingScriptError) {
        sHandlingScriptError = true; // Recursion prevention

        nsRefPtr<nsPresContext> presContext;
        docShell->GetPresContext(getter_AddRefs(presContext));

        if (presContext) {
          nsScriptErrorEvent errorevent(true, NS_LOAD_ERROR);

          errorevent.fileName = mFileName.get();

          nsCOMPtr<nsIScriptObjectPrincipal> sop(do_QueryInterface(win));
          NS_ENSURE_STATE(sop);
          nsIPrincipal* p = sop->GetPrincipal();
          NS_ENSURE_STATE(p);

          bool sameOrigin = !mOriginPrincipal;

          if (p && !sameOrigin) {
            if (NS_FAILED(p->Subsumes(mOriginPrincipal, &sameOrigin))) {
              sameOrigin = false;
            }
          }

          NS_NAMED_LITERAL_STRING(xoriginMsg, "Script error.");
          if (sameOrigin) {
            errorevent.errorMsg = mErrorMsg.get();
            errorevent.lineNr = mLineNr;
          } else {
            NS_WARNING("Not same origin error!");
            errorevent.errorMsg = xoriginMsg.get();
            errorevent.lineNr = 0;
          }

          nsEventDispatcher::Dispatch(win, presContext, &errorevent, nsnull,
                                      &status);
        }

        sHandlingScriptError = false;
      }
    }

    if (status != nsEventStatus_eConsumeNoDefault) {
      // Make an nsIScriptError and populate it with information from
      // this error.
      nsCOMPtr<nsIScriptError> errorObject =
        do_CreateInstance("@mozilla.org/scripterror;1");

      if (errorObject != nsnull) {
        nsresult rv = NS_ERROR_NOT_AVAILABLE;

        // Set category to chrome or content
        nsCOMPtr<nsIScriptObjectPrincipal> scriptPrincipal =
          do_QueryInterface(mScriptGlobal);
        NS_ASSERTION(scriptPrincipal, "Global objects must implement "
                     "nsIScriptObjectPrincipal");
        nsCOMPtr<nsIPrincipal> systemPrincipal;
        sSecurityManager->GetSystemPrincipal(getter_AddRefs(systemPrincipal));
        const char * category =
          scriptPrincipal->GetPrincipal() == systemPrincipal
          ? "chrome javascript"
          : "content javascript";

        rv = errorObject->InitWithWindowID(mErrorMsg.get(), mFileName.get(),
                                           mSourceLine.get(),
                                           mLineNr, mColumn, mFlags,
                                           category, mInnerWindowID);

        if (NS_SUCCEEDED(rv)) {
          nsCOMPtr<nsIConsoleService> consoleService =
            do_GetService(NS_CONSOLESERVICE_CONTRACTID, &rv);
          if (NS_SUCCEEDED(rv)) {
            consoleService->LogMessage(errorObject);
          }
        }
      }
    }
    return NS_OK;
  }


  nsCOMPtr<nsIScriptGlobalObject> mScriptGlobal;
  nsCOMPtr<nsIPrincipal>          mOriginPrincipal;
  PRUint32                        mLineNr;
  PRUint32                        mColumn;
  PRUint32                        mFlags;
  nsString                        mErrorMsg;
  nsString                        mFileName;
  nsString                        mSourceLine;
  bool                            mDispatchEvent;
  PRUint64                        mInnerWindowID;

  static bool sHandlingScriptError;
};

bool ScriptErrorEvent::sHandlingScriptError = false;

// NOTE: This function could be refactored to use the above.  The only reason
// it has not been done is that the code below only fills the error event
// after it has a good nsPresContext - whereas using the above function
// would involve always filling it.  Is that a concern?
void
NS_ScriptErrorReporter(JSContext *cx,
                       const char *message,
                       JSErrorReport *report)
{
  // We don't want to report exceptions too eagerly, but warnings in the
  // absence of werror are swallowed whole, so report those now.
  if (!JSREPORT_IS_WARNING(report->flags)) {
    if (JS_DescribeScriptedCaller(cx, nsnull, nsnull)) {
      return;
    }

    nsIXPConnect* xpc = nsContentUtils::XPConnect();
    if (xpc) {
      nsAXPCNativeCallContext *cc = nsnull;
      xpc->GetCurrentNativeCallContext(&cc);
      if (cc) {
        nsAXPCNativeCallContext *prev = cc;
        while (NS_SUCCEEDED(prev->GetPreviousCallContext(&prev)) && prev) {
          PRUint16 lang;
          if (NS_SUCCEEDED(prev->GetLanguage(&lang)) &&
            lang == nsAXPCNativeCallContext::LANG_JS) {
            return;
          }
        }
      }
    }
  }

  // XXX this means we are not going to get error reports on non DOM contexts
  nsIScriptContext *context = nsJSUtils::GetDynamicScriptContext(cx);

  // Note: we must do this before running any more code on cx (if cx is the
  // dynamic script context).
  ::JS_ClearPendingException(cx);

  if (context) {
    nsIScriptGlobalObject *globalObject = context->GetGlobalObject();

    if (globalObject) {
      nsAutoString fileName, msg;
      if (!report->filename) {
        fileName.SetIsVoid(true);
      } else {
        fileName.AssignWithConversion(report->filename);
      }

      const PRUnichar* m = static_cast<const PRUnichar*>(report->ucmessage);
      if (m) {
        const PRUnichar* n = static_cast<const PRUnichar*>
            (js::GetErrorTypeNameFromNumber(cx, report->errorNumber));
        if (n) {
          msg.Assign(n);
          msg.AppendLiteral(": ");
        }
        msg.Append(m);
      }

      if (msg.IsEmpty() && message) {
        msg.AssignWithConversion(message);
      }


      /* We do not try to report Out Of Memory via a dom
       * event because the dom event handler would encounter
       * an OOM exception trying to process the event, and
       * then we'd need to generate a new OOM event for that
       * new OOM instance -- this isn't pretty.
       */
      nsAutoString sourceLine;
      sourceLine.Assign(reinterpret_cast<const PRUnichar*>(report->uclinebuf));
      nsCOMPtr<nsPIDOMWindow> win = do_QueryInterface(globalObject);
      PRUint64 innerWindowID = 0;
      if (win) {
        nsCOMPtr<nsPIDOMWindow> innerWin = win->GetCurrentInnerWindow();
        if (innerWin) {
          innerWindowID = innerWin->WindowID();
        }
      }
      nsContentUtils::AddScriptRunner(
        new ScriptErrorEvent(globalObject,
                             nsJSPrincipals::get(report->originPrincipals),
                             report->lineno,
                             report->uctokenptr - report->uclinebuf,
                             report->flags, msg, fileName, sourceLine,
                             report->errorNumber != JSMSG_OUT_OF_MEMORY,
                             innerWindowID));
    }
  }

#ifdef DEBUG
  // Print it to stderr as well, for the benefit of those invoking
  // mozilla with -console.
  nsCAutoString error;
  error.Assign("JavaScript ");
  if (JSREPORT_IS_STRICT(report->flags))
    error.Append("strict ");
  if (JSREPORT_IS_WARNING(report->flags))
    error.Append("warning: ");
  else
    error.Append("error: ");
  error.Append(report->filename);
  error.Append(", line ");
  error.AppendInt(report->lineno, 10);
  error.Append(": ");
  if (report->ucmessage) {
    AppendUTF16toUTF8(reinterpret_cast<const PRUnichar*>(report->ucmessage),
                      error);
  } else {
    error.Append(message);
  }

  fprintf(stderr, "%s\n", error.get());
  fflush(stderr);
#endif

#ifdef PR_LOGGING
  if (!gJSDiagnostics)
    gJSDiagnostics = PR_NewLogModule("JSDiagnostics");

  if (gJSDiagnostics) {
    PR_LOG(gJSDiagnostics,
           JSREPORT_IS_WARNING(report->flags) ? PR_LOG_WARNING : PR_LOG_ERROR,
           ("file %s, line %u: %s\n%s%s",
            report->filename, report->lineno, message,
            report->linebuf ? report->linebuf : "",
            (report->linebuf &&
             report->linebuf[strlen(report->linebuf)-1] != '\n')
            ? "\n"
            : ""));
  }
#endif
}

#ifdef DEBUG
// A couple of useful functions to call when you're debugging.
nsGlobalWindow *
JSObject2Win(JSContext *cx, JSObject *obj)
{
  nsIXPConnect *xpc = nsContentUtils::XPConnect();
  if (!xpc) {
    return nsnull;
  }

  nsCOMPtr<nsIXPConnectWrappedNative> wrapper;
  xpc->GetWrappedNativeOfJSObject(cx, obj, getter_AddRefs(wrapper));
  if (wrapper) {
    nsCOMPtr<nsPIDOMWindow> win = do_QueryWrappedNative(wrapper);
    if (win) {
      return static_cast<nsGlobalWindow *>
                        (static_cast<nsPIDOMWindow *>(win));
    }
  }

  return nsnull;
}

void
PrintWinURI(nsGlobalWindow *win)
{
  if (!win) {
    printf("No window passed in.\n");
    return;
  }

  nsCOMPtr<nsIDocument> doc = do_QueryInterface(win->GetExtantDocument());
  if (!doc) {
    printf("No document in the window.\n");
    return;
  }

  nsIURI *uri = doc->GetDocumentURI();
  if (!uri) {
    printf("Document doesn't have a URI.\n");
    return;
  }

  nsCAutoString spec;
  uri->GetSpec(spec);
  printf("%s\n", spec.get());
}

void
PrintWinCodebase(nsGlobalWindow *win)
{
  if (!win) {
    printf("No window passed in.\n");
    return;
  }

  nsIPrincipal *prin = win->GetPrincipal();
  if (!prin) {
    printf("Window doesn't have principals.\n");
    return;
  }

  nsCOMPtr<nsIURI> uri;
  prin->GetURI(getter_AddRefs(uri));
  if (!uri) {
    printf("No URI, maybe the system principal.\n");
    return;
  }

  nsCAutoString spec;
  uri->GetSpec(spec);
  printf("%s\n", spec.get());
}

void
DumpString(const nsAString &str)
{
  printf("%s\n", NS_ConvertUTF16toUTF8(str).get());
}
#endif

static already_AddRefed<nsIPrompt>
GetPromptFromContext(nsJSContext* ctx)
{
  nsCOMPtr<nsPIDOMWindow> win(do_QueryInterface(ctx->GetGlobalObject()));
  NS_ENSURE_TRUE(win, nsnull);

  nsIDocShell *docShell = win->GetDocShell();
  NS_ENSURE_TRUE(docShell, nsnull);

  nsCOMPtr<nsIInterfaceRequestor> ireq(do_QueryInterface(docShell));
  NS_ENSURE_TRUE(ireq, nsnull);

  // Get the nsIPrompt interface from the docshell
  nsIPrompt* prompt;
  ireq->GetInterface(NS_GET_IID(nsIPrompt), (void**)&prompt);
  return prompt;
}

JSBool
nsJSContext::DOMOperationCallback(JSContext *cx)
{
  nsresult rv;

  // Get the native context
  nsJSContext *ctx = static_cast<nsJSContext *>(::JS_GetContextPrivate(cx));

  if (!ctx) {
    // Can happen; see bug 355811
    return JS_TRUE;
  }

  // XXX Save the operation callback time so we can restore it after the GC,
  // because GCing can cause JS to run on our context, causing our
  // ScriptEvaluated to be called, and clearing our operation callback time.
  // See bug 302333.
  PRTime callbackTime = ctx->mOperationCallbackTime;
  PRTime modalStateTime = ctx->mModalStateTime;

  // Now restore the callback time and count, in case they got reset.
  ctx->mOperationCallbackTime = callbackTime;
  ctx->mModalStateTime = modalStateTime;

  PRTime now = PR_Now();

  if (callbackTime == 0) {
    // Initialize mOperationCallbackTime to start timing how long the
    // script has run
    ctx->mOperationCallbackTime = now;
    return JS_TRUE;
  }

  if (ctx->mModalStateDepth) {
    // We're waiting on a modal dialog, nothing more to do here.
    return JS_TRUE;
  }

  PRTime duration = now - callbackTime;

  // Check the amount of time this script has been running, or if the
  // dialog is disabled.
  JSObject* global = ::JS_GetGlobalForScopeChain(cx);
  bool isTrackingChromeCodeTime =
    global && xpc::AccessCheck::isChrome(js::GetObjectCompartment(global));
  if (duration < (isTrackingChromeCodeTime ?
                  sMaxChromeScriptRunTime : sMaxScriptRunTime)) {
    return JS_TRUE;
  }

  if (!nsContentUtils::IsSafeToRunScript()) {
    // If it isn't safe to run script, then it isn't safe to bring up the
    // prompt (since that will cause the event loop to spin). In this case
    // (which is rare), we just stop the script... But report a warning so
    // that developers have some idea of what went wrong.

    JS_ReportWarning(cx, "A long running script was terminated");
    return JS_FALSE;
  }

  // If we get here we're most likely executing an infinite loop in JS,
  // we'll tell the user about this and we'll give the user the option
  // of stopping the execution of the script.
  nsCOMPtr<nsIPrompt> prompt = GetPromptFromContext(ctx);
  NS_ENSURE_TRUE(prompt, JS_FALSE);

  // Check if we should offer the option to debug
  JSScript *script;
  unsigned lineno;
  JSBool hasFrame = ::JS_DescribeScriptedCaller(cx, &script, &lineno);

  bool debugPossible = hasFrame && js::CanCallContextDebugHandler(cx);
#ifdef MOZ_JSDEBUGGER
  // Get the debugger service if necessary.
  if (debugPossible) {
    bool jsds_IsOn = false;
    const char jsdServiceCtrID[] = "@mozilla.org/js/jsd/debugger-service;1";
    nsCOMPtr<jsdIExecutionHook> jsdHook;
    nsCOMPtr<jsdIDebuggerService> jsds = do_GetService(jsdServiceCtrID, &rv);

    // Check if there's a user for the debugger service that's 'on' for us
    if (NS_SUCCEEDED(rv)) {
      jsds->GetDebuggerHook(getter_AddRefs(jsdHook));
      jsds->GetIsOn(&jsds_IsOn);
    }

    // If there is a debug handler registered for this runtime AND
    // ((jsd is on AND has a hook) OR (jsd isn't on (something else debugs)))
    // then something useful will be done with our request to debug.
    debugPossible = ((jsds_IsOn && (jsdHook != nsnull)) || !jsds_IsOn);
  }
#endif

  // Get localizable strings
  nsXPIDLString title, msg, stopButton, waitButton, debugButton, neverShowDlg;

  rv = nsContentUtils::GetLocalizedString(nsContentUtils::eDOM_PROPERTIES,
                                          "KillScriptTitle",
                                          title);

  rv |= nsContentUtils::GetLocalizedString(nsContentUtils::eDOM_PROPERTIES,
                                           "StopScriptButton",
                                           stopButton);

  rv |= nsContentUtils::GetLocalizedString(nsContentUtils::eDOM_PROPERTIES,
                                           "WaitForScriptButton",
                                           waitButton);

  rv |= nsContentUtils::GetLocalizedString(nsContentUtils::eDOM_PROPERTIES,
                                           "DontAskAgain",
                                           neverShowDlg);


  if (debugPossible) {
    rv |= nsContentUtils::GetLocalizedString(nsContentUtils::eDOM_PROPERTIES,
                                             "DebugScriptButton",
                                             debugButton);

    rv |= nsContentUtils::GetLocalizedString(nsContentUtils::eDOM_PROPERTIES,
                                             "KillScriptWithDebugMessage",
                                             msg);
  }
  else {
    rv |= nsContentUtils::GetLocalizedString(nsContentUtils::eDOM_PROPERTIES,
                                             "KillScriptMessage",
                                             msg);
  }

  //GetStringFromName can return NS_OK and still give NULL string
  if (NS_FAILED(rv) || !title || !msg || !stopButton || !waitButton ||
      (!debugButton && debugPossible) || !neverShowDlg) {
    NS_ERROR("Failed to get localized strings.");
    return JS_TRUE;
  }

  // Append file and line number information, if available
  if (script) {
    const char *filename = ::JS_GetScriptFilename(cx, script);
    if (filename) {
      nsXPIDLString scriptLocation;
      NS_ConvertUTF8toUTF16 filenameUTF16(filename);
      const PRUnichar *formatParams[] = { filenameUTF16.get() };
      rv = nsContentUtils::FormatLocalizedString(nsContentUtils::eDOM_PROPERTIES,
                                                 "KillScriptLocation",
                                                 formatParams,
                                                 scriptLocation);

      if (NS_SUCCEEDED(rv) && scriptLocation) {
        msg.AppendLiteral("\n\n");
        msg.Append(scriptLocation);
        msg.Append(':');
        msg.AppendInt(lineno);
      }
    }
  }

  PRInt32 buttonPressed = 0; //In case user exits dialog by clicking X
  bool neverShowDlgChk = false;
  PRUint32 buttonFlags = nsIPrompt::BUTTON_POS_1_DEFAULT +
                         (nsIPrompt::BUTTON_TITLE_IS_STRING *
                          (nsIPrompt::BUTTON_POS_0 + nsIPrompt::BUTTON_POS_1));

  // Add a third button if necessary:
  if (debugPossible)
    buttonFlags += nsIPrompt::BUTTON_TITLE_IS_STRING * nsIPrompt::BUTTON_POS_2;

  // Null out the operation callback while we're re-entering JS here.
  ::JS_SetOperationCallback(cx, nsnull);

  // Open the dialog.
  rv = prompt->ConfirmEx(title, msg, buttonFlags, waitButton, stopButton,
                         debugButton, neverShowDlg, &neverShowDlgChk,
                         &buttonPressed);

  ::JS_SetOperationCallback(cx, DOMOperationCallback);

  if (NS_FAILED(rv) || (buttonPressed == 0)) {
    // Allow the script to continue running

    if (neverShowDlgChk) {
      Preferences::SetInt(isTrackingChromeCodeTime ?
        "dom.max_chrome_script_run_time" : "dom.max_script_run_time", 0);
    }

    ctx->mOperationCallbackTime = PR_Now();
    return JS_TRUE;
  }
  else if ((buttonPressed == 2) && debugPossible) {
    return js_CallContextDebugHandler(cx);
  }

  JS_ClearPendingException(cx);
  return JS_FALSE;
}

void
nsJSContext::EnterModalState()
{
  if (!mModalStateDepth) {
    mModalStateTime =  mOperationCallbackTime ? PR_Now() : 0;
  }
  ++mModalStateDepth;
}

void
nsJSContext::LeaveModalState()
{
  if (!mModalStateDepth) {
    NS_ERROR("Uh, mismatched LeaveModalState() call!");

    return;
  }

  --mModalStateDepth;

  // If we're still in a modal dialog, or mOperationCallbackTime is still
  // uninitialized, do nothing.
  if (mModalStateDepth || !mOperationCallbackTime) {
    return;
  }

  // If mOperationCallbackTime was set when we entered the first dialog
  // (and mModalStateTime is thus non-zero), adjust mOperationCallbackTime
  // to account for time spent in the dialog.
  // If mOperationCallbackTime got set while the modal dialog was open,
  // simply set mOperationCallbackTime to the closing time of the dialog so
  // that we never adjust mOperationCallbackTime to be in the future. 
  if (mModalStateTime) {
    mOperationCallbackTime += PR_Now() - mModalStateTime;
  }
  else {
    mOperationCallbackTime = PR_Now();
  }
}

#define JS_OPTIONS_DOT_STR "javascript.options."

static const char js_options_dot_str[]   = JS_OPTIONS_DOT_STR;
static const char js_strict_option_str[] = JS_OPTIONS_DOT_STR "strict";
#ifdef DEBUG
static const char js_strict_debug_option_str[] = JS_OPTIONS_DOT_STR "strict.debug";
#endif
static const char js_werror_option_str[] = JS_OPTIONS_DOT_STR "werror";
static const char js_relimit_option_str[]= JS_OPTIONS_DOT_STR "relimit";
#ifdef JS_GC_ZEAL
static const char js_zeal_option_str[]        = JS_OPTIONS_DOT_STR "gczeal";
static const char js_zeal_frequency_str[]     = JS_OPTIONS_DOT_STR "gczeal.frequency";
#endif
static const char js_methodjit_content_str[]  = JS_OPTIONS_DOT_STR "methodjit.content";
static const char js_methodjit_chrome_str[]   = JS_OPTIONS_DOT_STR "methodjit.chrome";
static const char js_methodjit_always_str[]   = JS_OPTIONS_DOT_STR "methodjit_always";
static const char js_typeinfer_str[]          = JS_OPTIONS_DOT_STR "typeinference";
static const char js_pccounts_content_str[]   = JS_OPTIONS_DOT_STR "pccounts.content";
static const char js_pccounts_chrome_str[]    = JS_OPTIONS_DOT_STR "pccounts.chrome";
static const char js_jit_hardening_str[]      = JS_OPTIONS_DOT_STR "jit_hardening";
static const char js_memlog_option_str[] = JS_OPTIONS_DOT_STR "mem.log";
static const char js_disable_explicit_compartment_gc[] =
<<<<<<< HEAD
  JS_OPTIONS_DOT_STR "disable_explicit_compartment_gc";
static const char js_ion_content_str[]        = JS_OPTIONS_DOT_STR "ion.content";
=======
  JS_OPTIONS_DOT_STR "mem.disable_explicit_compartment_gc";
>>>>>>> 7fa7186c

int
nsJSContext::JSOptionChangedCallback(const char *pref, void *data)
{
  nsJSContext *context = reinterpret_cast<nsJSContext *>(data);
  PRUint32 oldDefaultJSOptions = context->mDefaultJSOptions;
  PRUint32 newDefaultJSOptions = oldDefaultJSOptions;

  sPostGCEventsToConsole = Preferences::GetBool(js_memlog_option_str);
  sDisableExplicitCompartmentGC =
    Preferences::GetBool(js_disable_explicit_compartment_gc);

  bool strict = Preferences::GetBool(js_strict_option_str);
  if (strict)
    newDefaultJSOptions |= JSOPTION_STRICT;
  else
    newDefaultJSOptions &= ~JSOPTION_STRICT;

  // The vanilla GetGlobalObject returns null if a global isn't set up on
  // the context yet. We can sometimes be call midway through context init,
  // So ask for the member directly instead.
  nsIScriptGlobalObject *global = context->GetGlobalObjectRef();

  // XXX should we check for sysprin instead of a chrome window, to make
  // XXX components be covered by the chrome pref instead of the content one?
  nsCOMPtr<nsIDOMWindow> contentWindow(do_QueryInterface(global));
  nsCOMPtr<nsIDOMChromeWindow> chromeWindow(do_QueryInterface(global));

  bool useMethodJIT = Preferences::GetBool(chromeWindow || !contentWindow ?
                                               js_methodjit_chrome_str :
                                               js_methodjit_content_str);
  bool usePCCounts = Preferences::GetBool(chromeWindow || !contentWindow ?
                                            js_pccounts_chrome_str :
                                            js_pccounts_content_str);
  bool useMethodJITAlways = Preferences::GetBool(js_methodjit_always_str);
  bool useTypeInference = !chromeWindow && contentWindow && Preferences::GetBool(js_typeinfer_str);
  bool useHardening = Preferences::GetBool(js_jit_hardening_str);
  bool useIon = Preferences::GetBool(js_ion_content_str);
  nsCOMPtr<nsIXULRuntime> xr = do_GetService(XULRUNTIME_SERVICE_CONTRACTID);
  if (xr) {
    bool safeMode = false;
    xr->GetInSafeMode(&safeMode);
    if (safeMode) {
      useMethodJIT = false;
      usePCCounts = false;
      useTypeInference = false;
      useMethodJITAlways = true;
      useHardening = false;
      useIon = false;
    }
  }

  if (useMethodJIT)
    newDefaultJSOptions |= JSOPTION_METHODJIT;
  else
    newDefaultJSOptions &= ~JSOPTION_METHODJIT;

  if (usePCCounts)
    newDefaultJSOptions |= JSOPTION_PCCOUNT;
  else
    newDefaultJSOptions &= ~JSOPTION_PCCOUNT;

  if (useMethodJITAlways)
    newDefaultJSOptions |= JSOPTION_METHODJIT_ALWAYS;
  else
    newDefaultJSOptions &= ~JSOPTION_METHODJIT_ALWAYS;

  if (useTypeInference)
    newDefaultJSOptions |= JSOPTION_TYPE_INFERENCE;
  else
    newDefaultJSOptions &= ~JSOPTION_TYPE_INFERENCE;

  if (useIon)
    newDefaultJSOptions |= JSOPTION_ION;
  else
    newDefaultJSOptions &= ~JSOPTION_ION;

#ifdef DEBUG
  // In debug builds, warnings are enabled in chrome context if
  // javascript.options.strict.debug is true
  bool strictDebug = Preferences::GetBool(js_strict_debug_option_str);
  if (strictDebug && (newDefaultJSOptions & JSOPTION_STRICT) == 0) {
    if (chromeWindow || !contentWindow)
      newDefaultJSOptions |= JSOPTION_STRICT;
  }
#endif

  bool werror = Preferences::GetBool(js_werror_option_str);
  if (werror)
    newDefaultJSOptions |= JSOPTION_WERROR;
  else
    newDefaultJSOptions &= ~JSOPTION_WERROR;

  bool relimit = Preferences::GetBool(js_relimit_option_str);
  if (relimit)
    newDefaultJSOptions |= JSOPTION_RELIMIT;
  else
    newDefaultJSOptions &= ~JSOPTION_RELIMIT;

  ::JS_SetOptions(context->mContext,
                  newDefaultJSOptions & (JSRUNOPTION_MASK | JSOPTION_ALLOW_XML));

  // Save the new defaults for the next page load (InitContext).
  context->mDefaultJSOptions = newDefaultJSOptions;

  JSRuntime *rt = JS_GetRuntime(context->mContext);
  JS_SetJitHardening(rt, useHardening);

#ifdef JS_GC_ZEAL
  PRInt32 zeal = Preferences::GetInt(js_zeal_option_str, -1);
  PRInt32 frequency = Preferences::GetInt(js_zeal_frequency_str, JS_DEFAULT_ZEAL_FREQ);
  if (zeal >= 0)
    ::JS_SetGCZeal(context->mContext, (PRUint8)zeal, frequency);
#endif

  return 0;
}

nsJSContext::nsJSContext(JSRuntime *aRuntime)
  : mActive(false),
    mGCOnDestruction(true),
    mExecuteDepth(0)
{
  mNext = sContextList;
  mPrev = &sContextList;
  if (sContextList) {
    sContextList->mPrev = &mNext;
  }
  sContextList = this;

  ++sContextCount;

  mDefaultJSOptions = JSOPTION_PRIVATE_IS_NSISUPPORTS | JSOPTION_ALLOW_XML;

  mContext = ::JS_NewContext(aRuntime, gStackSize);
  if (mContext) {
    ::JS_SetContextPrivate(mContext, static_cast<nsIScriptContext *>(this));

    // Preserve any flags the context callback might have set.
    mDefaultJSOptions |= ::JS_GetOptions(mContext);

    // Make sure the new context gets the default context options
    ::JS_SetOptions(mContext, mDefaultJSOptions);

    // Watch for the JS boolean options
    Preferences::RegisterCallback(JSOptionChangedCallback,
                                  js_options_dot_str, this);

    ::JS_SetOperationCallback(mContext, DOMOperationCallback);

    xpc_LocalizeContext(mContext);
  }
  mIsInitialized = false;
  mTerminations = nsnull;
  mScriptsEnabled = true;
  mOperationCallbackTime = 0;
  mModalStateTime = 0;
  mModalStateDepth = 0;
  mProcessingScriptTag = false;
}

nsJSContext::~nsJSContext()
{
#ifdef DEBUG
  nsCycleCollector_DEBUG_wasFreed(static_cast<nsIScriptContext*>(this));
#endif

  *mPrev = mNext;
  if (mNext) {
    mNext->mPrev = mPrev;
  }

  // We may still have pending termination functions if the context is destroyed
  // before they could be executed. In this case, free the references to their
  // parameters, but don't execute the functions (see bug 622326).
  delete mTerminations;

  mGlobalObjectRef = nsnull;

  DestroyJSContext();

  --sContextCount;

  if (!sContextCount && sDidShutdown) {
    // The last context is being deleted, and we're already in the
    // process of shutting down, release the JS runtime service, and
    // the security manager.

    NS_IF_RELEASE(sRuntimeService);
    NS_IF_RELEASE(sSecurityManager);
  }
}

void
nsJSContext::DestroyJSContext()
{
  if (!mContext) {
    return;
  }

  // Clear our entry in the JSContext, bugzilla bug 66413
  ::JS_SetContextPrivate(mContext, nsnull);

  // Unregister our "javascript.options.*" pref-changed callback.
  Preferences::UnregisterCallback(JSOptionChangedCallback,
                                  js_options_dot_str, this);

  if (mGCOnDestruction) {
    PokeGC(js::gcreason::NSJSCONTEXT_DESTROY);
  }
        
  // Let xpconnect destroy the JSContext when it thinks the time is right.
  nsIXPConnect *xpc = nsContentUtils::XPConnect();
  if (xpc) {
    xpc->ReleaseJSContext(mContext, true);
  } else {
    ::JS_DestroyContextNoGC(mContext);
  }
  mContext = nsnull;
}

// QueryInterface implementation for nsJSContext
NS_IMPL_CYCLE_COLLECTION_CLASS(nsJSContext)
NS_IMPL_CYCLE_COLLECTION_TRACE_BEGIN(nsJSContext)
NS_IMPL_CYCLE_COLLECTION_TRACE_END
NS_IMPL_CYCLE_COLLECTION_UNLINK_BEGIN(nsJSContext)
  NS_ASSERTION(!tmp->mContext || js::GetContextOutstandingRequests(tmp->mContext) == 0,
               "Trying to unlink a context with outstanding requests.");
  tmp->mIsInitialized = false;
  tmp->mGCOnDestruction = false;
  tmp->DestroyJSContext();
  NS_IMPL_CYCLE_COLLECTION_UNLINK_NSCOMPTR(mGlobalObjectRef)
NS_IMPL_CYCLE_COLLECTION_UNLINK_END
NS_IMPL_CYCLE_COLLECTION_TRAVERSE_BEGIN_INTERNAL(nsJSContext)
  NS_IMPL_CYCLE_COLLECTION_DESCRIBE(nsJSContext, tmp->GetCCRefcnt())
  NS_IMPL_CYCLE_COLLECTION_TRAVERSE_NSCOMPTR(mGlobalObjectRef)
  NS_CYCLE_COLLECTION_NOTE_EDGE_NAME(cb, "mContext");
  nsContentUtils::XPConnect()->NoteJSContext(tmp->mContext, cb);
NS_IMPL_CYCLE_COLLECTION_TRAVERSE_END

NS_INTERFACE_MAP_BEGIN_CYCLE_COLLECTION(nsJSContext)
  NS_INTERFACE_MAP_ENTRY(nsIScriptContext)
  NS_INTERFACE_MAP_ENTRY(nsIScriptContextPrincipal)
  NS_INTERFACE_MAP_ENTRY(nsIXPCScriptNotify)
  NS_INTERFACE_MAP_ENTRY_AMBIGUOUS(nsISupports, nsIScriptContext)
NS_INTERFACE_MAP_END


NS_IMPL_CYCLE_COLLECTING_ADDREF(nsJSContext)
NS_IMPL_CYCLE_COLLECTING_RELEASE(nsJSContext)

nsrefcnt
nsJSContext::GetCCRefcnt()
{
  nsrefcnt refcnt = mRefCnt.get();
  if (NS_LIKELY(mContext))
    refcnt += js::GetContextOutstandingRequests(mContext);
  return refcnt;
}

nsresult
nsJSContext::EvaluateStringWithValue(const nsAString& aScript,
                                     JSObject* aScopeObject,
                                     nsIPrincipal *aPrincipal,
                                     const char *aURL,
                                     PRUint32 aLineNo,
                                     PRUint32 aVersion,
                                     JS::Value* aRetValue,
                                     bool* aIsUndefined)
{
  NS_TIME_FUNCTION_MIN_FMT(1.0, "%s (line %d) (url: %s, line: %d)", MOZ_FUNCTION_NAME,
                           __LINE__, aURL, aLineNo);

  SAMPLE_LABEL("JS", "EvaluateStringWithValue");
  NS_ABORT_IF_FALSE(aScopeObject,
    "Shouldn't call EvaluateStringWithValue with null scope object.");

  NS_ENSURE_TRUE(mIsInitialized, NS_ERROR_NOT_INITIALIZED);

  if (!mScriptsEnabled) {
    if (aIsUndefined) {
      *aIsUndefined = true;
    }

    return NS_OK;
  }

  xpc_UnmarkGrayObject(aScopeObject);
  nsAutoMicroTask mt;

  // Safety first: get an object representing the script's principals, i.e.,
  // the entities who signed this script, or the fully-qualified-domain-name
  // or "codebase" from which it was loaded.
  nsCOMPtr<nsIPrincipal> principal = aPrincipal;
  nsresult rv;
  if (!aPrincipal) {
    nsIScriptGlobalObject *global = GetGlobalObject();
    if (!global)
      return NS_ERROR_FAILURE;
    nsCOMPtr<nsIScriptObjectPrincipal> objPrincipal =
      do_QueryInterface(global, &rv);
    if (NS_FAILED(rv))
      return NS_ERROR_FAILURE;
    principal = objPrincipal->GetPrincipal();
    if (!principal)
      return NS_ERROR_FAILURE;
  }

  bool ok = false;

  rv = sSecurityManager->CanExecuteScripts(mContext, principal, &ok);
  if (NS_FAILED(rv)) {
    return NS_ERROR_FAILURE;
  }

  // Push our JSContext on the current thread's context stack so JS called
  // from native code via XPConnect uses the right context.  Do this whether
  // or not the SecurityManager said "ok", in order to simplify control flow
  // below where we pop before returning.
  nsCOMPtr<nsIJSContextStack> stack =
           do_GetService("@mozilla.org/js/xpc/ContextStack;1", &rv);
  if (NS_FAILED(rv) || NS_FAILED(stack->Push(mContext))) {
    return NS_ERROR_FAILURE;
  }

  jsval val;

  rv = sSecurityManager->PushContextPrincipal(mContext, nsnull, principal);
  NS_ENSURE_SUCCESS(rv, rv);

  nsJSContext::TerminationFuncHolder holder(this);

  // SecurityManager said "ok", but don't compile if aVersion is unknown.
  // Since the caller is responsible for parsing the version strings, we just
  // check it isn't JSVERSION_UNKNOWN.
  if (ok && ((JSVersion)aVersion) != JSVERSION_UNKNOWN) {

    XPCAutoRequest ar(mContext);

    JSAutoEnterCompartment ac;
    if (!ac.enter(mContext, aScopeObject)) {
      stack->Pop(nsnull);
      return NS_ERROR_FAILURE;
    }

    ++mExecuteDepth;

    ok = ::JS_EvaluateUCScriptForPrincipalsVersion(mContext,
                                                   aScopeObject,
                                                   nsJSPrincipals::get(principal),
                                                   static_cast<const jschar*>(PromiseFlatString(aScript).get()),
                                                   aScript.Length(),
                                                   aURL,
                                                   aLineNo,
                                                   &val,
                                                   JSVersion(aVersion));

    --mExecuteDepth;

    if (!ok) {
      // Tell XPConnect about any pending exceptions. This is needed
      // to avoid dropping JS exceptions in case we got here through
      // nested calls through XPConnect.

      ReportPendingException();
    }
  }

  // If all went well, convert val to a string (XXXbe unless undefined?).
  if (ok) {
    if (aIsUndefined) {
      *aIsUndefined = JSVAL_IS_VOID(val);
    }

    *aRetValue = val;
    // XXX - nsScriptObjectHolder should be used once this method moves to
    // the new world order. However, use of 'jsval' appears to make this
    // tricky...
  }
  else {
    if (aIsUndefined) {
      *aIsUndefined = true;
    }
  }

  sSecurityManager->PopContextPrincipal(mContext);

  // Pop here, after JS_ValueToString and any other possible evaluation.
  if (NS_FAILED(stack->Pop(nsnull)))
    rv = NS_ERROR_FAILURE;

  // ScriptEvaluated needs to come after we pop the stack
  ScriptEvaluated(true);

  return rv;

}

// Helper function to convert a jsval to an nsAString, and set
// exception flags if the conversion fails.
static nsresult
JSValueToAString(JSContext *cx, jsval val, nsAString *result,
                 bool *isUndefined)
{
  if (isUndefined) {
    *isUndefined = JSVAL_IS_VOID(val);
  }

  if (!result) {
    return NS_OK;
  }

  JSString* jsstring = ::JS_ValueToString(cx, val);
  if (!jsstring) {
    goto error;
  }

  size_t length;
  const jschar *chars;
  chars = ::JS_GetStringCharsAndLength(cx, jsstring, &length);
  if (!chars) {
    goto error;
  }

  result->Assign(chars, length);
  return NS_OK;

error:
  // We failed to convert val to a string. We're either OOM, or the
  // security manager denied access to .toString(), or somesuch, on
  // an object. Treat this case as if the result were undefined.

  result->Truncate();

  if (isUndefined) {
    *isUndefined = true;
  }

  if (!::JS_IsExceptionPending(cx)) {
    // JS_ValueToString()/JS_GetStringCharsAndLength returned null w/o an
    // exception pending. That means we're OOM.

    return NS_ERROR_OUT_OF_MEMORY;
  }

  return NS_OK;
}

nsIScriptObjectPrincipal*
nsJSContext::GetObjectPrincipal()
{
  nsCOMPtr<nsIScriptObjectPrincipal> prin = do_QueryInterface(GetGlobalObject());
  return prin;
}

nsresult
nsJSContext::EvaluateString(const nsAString& aScript,
                            JSObject* aScopeObject,
                            nsIPrincipal *aPrincipal,
                            nsIPrincipal *aOriginPrincipal,
                            const char *aURL,
                            PRUint32 aLineNo,
                            JSVersion aVersion,
                            nsAString *aRetValue,
                            bool* aIsUndefined)
{
  NS_TIME_FUNCTION_MIN_FMT(1.0, "%s (line %d) (url: %s, line: %d)", MOZ_FUNCTION_NAME,
                           __LINE__, aURL, aLineNo);

  SAMPLE_LABEL("JS", "EvaluateString");
  NS_ENSURE_TRUE(mIsInitialized, NS_ERROR_NOT_INITIALIZED);

  if (!mScriptsEnabled) {
    if (aIsUndefined) {
      *aIsUndefined = true;
    }

    if (aRetValue) {
      aRetValue->Truncate();
    }

    return NS_OK;
  }

  nsAutoMicroTask mt;

  if (!aScopeObject) {
    aScopeObject = JS_GetGlobalObject(mContext);
  }

  xpc_UnmarkGrayObject(aScopeObject);

  // Safety first: get an object representing the script's principals, i.e.,
  // the entities who signed this script, or the fully-qualified-domain-name
  // or "codebase" from which it was loaded.
  nsCOMPtr<nsIPrincipal> principal = aPrincipal;
  if (!aPrincipal) {
    nsCOMPtr<nsIScriptObjectPrincipal> objPrincipal =
      do_QueryInterface(GetGlobalObject());
    if (!objPrincipal)
      return NS_ERROR_FAILURE;
    principal = objPrincipal->GetPrincipal();
    if (!principal)
      return NS_ERROR_FAILURE;
  }

  bool ok = false;

  nsresult rv = sSecurityManager->CanExecuteScripts(mContext, principal, &ok);
  if (NS_FAILED(rv)) {
    return NS_ERROR_FAILURE;
  }

  // Push our JSContext on the current thread's context stack so JS called
  // from native code via XPConnect uses the right context.  Do this whether
  // or not the SecurityManager said "ok", in order to simplify control flow
  // below where we pop before returning.
  nsCOMPtr<nsIJSContextStack> stack =
           do_GetService("@mozilla.org/js/xpc/ContextStack;1", &rv);
  if (NS_FAILED(rv) || NS_FAILED(stack->Push(mContext))) {
    return NS_ERROR_FAILURE;
  }

  // The result of evaluation, used only if there were no errors.  This need
  // not be a GC root currently, provided we run the GC only from the
  // operation callback or from ScriptEvaluated.
  jsval val = JSVAL_VOID;
  jsval* vp = aRetValue ? &val : NULL;

  rv = sSecurityManager->PushContextPrincipal(mContext, nsnull, principal);
  NS_ENSURE_SUCCESS(rv, rv);

  nsJSContext::TerminationFuncHolder holder(this);

  ++mExecuteDepth;

  // SecurityManager said "ok", but don't compile if aVersion is unknown.
  // Since the caller is responsible for parsing the version strings, we just
  // check it isn't JSVERSION_UNKNOWN.
  if (ok && JSVersion(aVersion) != JSVERSION_UNKNOWN) {
    XPCAutoRequest ar(mContext);
    JSAutoEnterCompartment ac;
    if (!ac.enter(mContext, aScopeObject)) {
      stack->Pop(nsnull);
      return NS_ERROR_FAILURE;
    }

    ok = JS_EvaluateUCScriptForPrincipalsVersionOrigin(
      mContext, aScopeObject,
      nsJSPrincipals::get(principal), nsJSPrincipals::get(aOriginPrincipal),
      static_cast<const jschar*>(PromiseFlatString(aScript).get()),
      aScript.Length(), aURL, aLineNo, vp, JSVersion(aVersion));

    if (!ok) {
      // Tell XPConnect about any pending exceptions. This is needed
      // to avoid dropping JS exceptions in case we got here through
      // nested calls through XPConnect.

      ReportPendingException();
    }
  }

  // If all went well, convert val to a string if one is wanted.
  if (ok) {
    XPCAutoRequest ar(mContext);
    JSAutoEnterCompartment ac;
    if (!ac.enter(mContext, aScopeObject)) {
      stack->Pop(nsnull);
    }
    rv = JSValueToAString(mContext, val, aRetValue, aIsUndefined);
  }
  else {
    if (aIsUndefined) {
      *aIsUndefined = true;
    }

    if (aRetValue) {
      aRetValue->Truncate();
    }
  }

  --mExecuteDepth;

  sSecurityManager->PopContextPrincipal(mContext);

  // Pop here, after JS_ValueToString and any other possible evaluation.
  if (NS_FAILED(stack->Pop(nsnull)))
    rv = NS_ERROR_FAILURE;

  // ScriptEvaluated needs to come after we pop the stack
  ScriptEvaluated(true);

  return rv;
}

nsresult
nsJSContext::CompileScript(const PRUnichar* aText,
                           PRInt32 aTextLength,
                           nsIPrincipal *aPrincipal,
                           const char *aURL,
                           PRUint32 aLineNo,
                           PRUint32 aVersion,
                           nsScriptObjectHolder<JSScript>& aScriptObject)
{
  NS_ENSURE_TRUE(mIsInitialized, NS_ERROR_NOT_INITIALIZED);

  NS_ENSURE_ARG_POINTER(aPrincipal);

  JSObject* scopeObject = ::JS_GetGlobalObject(mContext);
  xpc_UnmarkGrayObject(scopeObject);

  bool ok = false;

  nsresult rv = sSecurityManager->CanExecuteScripts(mContext, aPrincipal, &ok);
  if (NS_FAILED(rv)) {
    return NS_ERROR_FAILURE;
  }

  aScriptObject.drop(); // ensure old object not used on failure...

  // Don't compile if SecurityManager said "not ok" or aVersion is unknown.
  // Since the caller is responsible for parsing the version strings, we just
  // check it isn't JSVERSION_UNKNOWN.
  if (!ok || JSVersion(aVersion) == JSVERSION_UNKNOWN)
    return NS_OK;
    
  XPCAutoRequest ar(mContext);


  JSScript* script =
    ::JS_CompileUCScriptForPrincipalsVersion(mContext,
                                             scopeObject,
                                             nsJSPrincipals::get(aPrincipal),
                                             static_cast<const jschar*>(aText),
                                             aTextLength,
                                             aURL,
                                             aLineNo,
                                             JSVersion(aVersion));
  if (!script) {
    return NS_ERROR_OUT_OF_MEMORY;
  }
  return aScriptObject.set(script);
}

nsresult
nsJSContext::ExecuteScript(JSScript* aScriptObject,
                           JSObject* aScopeObject,
                           nsAString* aRetValue,
                           bool* aIsUndefined)
{
  NS_ENSURE_TRUE(mIsInitialized, NS_ERROR_NOT_INITIALIZED);

  if (!mScriptsEnabled) {
    if (aIsUndefined) {
      *aIsUndefined = true;
    }

    if (aRetValue) {
      aRetValue->Truncate();
    }

    return NS_OK;
  }

  nsAutoMicroTask mt;

  if (!aScopeObject) {
    aScopeObject = JS_GetGlobalObject(mContext);
  }

  xpc_UnmarkGrayScript(aScriptObject);
  xpc_UnmarkGrayObject(aScopeObject);

  // Push our JSContext on our thread's context stack, in case native code
  // called from JS calls back into JS via XPConnect.
  nsresult rv;
  nsCOMPtr<nsIJSContextStack> stack =
           do_GetService("@mozilla.org/js/xpc/ContextStack;1", &rv);
  if (NS_FAILED(rv) || NS_FAILED(stack->Push(mContext))) {
    return NS_ERROR_FAILURE;
  }

  nsCOMPtr<nsIPrincipal> principal;
  rv = sSecurityManager->GetObjectPrincipal(mContext,
                                            JS_GetGlobalFromScript(aScriptObject),
                                            getter_AddRefs(principal));
  NS_ENSURE_SUCCESS(rv, rv);

  rv = sSecurityManager->PushContextPrincipal(mContext, nsnull, principal);
  NS_ENSURE_SUCCESS(rv, rv);

  nsJSContext::TerminationFuncHolder holder(this);
  XPCAutoRequest ar(mContext);
  ++mExecuteDepth;

  // The result of evaluation, used only if there were no errors. This need
  // not be a GC root currently, provided we run the GC only from the
  // operation callback or from ScriptEvaluated.
  jsval val;
  bool ok = JS_ExecuteScript(mContext, aScopeObject, aScriptObject, &val);
  if (ok) {
    // If all went well, convert val to a string (XXXbe unless undefined?).
    rv = JSValueToAString(mContext, val, aRetValue, aIsUndefined);
  } else {
    ReportPendingException();

    if (aIsUndefined) {
      *aIsUndefined = true;
    }

    if (aRetValue) {
      aRetValue->Truncate();
    }
  }

  --mExecuteDepth;

  sSecurityManager->PopContextPrincipal(mContext);

  // Pop here, after JS_ValueToString and any other possible evaluation.
  if (NS_FAILED(stack->Pop(nsnull)))
    rv = NS_ERROR_FAILURE;

  // ScriptEvaluated needs to come after we pop the stack
  ScriptEvaluated(true);

  return rv;
}


#ifdef DEBUG
bool
AtomIsEventHandlerName(nsIAtom *aName)
{
  const PRUnichar *name = aName->GetUTF16String();

  const PRUnichar *cp;
  PRUnichar c;
  for (cp = name; *cp != '\0'; ++cp)
  {
    c = *cp;
    if ((c < 'A' || c > 'Z') && (c < 'a' || c > 'z'))
      return false;
  }

  return true;
}
#endif

// Helper function to find the JSObject associated with a (presumably DOM)
// interface.
nsresult
nsJSContext::JSObjectFromInterface(nsISupports* aTarget, JSObject* aScope, JSObject** aRet)
{
  // It is legal to specify a null target.
  if (!aTarget) {
    *aRet = nsnull;
    return NS_OK;
  }

  // Get the jsobject associated with this target
  // We don't wrap here because we trust the JS engine to wrap the target
  // later.
  jsval v;
  nsresult rv = nsContentUtils::WrapNative(mContext, aScope, aTarget, &v);
  NS_ENSURE_SUCCESS(rv, rv);

#ifdef NS_DEBUG
  nsCOMPtr<nsISupports> targetSupp = do_QueryInterface(aTarget);
  nsCOMPtr<nsISupports> native =
    nsContentUtils::XPConnect()->GetNativeOfWrapper(mContext,
                                                    JSVAL_TO_OBJECT(v));
  NS_ASSERTION(native == targetSupp, "Native should be the target!");
#endif

  *aRet = xpc_UnmarkGrayObject(JSVAL_TO_OBJECT(v));

  return NS_OK;
}


nsresult
nsJSContext::CompileEventHandler(nsIAtom *aName,
                                 PRUint32 aArgCount,
                                 const char** aArgNames,
                                 const nsAString& aBody,
                                 const char *aURL, PRUint32 aLineNo,
                                 PRUint32 aVersion,
                                 nsScriptObjectHolder<JSObject>& aHandler)
{
  NS_TIME_FUNCTION_MIN_FMT(1.0, "%s (line %d) (url: %s, line: %d)", MOZ_FUNCTION_NAME,
                           __LINE__, aURL, aLineNo);

  NS_ENSURE_TRUE(mIsInitialized, NS_ERROR_NOT_INITIALIZED);

  NS_PRECONDITION(AtomIsEventHandlerName(aName), "Bad event name");
  NS_PRECONDITION(!::JS_IsExceptionPending(mContext),
                  "Why are we being called with a pending exception?");

  if (!sSecurityManager) {
    NS_ERROR("Huh, we need a script security manager to compile "
             "an event handler!");

    return NS_ERROR_UNEXPECTED;
  }

  // Don't compile if aVersion is unknown.  Since the caller is responsible for
  // parsing the version strings, we just check it isn't JSVERSION_UNKNOWN.
  if ((JSVersion)aVersion == JSVERSION_UNKNOWN) {
    return NS_ERROR_ILLEGAL_VALUE;
  }

#ifdef DEBUG
  JSContext* top = nsContentUtils::GetCurrentJSContext();
  NS_ASSERTION(mContext == top, "Context not properly pushed!");
#endif

  // Event handlers are always shared, and must be bound before use.
  // Therefore we never bother compiling with principals.
  // (that probably means we should avoid JS_CompileUCFunctionForPrincipals!)
  XPCAutoRequest ar(mContext);

  JSFunction* fun =
      ::JS_CompileUCFunctionForPrincipalsVersion(mContext,
                                                 nsnull, nsnull,
                                                 nsAtomCString(aName).get(), aArgCount, aArgNames,
                                                 (jschar*)PromiseFlatString(aBody).get(),
                                                 aBody.Length(),
                                                 aURL, aLineNo, JSVersion(aVersion));

  if (!fun) {
    ReportPendingException();
    return NS_ERROR_ILLEGAL_VALUE;
  }

  JSObject *handler = ::JS_GetFunctionObject(fun);
  return aHandler.set(handler);
}

// XXX - note that CompileFunction doesn't yet play the nsScriptObjectHolder
// game - caller must still ensure JS GC root.
nsresult
nsJSContext::CompileFunction(JSObject* aTarget,
                             const nsACString& aName,
                             PRUint32 aArgCount,
                             const char** aArgArray,
                             const nsAString& aBody,
                             const char* aURL,
                             PRUint32 aLineNo,
                             PRUint32 aVersion,
                             bool aShared,
                             JSObject** aFunctionObject)
{
  NS_TIME_FUNCTION_FMT(1.0, "%s (line %d) (function: %s, url: %s, line: %d)", MOZ_FUNCTION_NAME,
                       __LINE__, aName.BeginReading(), aURL, aLineNo);

  NS_ABORT_IF_FALSE(aFunctionObject,
    "Shouldn't call CompileFunction with null return value.");

  NS_ENSURE_TRUE(mIsInitialized, NS_ERROR_NOT_INITIALIZED);

  // Don't compile if aVersion is unknown.  Since the caller is responsible for
  // parsing the version strings, we just check it isn't JSVERSION_UNKNOWN.
  if ((JSVersion)aVersion == JSVERSION_UNKNOWN) {
    return NS_ERROR_ILLEGAL_VALUE;
  }

  xpc_UnmarkGrayObject(aTarget);

  nsIScriptGlobalObject *global = GetGlobalObject();
  nsCOMPtr<nsIPrincipal> principal;
  if (global) {
    // XXXbe why the two-step QI? speed up via a new GetGlobalObjectData func?
    nsCOMPtr<nsIScriptObjectPrincipal> globalData = do_QueryInterface(global);
    if (globalData) {
      principal = globalData->GetPrincipal();
      if (!principal)
        return NS_ERROR_FAILURE;
    }
  }

  JSObject *target = aTarget;

  XPCAutoRequest ar(mContext);

  JSFunction* fun =
      ::JS_CompileUCFunctionForPrincipalsVersion(mContext,
                                                 aShared ? nsnull : target,
                                                 nsJSPrincipals::get(principal),
                                                 PromiseFlatCString(aName).get(),
                                                 aArgCount, aArgArray,
                                                 static_cast<const jschar*>(PromiseFlatString(aBody).get()),
                                                 aBody.Length(),
                                                 aURL, aLineNo,
                                                 JSVersion(aVersion));

  if (!fun)
    return NS_ERROR_FAILURE;

  *aFunctionObject = JS_GetFunctionObject(fun);
  return NS_OK;
}

nsresult
nsJSContext::CallEventHandler(nsISupports* aTarget, JSObject* aScope,
                              JSObject* aHandler, nsIArray* aargv,
                              nsIVariant** arv)
{
  NS_ENSURE_TRUE(mIsInitialized, NS_ERROR_NOT_INITIALIZED);

  if (!mScriptsEnabled) {
    return NS_OK;
  }

#ifdef NS_FUNCTION_TIMER
  {
    JSObject *obj = aHandler;
    if (js::IsFunctionProxy(obj))
      obj = js::UnwrapObject(obj);
    JSString *id = JS_GetFunctionId(static_cast<JSFunction *>(JS_GetPrivate(obj)));
    JSAutoByteString bytes;
    const char *name = !id ? "anonymous" : bytes.encode(mContext, id) ? bytes.ptr() : "<error>";
    NS_TIME_FUNCTION_FMT(1.0, "%s (line %d) (function: %s)", MOZ_FUNCTION_NAME, __LINE__, name);
  }
#endif
  SAMPLE_LABEL("JS", "CallEventHandler");

  nsAutoMicroTask mt;
  xpc_UnmarkGrayObject(aScope);
  xpc_UnmarkGrayObject(aHandler);

  XPCAutoRequest ar(mContext);
  JSObject* target = nsnull;
  nsresult rv = JSObjectFromInterface(aTarget, aScope, &target);
  NS_ENSURE_SUCCESS(rv, rv);

  JS::AutoObjectRooter targetVal(mContext, target);
  jsval rval = JSVAL_VOID;

  // This one's a lot easier than EvaluateString because we don't have to
  // hassle with principals: they're already compiled into the JS function.
  // xxxmarkh - this comment is no longer true - principals are not used at
  // all now, and never were in some cases.

  nsCxPusher pusher;
  if (!pusher.Push(mContext, true))
    return NS_ERROR_FAILURE;

  // check if the event handler can be run on the object in question
  rv = sSecurityManager->CheckFunctionAccess(mContext, aHandler, target);

  nsJSContext::TerminationFuncHolder holder(this);

  if (NS_SUCCEEDED(rv)) {
    // Convert args to jsvals.
    PRUint32 argc = 0;
    jsval *argv = nsnull;

    JSObject *funobj = aHandler;
    nsCOMPtr<nsIPrincipal> principal;
    rv = sSecurityManager->GetObjectPrincipal(mContext, funobj,
                                              getter_AddRefs(principal));
    NS_ENSURE_SUCCESS(rv, rv);

    JSStackFrame *currentfp = nsnull;
    rv = sSecurityManager->PushContextPrincipal(mContext,
                                                JS_FrameIterator(mContext, &currentfp),
                                                principal);
    NS_ENSURE_SUCCESS(rv, rv);

    jsval funval = OBJECT_TO_JSVAL(funobj);
    JSAutoEnterCompartment ac;
    js::ForceFrame ff(mContext, funobj);
    if (!ac.enter(mContext, funobj) || !ff.enter() ||
        !JS_WrapObject(mContext, &target)) {
      ReportPendingException();
      sSecurityManager->PopContextPrincipal(mContext);
      return NS_ERROR_FAILURE;
    }

    Maybe<nsRootedJSValueArray> tempStorage;

    // Use |target| as the scope for wrapping the arguments, since aScope is
    // the safe scope in many cases, which isn't very useful.  Wrapping aTarget
    // was OK because those typically have PreCreate methods that give them the
    // right scope anyway, and we want to make sure that the arguments end up
    // in the same scope as aTarget.
    rv = ConvertSupportsTojsvals(aargv, target, &argc, &argv, tempStorage);
    NS_ENSURE_SUCCESS(rv, rv);
    for (uint32_t i = 0; i < argc; i++) {
      if (!JSVAL_IS_PRIMITIVE(argv[i])) {
        xpc_UnmarkGrayObject(JSVAL_TO_OBJECT(argv[i]));
      }
    }

    ++mExecuteDepth;
    bool ok = ::JS_CallFunctionValue(mContext, target,
                                       funval, argc, argv, &rval);
    --mExecuteDepth;

    if (!ok) {
      // Don't pass back results from failed calls.
      rval = JSVAL_VOID;

      // Tell the caller that the handler threw an error.
      rv = NS_ERROR_FAILURE;
    } else if (rval == JSVAL_NULL) {
      *arv = nsnull;
    } else if (!JS_WrapValue(mContext, &rval)) {
      rv = NS_ERROR_FAILURE;
    } else {
      rv = nsContentUtils::XPConnect()->JSToVariant(mContext, rval, arv);
    }

    // Tell XPConnect about any pending exceptions. This is needed
    // to avoid dropping JS exceptions in case we got here through
    // nested calls through XPConnect.
    if (NS_FAILED(rv))
      ReportPendingException();

    sSecurityManager->PopContextPrincipal(mContext);
  }

  pusher.Pop();

  // ScriptEvaluated needs to come after we pop the stack
  ScriptEvaluated(true);

  return rv;
}

nsresult
nsJSContext::BindCompiledEventHandler(nsISupports* aTarget, JSObject* aScope,
                                      JSObject* aHandler,
                                      nsScriptObjectHolder<JSObject>& aBoundHandler)
{
  NS_ENSURE_ARG(aHandler);
  NS_ENSURE_TRUE(mIsInitialized, NS_ERROR_NOT_INITIALIZED);
  NS_PRECONDITION(!aBoundHandler, "Shouldn't already have a bound handler!");

  xpc_UnmarkGrayObject(aScope);
  xpc_UnmarkGrayObject(aHandler);

  XPCAutoRequest ar(mContext);

  // Get the jsobject associated with this target
  JSObject *target = nsnull;
  nsresult rv = JSObjectFromInterface(aTarget, aScope, &target);
  NS_ENSURE_SUCCESS(rv, rv);

#ifdef DEBUG
  {
    JSAutoEnterCompartment ac;
    if (!ac.enter(mContext, aHandler)) {
      return NS_ERROR_FAILURE;
    }

    NS_ASSERTION(JS_TypeOfValue(mContext,
                                OBJECT_TO_JSVAL(aHandler)) == JSTYPE_FUNCTION,
                 "Event handler object not a function");
  }
#endif

  JSAutoEnterCompartment ac;
  if (!ac.enter(mContext, target)) {
    return NS_ERROR_FAILURE;
  }

  JSObject* funobj;
  // Make sure the handler function is parented by its event target object
  if (aHandler) {
    funobj = JS_CloneFunctionObject(mContext, aHandler, target);
    if (!funobj) {
      rv = NS_ERROR_OUT_OF_MEMORY;
    }
  } else {
    funobj = NULL;
  }

  aBoundHandler.set(funobj);

  return rv;
}

// serialization
nsresult
nsJSContext::Serialize(nsIObjectOutputStream* aStream, JSScript* aScriptObject)
{
  if (!aScriptObject)
    return NS_ERROR_FAILURE;

  return nsContentUtils::XPConnect()->WriteScript(aStream, mContext, aScriptObject);
    xpc_UnmarkGrayScript(aScriptObject);

}

nsresult
nsJSContext::Deserialize(nsIObjectInputStream* aStream,
                         nsScriptObjectHolder<JSScript>& aResult)
{
  NS_TIME_FUNCTION_MIN(1.0);
  
  JSScript *script;
  nsresult rv = nsContentUtils::XPConnect()->ReadScript(aStream, mContext, &script);
  if (NS_FAILED(rv)) return rv;
    
  return aResult.set(script);
}

nsIScriptGlobalObject *
nsJSContext::GetGlobalObject()
{
  JSObject *global = ::JS_GetGlobalObject(mContext);

  if (!global) {
    return nsnull;
  }

  if (mGlobalObjectRef)
    return mGlobalObjectRef;

#ifdef DEBUG
  {
    JSObject *inner = JS_ObjectToInnerObject(mContext, global);

    // If this assertion hits then it means that we have a window object as
    // our global, but we never called CreateOuterObject.
    NS_ASSERTION(inner == global, "Shouldn't be able to innerize here");
  }
#endif

  JSClass *c = JS_GetClass(global);

  // Whenever we end up with globals that are JSCLASS_IS_DOMJSCLASS
  // and have an nsISupports DOM object, we will need to modify this
  // check here.
  MOZ_ASSERT(!(c->flags & JSCLASS_IS_DOMJSCLASS));
  if ((~c->flags) & (JSCLASS_HAS_PRIVATE |
                     JSCLASS_PRIVATE_IS_NSISUPPORTS)) {
    return nsnull;
  }
  
  nsISupports *priv = static_cast<nsISupports*>(js::GetObjectPrivate(global));

  nsCOMPtr<nsIXPConnectWrappedNative> wrapped_native =
    do_QueryInterface(priv);

  nsCOMPtr<nsIScriptGlobalObject> sgo;
  if (wrapped_native) {
    // The global object is a XPConnect wrapped native, the native in
    // the wrapper might be the nsIScriptGlobalObject

    sgo = do_QueryWrappedNative(wrapped_native);
  } else {
    sgo = do_QueryInterface(priv);
  }

  // This'll return a pointer to something we're about to release, but
  // that's ok, the JS object will hold it alive long enough.
  return sgo;
}

JSObject*
nsJSContext::GetNativeGlobal()
{
    return JS_GetGlobalObject(mContext);
}

nsresult
nsJSContext::CreateNativeGlobalForInner(
                                nsIScriptGlobalObject *aNewInner,
                                nsIURI *aURI,
                                bool aIsChrome,
                                nsIPrincipal *aPrincipal,
                                JSObject** aNativeGlobal, nsISupports **aHolder)
{
  nsIXPConnect *xpc = nsContentUtils::XPConnect();
  PRUint32 flags = aIsChrome? nsIXPConnect::FLAG_SYSTEM_GLOBAL_OBJECT : 0;

  nsCOMPtr<nsIPrincipal> systemPrincipal;
  if (aIsChrome) {
    nsIScriptSecurityManager *ssm = nsContentUtils::GetSecurityManager();
    ssm->GetSystemPrincipal(getter_AddRefs(systemPrincipal));
  }

  nsRefPtr<nsIXPConnectJSObjectHolder> jsholder;
  nsresult rv = xpc->
          InitClassesWithNewWrappedGlobal(mContext, aNewInner,
                                          aIsChrome ? systemPrincipal.get() : aPrincipal,
                                          flags, getter_AddRefs(jsholder));
  if (NS_FAILED(rv)) {
    return rv;
  }
  jsholder->GetJSObject(aNativeGlobal);
  jsholder.forget(aHolder);

  // Set the location information for the new global, so that tools like
  // about:memory may use that information
  MOZ_ASSERT(aNativeGlobal && *aNativeGlobal);
  xpc::SetLocationForGlobal(*aNativeGlobal, aURI);

  return NS_OK;
}

JSContext*
nsJSContext::GetNativeContext()
{
  return xpc_UnmarkGrayContext(mContext);
}

nsresult
nsJSContext::InitContext()
{
  // Make sure callers of this use
  // WillInitializeContext/DidInitializeContext around this call.
  NS_ENSURE_TRUE(!mIsInitialized, NS_ERROR_ALREADY_INITIALIZED);

  if (!mContext)
    return NS_ERROR_OUT_OF_MEMORY;

  ::JS_SetErrorReporter(mContext, NS_ScriptErrorReporter);

  JSOptionChangedCallback(js_options_dot_str, this);

  return NS_OK;
}

nsresult
nsJSContext::InitOuterWindow()
{
  JSObject *global = JS_ObjectToInnerObject(mContext, JS_GetGlobalObject(mContext));

  nsresult rv = InitClasses(global); // this will complete global object initialization
  NS_ENSURE_SUCCESS(rv, rv);

  return NS_OK;
}

nsresult
nsJSContext::InitializeExternalClasses()
{
  nsScriptNameSpaceManager *nameSpaceManager = nsJSRuntime::GetNameSpaceManager();
  NS_ENSURE_TRUE(nameSpaceManager, NS_ERROR_NOT_INITIALIZED);

  return nameSpaceManager->InitForContext(this);
}

nsresult
nsJSContext::SetProperty(JSObject* aTarget, const char* aPropName, nsISupports* aArgs)
{
  PRUint32  argc;
  jsval    *argv = nsnull;

  XPCAutoRequest ar(mContext);

  Maybe<nsRootedJSValueArray> tempStorage;

  nsresult rv =
    ConvertSupportsTojsvals(aArgs, GetNativeGlobal(), &argc, &argv, tempStorage);
  NS_ENSURE_SUCCESS(rv, rv);

  jsval vargs;

  // got the arguments, now attach them.

  // window.dialogArguments is supposed to be an array if a JS array
  // was passed to showModalDialog(), deal with that here.
  if (strcmp(aPropName, "dialogArguments") == 0 && argc <= 1) {
    vargs = argc ? argv[0] : JSVAL_VOID;
  } else {
    for (PRUint32 i = 0; i < argc; ++i) {
      if (!JS_WrapValue(mContext, &argv[i])) {
        return NS_ERROR_FAILURE;
      }
    }

    JSObject *args = ::JS_NewArrayObject(mContext, argc, argv);
    vargs = OBJECT_TO_JSVAL(args);
  }

  // Make sure to use JS_DefineProperty here so that we can override
  // readonly XPConnect properties here as well (read dialogArguments).
  return JS_DefineProperty(mContext, aTarget, aPropName, vargs, NULL, NULL, 0)
    ? NS_OK
    : NS_ERROR_FAILURE;
}

nsresult
nsJSContext::ConvertSupportsTojsvals(nsISupports *aArgs,
                                     JSObject *aScope,
                                     PRUint32 *aArgc,
                                     jsval **aArgv,
                                     Maybe<nsRootedJSValueArray> &aTempStorage)
{
  nsresult rv = NS_OK;

  // If the array implements nsIJSArgArray, just grab the values directly.
  nsCOMPtr<nsIJSArgArray> fastArray = do_QueryInterface(aArgs);
  if (fastArray != nsnull)
    return fastArray->GetArgs(aArgc, reinterpret_cast<void **>(aArgv));

  // Take the slower path converting each item.
  // Handle only nsIArray and nsIVariant.  nsIArray is only needed for
  // SetProperty('arguments', ...);

  *aArgv = nsnull;
  *aArgc = 0;

  nsIXPConnect *xpc = nsContentUtils::XPConnect();
  NS_ENSURE_TRUE(xpc, NS_ERROR_UNEXPECTED);

  if (!aArgs)
    return NS_OK;
  PRUint32 argCount;
  // This general purpose function may need to convert an arg array
  // (window.arguments, event-handler args) and a generic property.
  nsCOMPtr<nsIArray> argsArray(do_QueryInterface(aArgs));

  if (argsArray) {
    rv = argsArray->GetLength(&argCount);
    NS_ENSURE_SUCCESS(rv, rv);
    if (argCount == 0)
      return NS_OK;
  } else {
    argCount = 1; // the nsISupports which is not an array
  }

  // Use the caller's auto guards to release and unroot.
  aTempStorage.construct(mContext);
  bool ok = aTempStorage.ref().SetCapacity(mContext, argCount);
  NS_ENSURE_TRUE(ok, NS_ERROR_OUT_OF_MEMORY);
  jsval *argv = aTempStorage.ref().Elements();

  if (argsArray) {
    for (PRUint32 argCtr = 0; argCtr < argCount && NS_SUCCEEDED(rv); argCtr++) {
      nsCOMPtr<nsISupports> arg;
      jsval *thisval = argv + argCtr;
      argsArray->QueryElementAt(argCtr, NS_GET_IID(nsISupports),
                                getter_AddRefs(arg));
      if (!arg) {
        *thisval = JSVAL_NULL;
        continue;
      }
      nsCOMPtr<nsIVariant> variant(do_QueryInterface(arg));
      if (variant != nsnull) {
        rv = xpc->VariantToJS(mContext, aScope, variant, thisval);
      } else {
        // And finally, support the nsISupportsPrimitives supplied
        // by the AppShell.  It generally will pass only strings, but
        // as we have code for handling all, we may as well use it.
        rv = AddSupportsPrimitiveTojsvals(arg, thisval);
        if (rv == NS_ERROR_NO_INTERFACE) {
          // something else - probably an event object or similar -
          // just wrap it.
#ifdef NS_DEBUG
          // but first, check its not another nsISupportsPrimitive, as
          // these are now deprecated for use with script contexts.
          nsCOMPtr<nsISupportsPrimitive> prim(do_QueryInterface(arg));
          NS_ASSERTION(prim == nsnull,
                       "Don't pass nsISupportsPrimitives - use nsIVariant!");
#endif
          nsCOMPtr<nsIXPConnectJSObjectHolder> wrapper;
          jsval v;
          rv = nsContentUtils::WrapNative(mContext, aScope, arg, &v,
                                          getter_AddRefs(wrapper));
          if (NS_SUCCEEDED(rv)) {
            *thisval = v;
          }
        }
      }
    }
  } else {
    nsCOMPtr<nsIVariant> variant = do_QueryInterface(aArgs);
    if (variant) {
      rv = xpc->VariantToJS(mContext, aScope, variant, argv);
    } else {
      NS_ERROR("Not an array, not an interface?");
      rv = NS_ERROR_UNEXPECTED;
    }
  }
  if (NS_FAILED(rv))
    return rv;
  *aArgv = argv;
  *aArgc = argCount;
  return NS_OK;
}

// This really should go into xpconnect somewhere...
nsresult
nsJSContext::AddSupportsPrimitiveTojsvals(nsISupports *aArg, jsval *aArgv)
{
  NS_PRECONDITION(aArg, "Empty arg");

  nsCOMPtr<nsISupportsPrimitive> argPrimitive(do_QueryInterface(aArg));
  if (!argPrimitive)
    return NS_ERROR_NO_INTERFACE;

  JSContext *cx = mContext;
  PRUint16 type;
  argPrimitive->GetType(&type);

  switch(type) {
    case nsISupportsPrimitive::TYPE_CSTRING : {
      nsCOMPtr<nsISupportsCString> p(do_QueryInterface(argPrimitive));
      NS_ENSURE_TRUE(p, NS_ERROR_UNEXPECTED);

      nsCAutoString data;

      p->GetData(data);


      JSString *str = ::JS_NewStringCopyN(cx, data.get(), data.Length());
      NS_ENSURE_TRUE(str, NS_ERROR_OUT_OF_MEMORY);

      *aArgv = STRING_TO_JSVAL(str);

      break;
    }
    case nsISupportsPrimitive::TYPE_STRING : {
      nsCOMPtr<nsISupportsString> p(do_QueryInterface(argPrimitive));
      NS_ENSURE_TRUE(p, NS_ERROR_UNEXPECTED);

      nsAutoString data;

      p->GetData(data);

      // cast is probably safe since wchar_t and jschar are expected
      // to be equivalent; both unsigned 16-bit entities
      JSString *str =
        ::JS_NewUCStringCopyN(cx,
                              reinterpret_cast<const jschar *>(data.get()),
                              data.Length());
      NS_ENSURE_TRUE(str, NS_ERROR_OUT_OF_MEMORY);

      *aArgv = STRING_TO_JSVAL(str);
      break;
    }
    case nsISupportsPrimitive::TYPE_PRBOOL : {
      nsCOMPtr<nsISupportsPRBool> p(do_QueryInterface(argPrimitive));
      NS_ENSURE_TRUE(p, NS_ERROR_UNEXPECTED);

      bool data;

      p->GetData(&data);

      *aArgv = BOOLEAN_TO_JSVAL(data);

      break;
    }
    case nsISupportsPrimitive::TYPE_PRUINT8 : {
      nsCOMPtr<nsISupportsPRUint8> p(do_QueryInterface(argPrimitive));
      NS_ENSURE_TRUE(p, NS_ERROR_UNEXPECTED);

      PRUint8 data;

      p->GetData(&data);

      *aArgv = INT_TO_JSVAL(data);

      break;
    }
    case nsISupportsPrimitive::TYPE_PRUINT16 : {
      nsCOMPtr<nsISupportsPRUint16> p(do_QueryInterface(argPrimitive));
      NS_ENSURE_TRUE(p, NS_ERROR_UNEXPECTED);

      PRUint16 data;

      p->GetData(&data);

      *aArgv = INT_TO_JSVAL(data);

      break;
    }
    case nsISupportsPrimitive::TYPE_PRUINT32 : {
      nsCOMPtr<nsISupportsPRUint32> p(do_QueryInterface(argPrimitive));
      NS_ENSURE_TRUE(p, NS_ERROR_UNEXPECTED);

      PRUint32 data;

      p->GetData(&data);

      *aArgv = INT_TO_JSVAL(data);

      break;
    }
    case nsISupportsPrimitive::TYPE_CHAR : {
      nsCOMPtr<nsISupportsChar> p(do_QueryInterface(argPrimitive));
      NS_ENSURE_TRUE(p, NS_ERROR_UNEXPECTED);

      char data;

      p->GetData(&data);

      JSString *str = ::JS_NewStringCopyN(cx, &data, 1);
      NS_ENSURE_TRUE(str, NS_ERROR_OUT_OF_MEMORY);

      *aArgv = STRING_TO_JSVAL(str);

      break;
    }
    case nsISupportsPrimitive::TYPE_PRINT16 : {
      nsCOMPtr<nsISupportsPRInt16> p(do_QueryInterface(argPrimitive));
      NS_ENSURE_TRUE(p, NS_ERROR_UNEXPECTED);

      PRInt16 data;

      p->GetData(&data);

      *aArgv = INT_TO_JSVAL(data);

      break;
    }
    case nsISupportsPrimitive::TYPE_PRINT32 : {
      nsCOMPtr<nsISupportsPRInt32> p(do_QueryInterface(argPrimitive));
      NS_ENSURE_TRUE(p, NS_ERROR_UNEXPECTED);

      PRInt32 data;

      p->GetData(&data);

      *aArgv = INT_TO_JSVAL(data);

      break;
    }
    case nsISupportsPrimitive::TYPE_FLOAT : {
      nsCOMPtr<nsISupportsFloat> p(do_QueryInterface(argPrimitive));
      NS_ENSURE_TRUE(p, NS_ERROR_UNEXPECTED);

      float data;

      p->GetData(&data);

      JSBool ok = ::JS_NewNumberValue(cx, data, aArgv);
      NS_ENSURE_TRUE(ok, NS_ERROR_OUT_OF_MEMORY);

      break;
    }
    case nsISupportsPrimitive::TYPE_DOUBLE : {
      nsCOMPtr<nsISupportsDouble> p(do_QueryInterface(argPrimitive));
      NS_ENSURE_TRUE(p, NS_ERROR_UNEXPECTED);

      double data;

      p->GetData(&data);

      JSBool ok = ::JS_NewNumberValue(cx, data, aArgv);
      NS_ENSURE_TRUE(ok, NS_ERROR_OUT_OF_MEMORY);

      break;
    }
    case nsISupportsPrimitive::TYPE_INTERFACE_POINTER : {
      nsCOMPtr<nsISupportsInterfacePointer> p(do_QueryInterface(argPrimitive));
      NS_ENSURE_TRUE(p, NS_ERROR_UNEXPECTED);

      nsCOMPtr<nsISupports> data;
      nsIID *iid = nsnull;

      p->GetData(getter_AddRefs(data));
      p->GetDataIID(&iid);
      NS_ENSURE_TRUE(iid, NS_ERROR_UNEXPECTED);

      AutoFree iidGuard(iid); // Free iid upon destruction.

      nsCOMPtr<nsIXPConnectJSObjectHolder> wrapper;
      JSObject *global = xpc_UnmarkGrayObject(::JS_GetGlobalObject(cx));
      jsval v;
      nsresult rv = nsContentUtils::WrapNative(cx, global,
                                               data, iid, &v,
                                               getter_AddRefs(wrapper));
      NS_ENSURE_SUCCESS(rv, rv);

      *aArgv = v;

      break;
    }
    case nsISupportsPrimitive::TYPE_ID :
    case nsISupportsPrimitive::TYPE_PRUINT64 :
    case nsISupportsPrimitive::TYPE_PRINT64 :
    case nsISupportsPrimitive::TYPE_PRTIME :
    case nsISupportsPrimitive::TYPE_VOID : {
      NS_WARNING("Unsupported primitive type used");
      *aArgv = JSVAL_NULL;
      break;
    }
    default : {
      NS_WARNING("Unknown primitive type used");
      *aArgv = JSVAL_NULL;
      break;
    }
  }
  return NS_OK;
}

#ifdef NS_TRACE_MALLOC

#include <errno.h>              // XXX assume Linux if NS_TRACE_MALLOC
#include <fcntl.h>
#ifdef XP_UNIX
#include <unistd.h>
#endif
#ifdef XP_WIN32
#include <io.h>
#endif
#include "nsTraceMalloc.h"

static JSBool
CheckUniversalXPConnectForTraceMalloc(JSContext *cx)
{
    bool hasCap = false;
    nsresult rv = nsContentUtils::GetSecurityManager()->
                    IsCapabilityEnabled("UniversalXPConnect", &hasCap);
    if (NS_SUCCEEDED(rv) && hasCap)
        return JS_TRUE;
    JS_ReportError(cx, "trace-malloc functions require UniversalXPConnect");
    return JS_FALSE;
}

static JSBool
TraceMallocDisable(JSContext *cx, unsigned argc, jsval *vp)
{
    if (!CheckUniversalXPConnectForTraceMalloc(cx))
        return JS_FALSE;

    NS_TraceMallocDisable();
    JS_SET_RVAL(cx, vp, JSVAL_VOID);
    return JS_TRUE;
}

static JSBool
TraceMallocEnable(JSContext *cx, unsigned argc, jsval *vp)
{
    if (!CheckUniversalXPConnectForTraceMalloc(cx))
        return JS_FALSE;

    NS_TraceMallocEnable();
    JS_SET_RVAL(cx, vp, JSVAL_VOID);
    return JS_TRUE;
}

static JSBool
TraceMallocOpenLogFile(JSContext *cx, unsigned argc, jsval *vp)
{
    int fd;
    JSString *str;

    if (!CheckUniversalXPConnectForTraceMalloc(cx))
        return JS_FALSE;

    if (argc == 0) {
        fd = -1;
    } else {
        str = JS_ValueToString(cx, JS_ARGV(cx, vp)[0]);
        if (!str)
            return JS_FALSE;
        JSAutoByteString filename(cx, str);
        if (!filename)
            return JS_FALSE;
        fd = open(filename.ptr(), O_CREAT | O_WRONLY | O_TRUNC, 0644);
        if (fd < 0) {
            JS_ReportError(cx, "can't open %s: %s", filename.ptr(), strerror(errno));
            return JS_FALSE;
        }
    }
    JS_SET_RVAL(cx, vp, INT_TO_JSVAL(fd));
    return JS_TRUE;
}

static JSBool
TraceMallocChangeLogFD(JSContext *cx, unsigned argc, jsval *vp)
{
    if (!CheckUniversalXPConnectForTraceMalloc(cx))
        return JS_FALSE;

    int32_t fd, oldfd;
    if (argc == 0) {
        oldfd = -1;
    } else {
        if (!JS_ValueToECMAInt32(cx, JS_ARGV(cx, vp)[0], &fd))
            return JS_FALSE;
        oldfd = NS_TraceMallocChangeLogFD(fd);
        if (oldfd == -2) {
            JS_ReportOutOfMemory(cx);
            return JS_FALSE;
        }
    }
    JS_SET_RVAL(cx, vp, INT_TO_JSVAL(oldfd));
    return JS_TRUE;
}

static JSBool
TraceMallocCloseLogFD(JSContext *cx, unsigned argc, jsval *vp)
{
    if (!CheckUniversalXPConnectForTraceMalloc(cx))
        return JS_FALSE;

    int32_t fd;
    JS_SET_RVAL(cx, vp, JSVAL_VOID);
    if (argc == 0)
        return JS_TRUE;
    if (!JS_ValueToECMAInt32(cx, JS_ARGV(cx, vp)[0], &fd))
        return JS_FALSE;
    NS_TraceMallocCloseLogFD((int) fd);
    return JS_TRUE;
}

static JSBool
TraceMallocLogTimestamp(JSContext *cx, unsigned argc, jsval *vp)
{
    if (!CheckUniversalXPConnectForTraceMalloc(cx))
        return JS_FALSE;

    JSString *str = JS_ValueToString(cx, argc ? JS_ARGV(cx, vp)[0] : JSVAL_VOID);
    if (!str)
        return JS_FALSE;
    JSAutoByteString caption(cx, str);
    if (!caption)
        return JS_FALSE;
    NS_TraceMallocLogTimestamp(caption.ptr());
    JS_SET_RVAL(cx, vp, JSVAL_VOID);
    return JS_TRUE;
}

static JSBool
TraceMallocDumpAllocations(JSContext *cx, unsigned argc, jsval *vp)
{
    if (!CheckUniversalXPConnectForTraceMalloc(cx))
        return JS_FALSE;

    JSString *str = JS_ValueToString(cx, argc ? JS_ARGV(cx, vp)[0] : JSVAL_VOID);
    if (!str)
        return JS_FALSE;
    JSAutoByteString pathname(cx, str);
    if (!pathname)
        return JS_FALSE;
    if (NS_TraceMallocDumpAllocations(pathname.ptr()) < 0) {
        JS_ReportError(cx, "can't dump to %s: %s", pathname.ptr(), strerror(errno));
        return JS_FALSE;
    }
    JS_SET_RVAL(cx, vp, JSVAL_VOID);
    return JS_TRUE;
}

static JSFunctionSpec TraceMallocFunctions[] = {
    {"TraceMallocDisable",         TraceMallocDisable,         0, 0},
    {"TraceMallocEnable",          TraceMallocEnable,          0, 0},
    {"TraceMallocOpenLogFile",     TraceMallocOpenLogFile,     1, 0},
    {"TraceMallocChangeLogFD",     TraceMallocChangeLogFD,     1, 0},
    {"TraceMallocCloseLogFD",      TraceMallocCloseLogFD,      1, 0},
    {"TraceMallocLogTimestamp",    TraceMallocLogTimestamp,    1, 0},
    {"TraceMallocDumpAllocations", TraceMallocDumpAllocations, 1, 0},
    {nsnull,                       nsnull,                     0, 0}
};

#endif /* NS_TRACE_MALLOC */

#ifdef MOZ_JPROF

#include <signal.h>

inline bool
IsJProfAction(struct sigaction *action)
{
    return (action->sa_sigaction &&
            (action->sa_flags & (SA_RESTART | SA_SIGINFO)) == (SA_RESTART | SA_SIGINFO));
}

void NS_JProfStartProfiling();
void NS_JProfStopProfiling();
void NS_JProfClearCircular();

static JSBool
JProfStartProfilingJS(JSContext *cx, unsigned argc, jsval *vp)
{
  NS_JProfStartProfiling();
  return JS_TRUE;
}

void NS_JProfStartProfiling()
{
    // Figure out whether we're dealing with SIGPROF, SIGALRM, or
    // SIGPOLL profiling (SIGALRM for JP_REALTIME, SIGPOLL for
    // JP_RTC_HZ)
    struct sigaction action;

    // Must check ALRM before PROF since both are enabled for real-time
    sigaction(SIGALRM, nsnull, &action);
    //printf("SIGALRM: %p, flags = %x\n",action.sa_sigaction,action.sa_flags);
    if (IsJProfAction(&action)) {
        //printf("Beginning real-time jprof profiling.\n");
        raise(SIGALRM);
        return;
    }

    sigaction(SIGPROF, nsnull, &action);
    //printf("SIGPROF: %p, flags = %x\n",action.sa_sigaction,action.sa_flags);
    if (IsJProfAction(&action)) {
        //printf("Beginning process-time jprof profiling.\n");
        raise(SIGPROF);
        return;
    }

    sigaction(SIGPOLL, nsnull, &action);
    //printf("SIGPOLL: %p, flags = %x\n",action.sa_sigaction,action.sa_flags);
    if (IsJProfAction(&action)) {
        //printf("Beginning rtc-based jprof profiling.\n");
        raise(SIGPOLL);
        return;
    }

    printf("Could not start jprof-profiling since JPROF_FLAGS was not set.\n");
}

static JSBool
JProfStopProfilingJS(JSContext *cx, unsigned argc, jsval *vp)
{
  NS_JProfStopProfiling();
  return JS_TRUE;
}

void
NS_JProfStopProfiling()
{
    raise(SIGUSR1);
    //printf("Stopped jprof profiling.\n");
}

static JSBool
JProfClearCircularJS(JSContext *cx, unsigned argc, jsval *vp)
{
  NS_JProfClearCircular();
  return JS_TRUE;
}

void
NS_JProfClearCircular()
{
    raise(SIGUSR2);
    //printf("cleared jprof buffer\n");
}

static JSBool
JProfSaveCircularJS(JSContext *cx, unsigned argc, jsval *vp)
{
  // Not ideal...
  NS_JProfStopProfiling();
  NS_JProfStartProfiling();
  return JS_TRUE;
}

static JSFunctionSpec JProfFunctions[] = {
    {"JProfStartProfiling",        JProfStartProfilingJS,      0, 0},
    {"JProfStopProfiling",         JProfStopProfilingJS,       0, 0},
    {"JProfClearCircular",         JProfClearCircularJS,       0, 0},
    {"JProfSaveCircular",          JProfSaveCircularJS,        0, 0},
    {nsnull,                       nsnull,                     0, 0}
};

#endif /* defined(MOZ_JPROF) */

#ifdef MOZ_DMD

// See https://wiki.mozilla.org/Performance/MemShrink/DMD for instructions on
// how to use DMD.

static JSBool
DMDCheckJS(JSContext *cx, unsigned argc, jsval *vp)
{
  mozilla::DMDCheckAndDump();
  return JS_TRUE;
}

static JSFunctionSpec DMDFunctions[] = {
    {"DMD",                        DMDCheckJS,                 0, 0},
    {nsnull,                       nsnull,                     0, 0}
};

#endif /* defined(MOZ_DMD) */

nsresult
nsJSContext::InitClasses(JSObject* aGlobalObj)
{
  nsresult rv = InitializeExternalClasses();
  NS_ENSURE_SUCCESS(rv, rv);

  JSAutoRequest ar(mContext);

  JSOptionChangedCallback(js_options_dot_str, this);

  // Attempt to initialize profiling functions
  ::JS_DefineProfilingFunctions(mContext, aGlobalObj);

#ifdef NS_TRACE_MALLOC
  // Attempt to initialize TraceMalloc functions
  ::JS_DefineFunctions(mContext, aGlobalObj, TraceMallocFunctions);
#endif

#ifdef MOZ_JPROF
  // Attempt to initialize JProf functions
  ::JS_DefineFunctions(mContext, aGlobalObj, JProfFunctions);
#endif

#ifdef MOZ_DMD
  // Attempt to initialize DMD functions
  ::JS_DefineFunctions(mContext, aGlobalObj, DMDFunctions);
#endif

  return rv;
}

void
nsJSContext::WillInitializeContext()
{
  mIsInitialized = false;
}

void
nsJSContext::DidInitializeContext()
{
  mIsInitialized = true;
}

bool
nsJSContext::IsContextInitialized()
{
  return mIsInitialized;
}

void
nsJSContext::ScriptEvaluated(bool aTerminated)
{
  if (aTerminated && mTerminations) {
    // Make sure to null out mTerminations before doing anything that
    // might cause new termination funcs to be added!
    nsJSContext::TerminationFuncClosure* start = mTerminations;
    mTerminations = nsnull;

    for (nsJSContext::TerminationFuncClosure* cur = start;
         cur;
         cur = cur->mNext) {
      (*(cur->mTerminationFunc))(cur->mTerminationFuncArg);
    }
    delete start;
  }

  JS_MaybeGC(mContext);

  if (aTerminated) {
    mOperationCallbackTime = 0;
    mModalStateTime = 0;
    mActive = true;
  }
}

void
nsJSContext::SetTerminationFunction(nsScriptTerminationFunc aFunc,
                                    nsIDOMWindow* aRef)
{
  NS_PRECONDITION(GetExecutingScript(), "should be executing script");

  nsJSContext::TerminationFuncClosure* newClosure =
    new nsJSContext::TerminationFuncClosure(aFunc, aRef, mTerminations);
  mTerminations = newClosure;
}

bool
nsJSContext::GetScriptsEnabled()
{
  return mScriptsEnabled;
}

void
nsJSContext::SetScriptsEnabled(bool aEnabled, bool aFireTimeouts)
{
  // eeek - this seems the wrong way around - the global should callback
  // into each context, so every language is disabled.
  mScriptsEnabled = aEnabled;

  nsIScriptGlobalObject *global = GetGlobalObject();

  if (global) {
    global->SetScriptsEnabled(aEnabled, aFireTimeouts);
  }
}


bool
nsJSContext::GetProcessingScriptTag()
{
  return mProcessingScriptTag;
}

void
nsJSContext::SetProcessingScriptTag(bool aFlag)
{
  mProcessingScriptTag = aFlag;
}

bool
nsJSContext::GetExecutingScript()
{
  return JS_IsRunning(mContext) || mExecuteDepth > 0;
}

void
nsJSContext::SetGCOnDestruction(bool aGCOnDestruction)
{
  mGCOnDestruction = aGCOnDestruction;
}

NS_IMETHODIMP
nsJSContext::ScriptExecuted()
{
  ScriptEvaluated(!::JS_IsRunning(mContext));

  return NS_OK;
}

void
FullGCTimerFired(nsITimer* aTimer, void* aClosure)
{
  NS_RELEASE(sFullGCTimer);

  uintptr_t reason = reinterpret_cast<uintptr_t>(aClosure);
  nsJSContext::GarbageCollectNow(static_cast<js::gcreason::Reason>(reason),
                                 nsGCNormal, true);
}

//static
void
nsJSContext::GarbageCollectNow(js::gcreason::Reason aReason, PRUint32 aGckind,
                               bool aGlobal)
{
  NS_TIME_FUNCTION_MIN(1.0);
  SAMPLE_LABEL("GC", "GarbageCollectNow");

  KillGCTimer();
  KillShrinkGCBuffersTimer();

  // Reset sPendingLoadCount in case the timer that fired was a
  // timer we scheduled due to a normal GC timer firing while
  // documents were loading. If this happens we're waiting for a
  // document that is taking a long time to load, and we effectively
  // ignore the fact that the currently loading documents are still
  // loading and move on as if they weren't.
  sPendingLoadCount = 0;
  sLoadingInProgress = false;

  if (!nsContentUtils::XPConnect()) {
    return;
  }
  
  // Use compartment GC when we're not asked to do a shrinking GC nor
  // global GC and compartment GC has been called less than
  // NS_MAX_COMPARTMENT_GC_COUNT times after the previous global GC.
  if (!sDisableExplicitCompartmentGC &&
      aGckind != nsGCShrinking && !aGlobal &&
      sCompartmentGCCount < NS_MAX_COMPARTMENT_GC_COUNT) {  
    js::PrepareForFullGC(nsJSRuntime::sRuntime);
    for (nsJSContext* cx = sContextList; cx; cx = cx->mNext) {
      if (!cx->mActive && cx->mContext) {
        if (JSObject* global = cx->GetNativeGlobal()) {
          js::SkipCompartmentForGC(js::GetObjectCompartment(global));
        }
      }
      cx->mActive = false;
    }
    if (js::IsGCScheduled(nsJSRuntime::sRuntime)) {
      js::IncrementalGC(nsJSRuntime::sRuntime, aReason);
    }
    return;
  }

  for (nsJSContext* cx = sContextList; cx; cx = cx->mNext) {
    cx->mActive = false;
  }
  nsContentUtils::XPConnect()->GarbageCollect(aReason, aGckind);
}

//static
void
nsJSContext::ShrinkGCBuffersNow()
{
  NS_TIME_FUNCTION_MIN(1.0);
  SAMPLE_LABEL("GC", "ShrinkGCBuffersNow");

  KillShrinkGCBuffersTimer();

  JS_ShrinkGCBuffers(nsJSRuntime::sRuntime);
}

//Static
void
nsJSContext::CycleCollectNow(nsICycleCollectorListener *aListener,
                             PRInt32 aExtraForgetSkippableCalls)
{
  if (!NS_IsMainThread()) {
    return;
  }

  if (sCCLockedOut) {
    // We're in the middle of an incremental GC; finish it first
    nsJSContext::GarbageCollectNow(js::gcreason::CC_FORCED, nsGCNormal, true);
  }

  SAMPLE_LABEL("GC", "CycleCollectNow");
  NS_TIME_FUNCTION_MIN(1.0);

  KillCCTimer();

  PRTime start = PR_Now();

  PRUint32 suspected = nsCycleCollector_suspectedCount();

  // nsCycleCollector_forgetSkippable may mark some gray js to black.
  if (sCleanupsSinceLastGC < 2 && aExtraForgetSkippableCalls >= 0) {
    for (;sCleanupsSinceLastGC < 2; ++sCleanupsSinceLastGC) {
      nsCycleCollector_forgetSkippable();
    }
  }

  for (PRInt32 i = 0; i < aExtraForgetSkippableCalls; ++i) {
    nsCycleCollector_forgetSkippable();
    ++sCleanupsSinceLastGC;
  }

  nsCycleCollectorResults ccResults;
  nsCycleCollector_collect(&ccResults, aListener);
  sCCollectedWaitingForGC += ccResults.mFreedRefCounted + ccResults.mFreedGCed;

  // If we collected a substantial amount of cycles, poke the GC since more objects
  // might be unreachable now.
  if (sCCollectedWaitingForGC > 250) {
    PokeGC(js::gcreason::CC_WAITING);
  }

  PRTime now = PR_Now();

  if (sLastCCEndTime) {
    PRUint32 timeBetween = (PRUint32)(start - sLastCCEndTime) / PR_USEC_PER_SEC;
    Telemetry::Accumulate(Telemetry::CYCLE_COLLECTOR_TIME_BETWEEN, timeBetween);
  }
  sLastCCEndTime = now;

  Telemetry::Accumulate(Telemetry::FORGET_SKIPPABLE_MAX,
                        sMaxForgetSkippableTime / PR_USEC_PER_MSEC);

  if (sPostGCEventsToConsole) {
    PRTime delta = 0;
    if (sFirstCollectionTime) {
      delta = now - sFirstCollectionTime;
    } else {
      sFirstCollectionTime = now;
    }

    nsCString gcMsg;
    if (ccResults.mForcedGC) {
      gcMsg.AssignLiteral(", forced a GC");
    }

    NS_NAMED_MULTILINE_LITERAL_STRING(kFmt,
      NS_LL("CC(T+%.1f) duration: %llums, suspected: %lu, visited: %lu RCed and %lu GCed, collected: %lu RCed and %lu GCed (%lu waiting for GC)%s\n")
      NS_LL("ForgetSkippable %lu times before CC, min: %lu ms, max: %lu ms, avg: %lu ms, total: %lu ms, removed: %lu"));
    nsString msg;
    PRUint32 cleanups = sForgetSkippableBeforeCC ? sForgetSkippableBeforeCC : 1;
    sMinForgetSkippableTime = (sMinForgetSkippableTime == PR_UINT32_MAX)
      ? 0 : sMinForgetSkippableTime;
    msg.Adopt(nsTextFormatter::smprintf(kFmt.get(), double(delta) / PR_USEC_PER_SEC,
                                        (now - start) / PR_USEC_PER_MSEC, suspected,
                                        ccResults.mVisitedRefCounted, ccResults.mVisitedGCed,
                                        ccResults.mFreedRefCounted, ccResults.mFreedGCed,
                                        sCCollectedWaitingForGC, gcMsg.get(),
                                        sForgetSkippableBeforeCC,
                                        sMinForgetSkippableTime / PR_USEC_PER_MSEC,
                                        sMaxForgetSkippableTime / PR_USEC_PER_MSEC,
                                        (sTotalForgetSkippableTime / cleanups) /
                                          PR_USEC_PER_MSEC,
                                        sTotalForgetSkippableTime / PR_USEC_PER_MSEC,
                                        sRemovedPurples));
    nsCOMPtr<nsIConsoleService> cs =
      do_GetService(NS_CONSOLESERVICE_CONTRACTID);
    if (cs) {
      cs->LogStringMessage(msg.get());
    }

    NS_NAMED_MULTILINE_LITERAL_STRING(kJSONFmt,
       NS_LL("{ \"timestamp\": %llu, ")
         NS_LL("\"duration\": %llu, ")
         NS_LL("\"suspected\": %lu, ")
         NS_LL("\"visited\": { ")
             NS_LL("\"RCed\": %lu, ")
             NS_LL("\"GCed\": %lu }, ")
         NS_LL("\"collected\": { ")
             NS_LL("\"RCed\": %lu, ")
             NS_LL("\"GCed\": %lu }, ")
         NS_LL("\"waiting_for_gc\": %lu, ")
         NS_LL("\"forced_gc\": %d, ")
         NS_LL("\"forget_skippable\": { ")
             NS_LL("\"times_before_cc\": %lu, ")
             NS_LL("\"min\": %lu, ")
             NS_LL("\"max\": %lu, ")
             NS_LL("\"avg\": %lu, ")
             NS_LL("\"total\": %lu, ")
             NS_LL("\"removed\": %lu } ")
       NS_LL("}"));
    nsString json;
    json.Adopt(nsTextFormatter::smprintf(kJSONFmt.get(),
                                         now, (now - start) / PR_USEC_PER_MSEC, suspected,
                                         ccResults.mVisitedRefCounted, ccResults.mVisitedGCed,
                                         ccResults.mFreedRefCounted, ccResults.mFreedGCed,
                                         sCCollectedWaitingForGC,
                                         ccResults.mForcedGC,
                                         sForgetSkippableBeforeCC,
                                         sMinForgetSkippableTime / PR_USEC_PER_MSEC,
                                         sMaxForgetSkippableTime / PR_USEC_PER_MSEC,
                                         (sTotalForgetSkippableTime / cleanups) /
                                           PR_USEC_PER_MSEC,
                                         sTotalForgetSkippableTime / PR_USEC_PER_MSEC,
                                         sRemovedPurples));
    nsCOMPtr<nsIObserverService> observerService = mozilla::services::GetObserverService();
    if (observerService) {
      observerService->NotifyObservers(nsnull, "cycle-collection-statistics", json.get());
    }
  }
  sMinForgetSkippableTime = PR_UINT32_MAX;
  sMaxForgetSkippableTime = 0;
  sTotalForgetSkippableTime = 0;
  sRemovedPurples = 0;
  sForgetSkippableBeforeCC = 0;
  sNeedsFullCC = false;
}

// static
void
GCTimerFired(nsITimer *aTimer, void *aClosure)
{
  NS_RELEASE(sGCTimer);

  uintptr_t reason = reinterpret_cast<uintptr_t>(aClosure);
  nsJSContext::GarbageCollectNow(static_cast<js::gcreason::Reason>(reason),
                                 nsGCNormal, false);
}

void
ShrinkGCBuffersTimerFired(nsITimer *aTimer, void *aClosure)
{
  NS_RELEASE(sShrinkGCBuffersTimer);

  nsJSContext::ShrinkGCBuffersNow();
}

static bool
ShouldTriggerCC(PRUint32 aSuspected)
{
  return sNeedsFullCC ||
         aSuspected > NS_CC_PURPLE_LIMIT ||
         sLastCCEndTime + NS_CC_FORCED < PR_Now();
}

static void
TimerFireForgetSkippable(PRUint32 aSuspected, bool aRemoveChildless)
{
  PRTime startTime = PR_Now();
  nsCycleCollector_forgetSkippable(aRemoveChildless);
  sPreviousSuspectedCount = nsCycleCollector_suspectedCount();
  ++sCleanupsSinceLastGC;
  PRTime delta = PR_Now() - startTime;
  if (sMinForgetSkippableTime > delta) {
    sMinForgetSkippableTime = delta;
  }
  if (sMaxForgetSkippableTime < delta) {
    sMaxForgetSkippableTime = delta;
  }
  sTotalForgetSkippableTime += delta;
  sRemovedPurples += (aSuspected - sPreviousSuspectedCount);
  ++sForgetSkippableBeforeCC;
}

static void
CCTimerFired(nsITimer *aTimer, void *aClosure)
{
  if (sDidShutdown) {
    return;
  }

  if (sCCLockedOut) {
    PRTime now = PR_Now();
    if (sCCLockedOutTime == 0) {
      sCCLockedOutTime = now;
      return;
    }
    if (now - sCCLockedOutTime < NS_MAX_CC_LOCKEDOUT_TIME) {
      return;
    }

    // Finish the current incremental GC
    nsJSContext::GarbageCollectNow(js::gcreason::CC_FORCED, nsGCNormal, true);
  }

  ++sCCTimerFireCount;

  // During early timer fires, we only run forgetSkippable. During the first
  // late timer fire, we decide if we are going to have a second and final
  // late timer fire, where we may run the CC.
  const PRUint32 numEarlyTimerFires = NS_CC_DELAY / NS_CC_SKIPPABLE_DELAY - 2;
  bool isLateTimerFire = sCCTimerFireCount > numEarlyTimerFires;
  PRUint32 suspected = nsCycleCollector_suspectedCount();
  if (isLateTimerFire && ShouldTriggerCC(suspected)) {
    if (sCCTimerFireCount == numEarlyTimerFires + 1) {
      TimerFireForgetSkippable(suspected, true);
      if (ShouldTriggerCC(nsCycleCollector_suspectedCount())) {
        // Our efforts to avoid a CC have failed, so we return to let the
        // timer fire once more to trigger a CC.
        return;
      }
    } else {
      // We are in the final timer fire and still meet the conditions for
      // triggering a CC.
      nsJSContext::CycleCollectNow();
    }
  } else if ((sPreviousSuspectedCount + 100) <= suspected) {
    // Only do a forget skippable if there are more than a few new objects.
    TimerFireForgetSkippable(suspected, false);
  }

  if (isLateTimerFire) {
    // We have either just run the CC or decided we don't want to run the CC
    // next time, so kill the timer.
    sPreviousSuspectedCount = 0;
    nsJSContext::KillCCTimer();
  }
}

// static
PRUint32
nsJSContext::CleanupsSinceLastGC()
{
  return sCleanupsSinceLastGC;
}

// static
void
nsJSContext::LoadStart()
{
  sLoadingInProgress = true;
  ++sPendingLoadCount;
}

// static
void
nsJSContext::LoadEnd()
{
  if (!sLoadingInProgress)
    return;

  // sPendingLoadCount is not a well managed load counter (and doesn't
  // need to be), so make sure we don't make it wrap backwards here.
  if (sPendingLoadCount > 0) {
    --sPendingLoadCount;
    return;
  }

  // Its probably a good idea to GC soon since we have finished loading.
  sLoadingInProgress = false;
  PokeGC(js::gcreason::LOAD_END);
}

// static
void
nsJSContext::PokeGC(js::gcreason::Reason aReason, int aDelay)
{
  if (sGCTimer) {
    // There's already a timer for GC'ing, just return
    return;
  }

  CallCreateInstance("@mozilla.org/timer;1", &sGCTimer);

  if (!sGCTimer) {
    // Failed to create timer (probably because we're in XPCOM shutdown)
    return;
  }

  static bool first = true;

  sGCTimer->InitWithFuncCallback(GCTimerFired, reinterpret_cast<void *>(aReason),
                                 aDelay
                                 ? aDelay
                                 : (first
                                    ? NS_FIRST_GC_DELAY
                                    : NS_GC_DELAY),
                                 nsITimer::TYPE_ONE_SHOT);

  first = false;
}

// static
void
nsJSContext::PokeShrinkGCBuffers()
{
  if (sShrinkGCBuffersTimer) {
    return;
  }

  CallCreateInstance("@mozilla.org/timer;1", &sShrinkGCBuffersTimer);

  if (!sShrinkGCBuffersTimer) {
    // Failed to create timer (probably because we're in XPCOM shutdown)
    return;
  }

  sShrinkGCBuffersTimer->InitWithFuncCallback(ShrinkGCBuffersTimerFired, nsnull,
                                              NS_SHRINK_GC_BUFFERS_DELAY,
                                              nsITimer::TYPE_ONE_SHOT);
}

// static
void
nsJSContext::MaybePokeCC()
{
  if (sCCTimer || sDidShutdown) {
    return;
  }

  if (sNeedsFullCC ||
      nsCycleCollector_suspectedCount() > 100 ||
      sLastCCEndTime + NS_CC_FORCED < PR_Now()) {
    sCCTimerFireCount = 0;
    CallCreateInstance("@mozilla.org/timer;1", &sCCTimer);
    if (!sCCTimer) {
      return;
    }
    sCCTimer->InitWithFuncCallback(CCTimerFired, nsnull,
                                   NS_CC_SKIPPABLE_DELAY,
                                   nsITimer::TYPE_REPEATING_SLACK);
  }
}

//static
void
nsJSContext::KillGCTimer()
{
  if (sGCTimer) {
    sGCTimer->Cancel();

    NS_RELEASE(sGCTimer);
  }
}

void
nsJSContext::KillFullGCTimer()
{
  if (sFullGCTimer) {
    sFullGCTimer->Cancel();
    NS_RELEASE(sFullGCTimer);
  }
}

//static
void
nsJSContext::KillShrinkGCBuffersTimer()
{
  if (sShrinkGCBuffersTimer) {
    sShrinkGCBuffersTimer->Cancel();

    NS_RELEASE(sShrinkGCBuffersTimer);
  }
}

//static
void
nsJSContext::KillCCTimer()
{
  sCCLockedOutTime = 0;

  if (sCCTimer) {
    sCCTimer->Cancel();

    NS_RELEASE(sCCTimer);
  }
}

void
nsJSContext::GC(js::gcreason::Reason aReason)
{
  mActive = true;
  PokeGC(aReason);
}

class NotifyGCEndRunnable : public nsRunnable
{
  nsString mMessage;

public:
  NotifyGCEndRunnable(const nsString& aMessage) : mMessage(aMessage) {}

  NS_DECL_NSIRUNNABLE
};

NS_IMETHODIMP
NotifyGCEndRunnable::Run()
{
  MOZ_ASSERT(NS_IsMainThread());

  nsCOMPtr<nsIObserverService> observerService = mozilla::services::GetObserverService();
  if (!observerService) {
    return NS_OK;
  }

  const jschar oomMsg[3] = { '{', '}', 0 };
  const jschar *toSend = mMessage.get() ? mMessage.get() : oomMsg;
  observerService->NotifyObservers(nsnull, "garbage-collection-statistics", toSend);

  return NS_OK;
}

static void
DOMGCSliceCallback(JSRuntime *aRt, js::GCProgress aProgress, const js::GCDescription &aDesc)
{
  NS_ASSERTION(NS_IsMainThread(), "GCs must run on the main thread");

  if (aProgress == js::GC_CYCLE_END && sPostGCEventsToConsole) {
    PRTime now = PR_Now();
    PRTime delta = 0;
    if (sFirstCollectionTime) {
      delta = now - sFirstCollectionTime;
    } else {
      sFirstCollectionTime = now;
    }

    NS_NAMED_LITERAL_STRING(kFmt, "GC(T+%.1f) ");
    nsString prefix, gcstats;
    gcstats.Adopt(aDesc.formatMessage(aRt));
    prefix.Adopt(nsTextFormatter::smprintf(kFmt.get(),
                                           double(delta) / PR_USEC_PER_SEC));
    nsString msg = prefix + gcstats;
    nsCOMPtr<nsIConsoleService> cs = do_GetService(NS_CONSOLESERVICE_CONTRACTID);
    if (cs) {
      cs->LogStringMessage(msg.get());
    }

    nsString json;
    json.Adopt(aDesc.formatJSON(aRt, now));
    nsRefPtr<NotifyGCEndRunnable> notify = new NotifyGCEndRunnable(json);
    NS_DispatchToMainThread(notify);
  }

  // Prevent cycle collections and shrinking during incremental GC.
  if (aProgress == js::GC_CYCLE_BEGIN) {
    sCCLockedOut = true;
    nsJSContext::KillShrinkGCBuffersTimer();
  } else if (aProgress == js::GC_CYCLE_END) {
    sCCLockedOut = false;
  }

  // The GC has more work to do, so schedule another GC slice.
  if (aProgress == js::GC_SLICE_END) {
    nsJSContext::KillGCTimer();
    nsJSContext::PokeGC(js::gcreason::INTER_SLICE_GC, NS_INTERSLICE_GC_DELAY);
  }

  if (aProgress == js::GC_CYCLE_END) {
    // May need to kill the inter-slice GC timer
    nsJSContext::KillGCTimer();

    sCCollectedWaitingForGC = 0;
    sCleanupsSinceLastGC = 0;
    sNeedsFullCC = true;
    nsJSContext::MaybePokeCC();

    if (aDesc.isCompartment) {
      ++sCompartmentGCCount;
      if (!sFullGCTimer) {
        CallCreateInstance("@mozilla.org/timer;1", &sFullGCTimer);
        js::gcreason::Reason reason = js::gcreason::FULL_GC_TIMER;
        sFullGCTimer->InitWithFuncCallback(FullGCTimerFired,
                                           reinterpret_cast<void *>(reason),
                                           NS_FULL_GC_DELAY,
                                           nsITimer::TYPE_ONE_SHOT);
      }
    } else {
      sCompartmentGCCount = 0;
      nsJSContext::KillFullGCTimer();

      // Avoid shrinking during heavy activity, which is suggested by
      // compartment GC.
      nsJSContext::PokeShrinkGCBuffers();
    }
  }

  if (sPrevGCSliceCallback)
    (*sPrevGCSliceCallback)(aRt, aProgress, aDesc);
}

// Script object mananagement - note duplicate implementation
// in nsJSRuntime below...
nsresult
nsJSContext::HoldScriptObject(void* aScriptObject)
{
    NS_ASSERTION(sIsInitialized, "runtime not initialized");
    if (! nsJSRuntime::sRuntime) {
        NS_NOTREACHED("couldn't add GC root - no runtime");
        return NS_ERROR_FAILURE;
    }

    ::JS_LockGCThingRT(nsJSRuntime::sRuntime, aScriptObject);
    return NS_OK;
}

nsresult
nsJSContext::DropScriptObject(void* aScriptObject)
{
  NS_ASSERTION(sIsInitialized, "runtime not initialized");
  if (! nsJSRuntime::sRuntime) {
    NS_NOTREACHED("couldn't remove GC root");
    return NS_ERROR_FAILURE;
  }

  ::JS_UnlockGCThingRT(nsJSRuntime::sRuntime, aScriptObject);
  return NS_OK;
}

void
nsJSContext::ReportPendingException()
{
  // set aside the frame chain, since it has nothing to do with the
  // exception we're reporting.
  if (mIsInitialized && ::JS_IsExceptionPending(mContext)) {
    bool saved = ::JS_SaveFrameChain(mContext);
    ::JS_ReportPendingException(mContext);
    if (saved)
        ::JS_RestoreFrameChain(mContext);
  }
}

/**********************************************************************
 * nsJSRuntime implementation
 *********************************************************************/

// QueryInterface implementation for nsJSRuntime
NS_INTERFACE_MAP_BEGIN(nsJSRuntime)
  NS_INTERFACE_MAP_ENTRY(nsIScriptRuntime)
NS_INTERFACE_MAP_END


NS_IMPL_ADDREF(nsJSRuntime)
NS_IMPL_RELEASE(nsJSRuntime)

already_AddRefed<nsIScriptContext>
nsJSRuntime::CreateContext()
{
  nsCOMPtr<nsIScriptContext> scriptContext = new nsJSContext(sRuntime);
  return scriptContext.forget();
}

nsresult
nsJSRuntime::ParseVersion(const nsString &aVersionStr, PRUint32 *flags)
{
    NS_PRECONDITION(flags, "Null flags param?");
    JSVersion jsVersion = JSVERSION_UNKNOWN;
    if (aVersionStr.Length() != 3 || aVersionStr[0] != '1' || aVersionStr[1] != '.')
        jsVersion = JSVERSION_UNKNOWN;
    else switch (aVersionStr[2]) {
        case '0': jsVersion = JSVERSION_1_0; break;
        case '1': jsVersion = JSVERSION_1_1; break;
        case '2': jsVersion = JSVERSION_1_2; break;
        case '3': jsVersion = JSVERSION_1_3; break;
        case '4': jsVersion = JSVERSION_1_4; break;
        case '5': jsVersion = JSVERSION_1_5; break;
        case '6': jsVersion = JSVERSION_1_6; break;
        case '7': jsVersion = JSVERSION_1_7; break;
        case '8': jsVersion = JSVERSION_1_8; break;
        default:  jsVersion = JSVERSION_UNKNOWN;
    }
    *flags = (PRUint32)jsVersion;
    return NS_OK;
}

//static
void
nsJSRuntime::Startup()
{
  // initialize all our statics, so that we can restart XPCOM
  sGCTimer = sFullGCTimer = sCCTimer = nsnull;
  sCCLockedOut = false;
  sCCLockedOutTime = 0;
  sLastCCEndTime = 0;
  sPendingLoadCount = 0;
  sLoadingInProgress = false;
  sCCollectedWaitingForGC = 0;
  sPostGCEventsToConsole = false;
  sDisableExplicitCompartmentGC = false;
  sNeedsFullCC = false;
  gNameSpaceManager = nsnull;
  sRuntimeService = nsnull;
  sRuntime = nsnull;
  sIsInitialized = false;
  sDidShutdown = false;
  sContextCount = 0;
  sSecurityManager = nsnull;
}

static int
MaxScriptRunTimePrefChangedCallback(const char *aPrefName, void *aClosure)
{
  // Default limit on script run time to 10 seconds. 0 means let
  // scripts run forever.
  bool isChromePref =
    strcmp(aPrefName, "dom.max_chrome_script_run_time") == 0;
  PRInt32 time = Preferences::GetInt(aPrefName, isChromePref ? 20 : 10);

  PRTime t;
  if (time <= 0) {
    // Let scripts run for a really, really long time.
    t = LL_INIT(0x40000000, 0);
  } else {
    t = time * PR_USEC_PER_SEC;
  }

  if (isChromePref) {
    sMaxChromeScriptRunTime = t;
  } else {
    sMaxScriptRunTime = t;
  }

  return 0;
}

static int
ReportAllJSExceptionsPrefChangedCallback(const char* aPrefName, void* aClosure)
{
  bool reportAll = Preferences::GetBool(aPrefName, false);
  nsContentUtils::XPConnect()->SetReportAllJSExceptions(reportAll);
  return 0;
}

static int
SetMemoryHighWaterMarkPrefChangedCallback(const char* aPrefName, void* aClosure)
{
  PRInt32 highwatermark = Preferences::GetInt(aPrefName, 128);

  JS_SetGCParameter(nsJSRuntime::sRuntime, JSGC_MAX_MALLOC_BYTES,
                    highwatermark * 1024L * 1024L);
  return 0;
}

static int
SetMemoryMaxPrefChangedCallback(const char* aPrefName, void* aClosure)
{
  PRInt32 pref = Preferences::GetInt(aPrefName, -1);
  // handle overflow and negative pref values
  PRUint32 max = (pref <= 0 || pref >= 0x1000) ? -1 : (PRUint32)pref * 1024 * 1024;
  JS_SetGCParameter(nsJSRuntime::sRuntime, JSGC_MAX_BYTES, max);
  return 0;
}

static int
SetMemoryGCModePrefChangedCallback(const char* aPrefName, void* aClosure)
{
  bool enableCompartmentGC = Preferences::GetBool("javascript.options.mem.gc_per_compartment");
  bool enableIncrementalGC = Preferences::GetBool("javascript.options.mem.gc_incremental");
  JSGCMode mode;
  if (enableIncrementalGC) {
    mode = JSGC_MODE_INCREMENTAL;
  } else if (enableCompartmentGC) {
    mode = JSGC_MODE_COMPARTMENT;
  } else {
    mode = JSGC_MODE_GLOBAL;
  }
  JS_SetGCParameter(nsJSRuntime::sRuntime, JSGC_MODE, mode);
  return 0;
}

static int
SetMemoryGCSliceTimePrefChangedCallback(const char* aPrefName, void* aClosure)
{
  PRInt32 pref = Preferences::GetInt(aPrefName, -1);
  // handle overflow and negative pref values
  if (pref > 0 && pref < 100000)
    JS_SetGCParameter(nsJSRuntime::sRuntime, JSGC_SLICE_TIME_BUDGET, pref);
  return 0;
}

JSObject*
NS_DOMReadStructuredClone(JSContext* cx,
                          JSStructuredCloneReader* reader,
                          uint32_t tag,
                          uint32_t data,
                          void* closure)
{
  if (tag == SCTAG_DOM_IMAGEDATA) {
    // Read the information out of the stream.
    uint32_t width, height;
    JS::Value dataArray;
    if (!JS_ReadUint32Pair(reader, &width, &height) ||
        !JS_ReadTypedArray(reader, &dataArray)) {
      return nsnull;
    }
    MOZ_ASSERT(dataArray.isObject());

    // Construct the ImageData.
    nsCOMPtr<nsIDOMImageData> imageData = new ImageData(width, height,
                                                        dataArray.toObject());
    // Wrap it in a jsval.
    JSObject* global = JS_GetGlobalForScopeChain(cx);
    if (!global) {
      return nsnull;
    }
    nsCOMPtr<nsIXPConnectJSObjectHolder> wrapper;
    JS::Value val;
    nsresult rv =
      nsContentUtils::WrapNative(cx, global, imageData, &val,
                                 getter_AddRefs(wrapper));
    if (NS_FAILED(rv)) {
      return nsnull;
    }
    return val.toObjectOrNull();
  }

  // Don't know what this is. Bail.
  nsDOMClassInfo::ThrowJSException(cx, NS_ERROR_DOM_DATA_CLONE_ERR);
  return nsnull;
}

JSBool
NS_DOMWriteStructuredClone(JSContext* cx,
                           JSStructuredCloneWriter* writer,
                           JSObject* obj,
                           void *closure)
{
  nsCOMPtr<nsIXPConnectWrappedNative> wrappedNative;
  nsContentUtils::XPConnect()->
    GetWrappedNativeOfJSObject(cx, obj, getter_AddRefs(wrappedNative));
  nsISupports *native = wrappedNative ? wrappedNative->Native() : nsnull;

  nsCOMPtr<nsIDOMImageData> imageData = do_QueryInterface(native);
  if (imageData) {
    // Prepare the ImageData internals.
    PRUint32 width, height;
    JS::Value dataArray;
    if (NS_FAILED(imageData->GetWidth(&width)) ||
        NS_FAILED(imageData->GetHeight(&height)) ||
        NS_FAILED(imageData->GetData(cx, &dataArray)))
    {
      return false;
    }

    // Write the internals to the stream.
    return JS_WriteUint32Pair(writer, SCTAG_DOM_IMAGEDATA, 0) &&
           JS_WriteUint32Pair(writer, width, height) &&
           JS_WriteTypedArray(writer, dataArray);
  }

  // Don't know what this is. Bail.
  nsDOMClassInfo::ThrowJSException(cx, NS_ERROR_DOM_DATA_CLONE_ERR);
  return JS_FALSE;
}

void
NS_DOMStructuredCloneError(JSContext* cx,
                           uint32_t errorid)
{
  // We don't currently support any extensions to structured cloning.
  nsDOMClassInfo::ThrowJSException(cx, NS_ERROR_DOM_DATA_CLONE_ERR);
}

//static
nsresult
nsJSRuntime::Init()
{
  if (sIsInitialized) {
    if (!nsContentUtils::XPConnect())
      return NS_ERROR_NOT_AVAILABLE;

    return NS_OK;
  }

  nsresult rv = CallGetService(NS_SCRIPTSECURITYMANAGER_CONTRACTID,
                               &sSecurityManager);
  NS_ENSURE_SUCCESS(rv, rv);

  rv = CallGetService(kJSRuntimeServiceContractID, &sRuntimeService);
  // get the JSRuntime from the runtime svc, if possible
  NS_ENSURE_SUCCESS(rv, rv);

  rv = sRuntimeService->GetRuntime(&sRuntime);
  NS_ENSURE_SUCCESS(rv, rv);

  // Let's make sure that our main thread is the same as the xpcom main thread.
  NS_ASSERTION(NS_IsMainThread(), "bad");

  sPrevGCSliceCallback = js::SetGCSliceCallback(sRuntime, DOMGCSliceCallback);

  // Set up the structured clone callbacks.
  static JSStructuredCloneCallbacks cloneCallbacks = {
    NS_DOMReadStructuredClone,
    NS_DOMWriteStructuredClone,
    NS_DOMStructuredCloneError
  };
  JS_SetStructuredCloneCallbacks(sRuntime, &cloneCallbacks);

  // Set these global xpconnect options...
  Preferences::RegisterCallback(MaxScriptRunTimePrefChangedCallback,
                                "dom.max_script_run_time");
  MaxScriptRunTimePrefChangedCallback("dom.max_script_run_time", nsnull);

  Preferences::RegisterCallback(MaxScriptRunTimePrefChangedCallback,
                                "dom.max_chrome_script_run_time");
  MaxScriptRunTimePrefChangedCallback("dom.max_chrome_script_run_time",
                                      nsnull);

  Preferences::RegisterCallback(ReportAllJSExceptionsPrefChangedCallback,
                                "dom.report_all_js_exceptions");
  ReportAllJSExceptionsPrefChangedCallback("dom.report_all_js_exceptions",
                                           nsnull);

  Preferences::RegisterCallback(SetMemoryHighWaterMarkPrefChangedCallback,
                                "javascript.options.mem.high_water_mark");
  SetMemoryHighWaterMarkPrefChangedCallback("javascript.options.mem.high_water_mark",
                                            nsnull);

  Preferences::RegisterCallback(SetMemoryMaxPrefChangedCallback,
                                "javascript.options.mem.max");
  SetMemoryMaxPrefChangedCallback("javascript.options.mem.max",
                                  nsnull);

  Preferences::RegisterCallback(SetMemoryGCModePrefChangedCallback,
                                "javascript.options.mem.gc_per_compartment");
  SetMemoryGCModePrefChangedCallback("javascript.options.mem.gc_per_compartment",
                                     nsnull);

  Preferences::RegisterCallback(SetMemoryGCModePrefChangedCallback,
                                "javascript.options.mem.gc_incremental");
  SetMemoryGCModePrefChangedCallback("javascript.options.mem.gc_incremental",
                                     nsnull);

  Preferences::RegisterCallback(SetMemoryGCSliceTimePrefChangedCallback,
                                "javascript.options.mem.gc_incremental_slice_ms");
  SetMemoryGCSliceTimePrefChangedCallback("javascript.options.mem.gc_incremental_slice_ms",
                                          nsnull);

  nsCOMPtr<nsIObserverService> obs = mozilla::services::GetObserverService();
  if (!obs)
    return NS_ERROR_FAILURE;

  Preferences::AddBoolVarCache(&sGCOnMemoryPressure,
                               "javascript.options.gc_on_memory_pressure",
                               true);

  nsIObserver* memPressureObserver = new nsMemoryPressureObserver();
  NS_ENSURE_TRUE(memPressureObserver, NS_ERROR_OUT_OF_MEMORY);
  obs->AddObserver(memPressureObserver, "memory-pressure", false);

  sIsInitialized = true;

  return NS_OK;
}

//static
nsScriptNameSpaceManager*
nsJSRuntime::GetNameSpaceManager()
{
  if (sDidShutdown)
    return nsnull;

  if (!gNameSpaceManager) {
    gNameSpaceManager = new nsScriptNameSpaceManager;
    NS_ADDREF(gNameSpaceManager);

    nsresult rv = gNameSpaceManager->Init();
    NS_ENSURE_SUCCESS(rv, nsnull);
  }

  return gNameSpaceManager;
}

/* static */
void
nsJSRuntime::Shutdown()
{
  nsJSContext::KillGCTimer();
  nsJSContext::KillShrinkGCBuffersTimer();
  nsJSContext::KillCCTimer();
  nsJSContext::KillFullGCTimer();

  NS_IF_RELEASE(gNameSpaceManager);

  if (!sContextCount) {
    // We're being shutdown, and there are no more contexts
    // alive, release the JS runtime service and the security manager.

    NS_IF_RELEASE(sRuntimeService);
    NS_IF_RELEASE(sSecurityManager);
  }

  sDidShutdown = true;
}

// Script object mananagement - note duplicate implementation
// in nsJSContext above...
nsresult
nsJSRuntime::HoldScriptObject(void* aScriptObject)
{
    NS_ASSERTION(sIsInitialized, "runtime not initialized");
    if (! sRuntime) {
        NS_NOTREACHED("couldn't remove GC root - no runtime");
        return NS_ERROR_FAILURE;
    }

    ::JS_LockGCThingRT(sRuntime, aScriptObject);
    return NS_OK;
}

nsresult
nsJSRuntime::DropScriptObject(void* aScriptObject)
{
  NS_ASSERTION(sIsInitialized, "runtime not initialized");
  if (! sRuntime) {
    NS_NOTREACHED("couldn't remove GC root");
    return NS_ERROR_FAILURE;
  }

  ::JS_UnlockGCThingRT(sRuntime, aScriptObject);
  return NS_OK;
}

// A factory for the runtime.
nsresult NS_CreateJSRuntime(nsIScriptRuntime **aRuntime)
{
  nsresult rv = nsJSRuntime::Init();
  NS_ENSURE_SUCCESS(rv, rv);

  *aRuntime = new nsJSRuntime();
  if (*aRuntime == nsnull)
    return NS_ERROR_OUT_OF_MEMORY;
  NS_IF_ADDREF(*aRuntime);
  return NS_OK;
}

// A fast-array class for JS.  This class supports both nsIJSScriptArray and
// nsIArray.  If it is JS itself providing and consuming this class, all work
// can be done via nsIJSScriptArray, and avoid the conversion of elements
// to/from nsISupports.
// When consumed by non-JS (eg, another script language), conversion is done
// on-the-fly.
class nsJSArgArray : public nsIJSArgArray {
public:
  nsJSArgArray(JSContext *aContext, PRUint32 argc, jsval *argv, nsresult *prv);
  ~nsJSArgArray();
  // nsISupports
  NS_DECL_CYCLE_COLLECTING_ISUPPORTS
  NS_DECL_CYCLE_COLLECTION_SCRIPT_HOLDER_CLASS_AMBIGUOUS(nsJSArgArray,
                                                         nsIJSArgArray)

  // nsIArray
  NS_DECL_NSIARRAY

  // nsIJSArgArray
  nsresult GetArgs(PRUint32 *argc, void **argv);

  void ReleaseJSObjects();

protected:
  JSContext *mContext;
  jsval *mArgv;
  PRUint32 mArgc;
};

nsJSArgArray::nsJSArgArray(JSContext *aContext, PRUint32 argc, jsval *argv,
                           nsresult *prv) :
    mContext(aContext),
    mArgv(nsnull),
    mArgc(argc)
{
  // copy the array - we don't know its lifetime, and ours is tied to xpcom
  // refcounting.  Alloc zero'd array so cleanup etc is safe.
  if (argc) {
    mArgv = (jsval *) PR_CALLOC(argc * sizeof(jsval));
    if (!mArgv) {
      *prv = NS_ERROR_OUT_OF_MEMORY;
      return;
    }
  }

  // Callers are allowed to pass in a null argv even for argc > 0. They can
  // then use GetArgs to initialize the values.
  if (argv) {
    for (PRUint32 i = 0; i < argc; ++i)
      mArgv[i] = argv[i];
  }

  *prv = argc > 0 ? NS_HOLD_JS_OBJECTS(this, nsJSArgArray) : NS_OK;
}

nsJSArgArray::~nsJSArgArray()
{
  ReleaseJSObjects();
}

void
nsJSArgArray::ReleaseJSObjects()
{
  if (mArgc > 0)
    NS_DROP_JS_OBJECTS(this, nsJSArgArray);
  if (mArgv) {
    PR_DELETE(mArgv);
  }
  mArgc = 0;
}

// QueryInterface implementation for nsJSArgArray
NS_IMPL_CYCLE_COLLECTION_CLASS(nsJSArgArray)
NS_IMPL_CYCLE_COLLECTION_UNLINK_BEGIN(nsJSArgArray)
  tmp->ReleaseJSObjects();
NS_IMPL_CYCLE_COLLECTION_UNLINK_END
NS_IMPL_CYCLE_COLLECTION_TRAVERSE_BEGIN(nsJSArgArray)
  NS_IMPL_CYCLE_COLLECTION_TRAVERSE_SCRIPT_OBJECTS
NS_IMPL_CYCLE_COLLECTION_TRAVERSE_END

NS_IMPL_CYCLE_COLLECTION_TRACE_BEGIN(nsJSArgArray)
  jsval *argv = tmp->mArgv;
  if (argv) {
    jsval *end;
    for (end = argv + tmp->mArgc; argv < end; ++argv) {
      if (JSVAL_IS_GCTHING(*argv))
        NS_IMPL_CYCLE_COLLECTION_TRACE_JS_CALLBACK(JSVAL_TO_GCTHING(*argv),
                                                   "mArgv[i]")
    }
  }
NS_IMPL_CYCLE_COLLECTION_TRACE_END

NS_INTERFACE_MAP_BEGIN_CYCLE_COLLECTION(nsJSArgArray)
  NS_INTERFACE_MAP_ENTRY(nsIArray)
  NS_INTERFACE_MAP_ENTRY(nsIJSArgArray)
  NS_INTERFACE_MAP_ENTRY_AMBIGUOUS(nsISupports, nsIJSArgArray)
NS_INTERFACE_MAP_END

NS_IMPL_CYCLE_COLLECTING_ADDREF(nsJSArgArray)
NS_IMPL_CYCLE_COLLECTING_RELEASE(nsJSArgArray)

nsresult
nsJSArgArray::GetArgs(PRUint32 *argc, void **argv)
{
  *argv = (void *)mArgv;
  *argc = mArgc;
  return NS_OK;
}

// nsIArray impl
NS_IMETHODIMP nsJSArgArray::GetLength(PRUint32 *aLength)
{
  *aLength = mArgc;
  return NS_OK;
}

/* void queryElementAt (in unsigned long index, in nsIIDRef uuid, [iid_is (uuid), retval] out nsQIResult result); */
NS_IMETHODIMP nsJSArgArray::QueryElementAt(PRUint32 index, const nsIID & uuid, void * *result)
{
  *result = nsnull;
  if (index >= mArgc)
    return NS_ERROR_INVALID_ARG;

  if (uuid.Equals(NS_GET_IID(nsIVariant)) || uuid.Equals(NS_GET_IID(nsISupports))) {
    return nsContentUtils::XPConnect()->JSToVariant(mContext, mArgv[index],
                                                    (nsIVariant **)result);
  }
  NS_WARNING("nsJSArgArray only handles nsIVariant");
  return NS_ERROR_NO_INTERFACE;
}

/* unsigned long indexOf (in unsigned long startIndex, in nsISupports element); */
NS_IMETHODIMP nsJSArgArray::IndexOf(PRUint32 startIndex, nsISupports *element, PRUint32 *_retval)
{
  return NS_ERROR_NOT_IMPLEMENTED;
}

/* nsISimpleEnumerator enumerate (); */
NS_IMETHODIMP nsJSArgArray::Enumerate(nsISimpleEnumerator **_retval)
{
  return NS_ERROR_NOT_IMPLEMENTED;
}

// The factory function
nsresult NS_CreateJSArgv(JSContext *aContext, PRUint32 argc, void *argv,
                         nsIJSArgArray **aArray)
{
  nsresult rv;
  nsJSArgArray *ret = new nsJSArgArray(aContext, argc,
                                       static_cast<jsval *>(argv), &rv);
  if (ret == nsnull)
    return NS_ERROR_OUT_OF_MEMORY;
  if (NS_FAILED(rv)) {
    delete ret;
    return rv;
  }
  return ret->QueryInterface(NS_GET_IID(nsIArray), (void **)aArray);
}<|MERGE_RESOLUTION|>--- conflicted
+++ resolved
@@ -905,12 +905,8 @@
 static const char js_jit_hardening_str[]      = JS_OPTIONS_DOT_STR "jit_hardening";
 static const char js_memlog_option_str[] = JS_OPTIONS_DOT_STR "mem.log";
 static const char js_disable_explicit_compartment_gc[] =
-<<<<<<< HEAD
-  JS_OPTIONS_DOT_STR "disable_explicit_compartment_gc";
+  JS_OPTIONS_DOT_STR "mem.disable_explicit_compartment_gc";
 static const char js_ion_content_str[]        = JS_OPTIONS_DOT_STR "ion.content";
-=======
-  JS_OPTIONS_DOT_STR "mem.disable_explicit_compartment_gc";
->>>>>>> 7fa7186c
 
 int
 nsJSContext::JSOptionChangedCallback(const char *pref, void *data)
