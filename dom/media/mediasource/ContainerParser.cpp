/* -*- Mode: C++; tab-width: 8; indent-tabs-mode: nil; c-basic-offset: 2 -*- */
/* vim: set ts=8 sts=2 et sw=2 tw=80: */
/* This Source Code Form is subject to the terms of the Mozilla Public
 * License, v. 2.0. If a copy of the MPL was not distributed with this
 * file, You can obtain one at http://mozilla.org/MPL/2.0/. */

#include "ContainerParser.h"

#include "WebMBufferedParser.h"
#include "mozilla/Endian.h"
#include "mp4_demuxer/MoofParser.h"
#include "prlog.h"
#include "MediaData.h"
#ifdef MOZ_FMP4
#include "MP4Stream.h"
#endif
#include "SourceBufferResource.h"

#ifdef PR_LOGGING
extern PRLogModuleInfo* GetMediaSourceLog();

/* Polyfill __func__ on MSVC to pass to the log. */
#ifdef _MSC_VER
#define __func__ __FUNCTION__
#endif

#define STRINGIFY(x) #x
#define TOSTRING(x) STRINGIFY(x)
#define MSE_DEBUG(name, arg, ...) PR_LOG(GetMediaSourceLog(), PR_LOG_DEBUG, (TOSTRING(name) "(%p:%s)::%s: " arg, this, mType.get(), __func__, ##__VA_ARGS__))
#else
#define MSE_DEBUG(...)
#endif

namespace mozilla {

ContainerParser::ContainerParser(const nsACString& aType)
  : mHasInitData(false)
  , mType(aType)
{
}

bool
ContainerParser::IsInitSegmentPresent(LargeDataBuffer* aData)
{
MSE_DEBUG(ContainerParser, "aLength=%u [%x%x%x%x]",
            aData->Length(),
            aData->Length() > 0 ? (*aData)[0] : 0,
            aData->Length() > 1 ? (*aData)[1] : 0,
            aData->Length() > 2 ? (*aData)[2] : 0,
            aData->Length() > 3 ? (*aData)[3] : 0);
return false;
}

bool
ContainerParser::IsMediaSegmentPresent(LargeDataBuffer* aData)
{
  MSE_DEBUG(ContainerParser, "aLength=%u [%x%x%x%x]",
            aData->Length(),
            aData->Length() > 0 ? (*aData)[0] : 0,
            aData->Length() > 1 ? (*aData)[1] : 0,
            aData->Length() > 2 ? (*aData)[2] : 0,
            aData->Length() > 3 ? (*aData)[3] : 0);
  return false;
}

bool
ContainerParser::ParseStartAndEndTimestamps(LargeDataBuffer* aData,
                                            int64_t& aStart, int64_t& aEnd)
{
  return false;
}

bool
ContainerParser::TimestampsFuzzyEqual(int64_t aLhs, int64_t aRhs)
{
  return llabs(aLhs - aRhs) <= GetRoundingError();
}

int64_t
ContainerParser::GetRoundingError()
{
  NS_WARNING("Using default ContainerParser::GetRoundingError implementation");
  return 0;
}

bool
ContainerParser::HasCompleteInitData()
{
  return mHasInitData && !!mInitData->Length();
}

LargeDataBuffer*
ContainerParser::InitData()
{
  return mInitData;
}

class WebMContainerParser : public ContainerParser {
public:
  explicit WebMContainerParser(const nsACString& aType)
    : ContainerParser(aType)
    , mParser(0)
    , mOffset(0)
  {}

  static const unsigned NS_PER_USEC = 1000;
  static const unsigned USEC_PER_SEC = 1000000;

  bool IsInitSegmentPresent(LargeDataBuffer* aData)
  {
    ContainerParser::IsInitSegmentPresent(aData);
    // XXX: This is overly primitive, needs to collect data as it's appended
    // to the SB and handle, rather than assuming everything is present in a
    // single aData segment.
    // 0x1a45dfa3 // EBML
    // ...
    // DocType == "webm"
    // ...
    // 0x18538067 // Segment (must be "unknown" size or contain a value large
                  // enough to include the Segment Information and Tracks
                  // elements that follow)
    // 0x1549a966 // -> Segment Info
    // 0x1654ae6b // -> One or more Tracks
    if (aData->Length() >= 4 &&
        (*aData)[0] == 0x1a && (*aData)[1] == 0x45 && (*aData)[2] == 0xdf &&
        (*aData)[3] == 0xa3) {
      return true;
    }
    return false;
  }

  bool IsMediaSegmentPresent(LargeDataBuffer* aData)
  {
    ContainerParser::IsMediaSegmentPresent(aData);
    // XXX: This is overly primitive, needs to collect data as it's appended
    // to the SB and handle, rather than assuming everything is present in a
    // single aData segment.
    // 0x1a45dfa3 // EBML
    // ...
    // DocType == "webm"
    // ...
    // 0x18538067 // Segment (must be "unknown" size)
    // 0x1549a966 // -> Segment Info
    // 0x1654ae6b // -> One or more Tracks
    if (aData->Length() >= 4 &&
        (*aData)[0] == 0x1f && (*aData)[1] == 0x43 && (*aData)[2] == 0xb6 &&
        (*aData)[3] == 0x75) {
      return true;
    }
    return false;
  }

  bool ParseStartAndEndTimestamps(LargeDataBuffer* aData,
                                  int64_t& aStart, int64_t& aEnd)
  {
    bool initSegment = IsInitSegmentPresent(aData);
    if (initSegment) {
      mOffset = 0;
      mParser = WebMBufferedParser(0);
      mOverlappedMapping.Clear();
      mInitData = new LargeDataBuffer();
      mResource = new SourceBufferResource(NS_LITERAL_CSTRING("video/webm"));
    }

    // XXX if it only adds new mappings, overlapped but not available
    // (e.g. overlap < 0) frames are "lost" from the reported mappings here.
    nsTArray<WebMTimeDataOffset> mapping;
    mapping.AppendElements(mOverlappedMapping);
    mOverlappedMapping.Clear();
    ReentrantMonitor dummy("dummy");
    mParser.Append(aData->Elements(), aData->Length(), mapping, dummy);
    if (mResource) {
      mResource->AppendData(aData);
    }

    // XXX This is a bit of a hack.  Assume if there are no timecodes
    // present and it's an init segment that it's _just_ an init segment.
    // We should be more precise.
    if (initSegment || !HasCompleteInitData()) {
      if (mParser.mInitEndOffset > 0) {
        MOZ_ASSERT(mParser.mInitEndOffset <= mResource->GetLength());
        if (!mInitData->SetLength(mParser.mInitEndOffset)) {
          // Super unlikely OOM
          return false;
        }
        char* buffer = reinterpret_cast<char*>(mInitData->Elements());
        mResource->ReadFromCache(buffer, 0, mParser.mInitEndOffset);
        MSE_DEBUG(WebMContainerParser, "Stashed init of %u bytes.",
                  mParser.mInitEndOffset);
        mResource = nullptr;
      } else {
        MSE_DEBUG(WebMContainerParser, "Incomplete init found.");
      }
      mHasInitData = true;
    }
    mOffset += aData->Length();

    if (mapping.IsEmpty()) {
      return false;
    }

    // Exclude frames that we don't enough data to cover the end of.
    uint32_t endIdx = mapping.Length() - 1;
    while (mOffset < mapping[endIdx].mEndOffset && endIdx > 0) {
      endIdx -= 1;
    }

    if (endIdx == 0) {
      return false;
    }

    uint64_t frameDuration = mapping[endIdx].mTimecode - mapping[endIdx - 1].mTimecode;
    aStart = mapping[0].mTimecode / NS_PER_USEC;
    aEnd = (mapping[endIdx].mTimecode + frameDuration) / NS_PER_USEC;

    MSE_DEBUG(WebMContainerParser, "[%lld, %lld] [fso=%lld, leo=%lld, l=%u endIdx=%u]",
              aStart, aEnd, mapping[0].mSyncOffset, mapping[endIdx].mEndOffset, mapping.Length(), endIdx);

    mapping.RemoveElementsAt(0, endIdx + 1);
    mOverlappedMapping.AppendElements(mapping);

    return true;
  }

  int64_t GetRoundingError()
  {
    int64_t error = mParser.GetTimecodeScale() / NS_PER_USEC;
    return error * 2;
  }

private:
  WebMBufferedParser mParser;
  nsTArray<WebMTimeDataOffset> mOverlappedMapping;
  int64_t mOffset;
};

#ifdef MOZ_FMP4
class MP4ContainerParser : public ContainerParser {
public:
  explicit MP4ContainerParser(const nsACString& aType)
    : ContainerParser(aType)
    , mMonitor("MP4ContainerParser Index Monitor")
  {}

  bool IsInitSegmentPresent(LargeDataBuffer* aData)
  {
    ContainerParser::IsInitSegmentPresent(aData);
    // Each MP4 atom has a chunk size and chunk type. The root chunk in an MP4
    // file is the 'ftyp' atom followed by a file type. We just check for a
    // vaguely valid 'ftyp' atom.

    if (aData->Length() < 8) {
      return false;
    }

    uint32_t chunk_size = BigEndian::readUint32(aData->Elements());
    if (chunk_size < 8) {
      return false;
    }

    return (*aData)[4] == 'f' && (*aData)[5] == 't' && (*aData)[6] == 'y' &&
           (*aData)[7] == 'p';
  }

  bool IsMediaSegmentPresent(LargeDataBuffer* aData)
  {
    ContainerParser::IsMediaSegmentPresent(aData);
    if (aData->Length() < 8) {
      return false;
    }

    uint32_t chunk_size = BigEndian::readUint32(aData->Elements());
    if (chunk_size < 8) {
      return false;
    }

    return ((*aData)[4] == 'm' && (*aData)[5] == 'o' && (*aData)[6] == 'o' &&
            (*aData)[7] == 'f') ||
           ((*aData)[4] == 's' && (*aData)[5] == 't' && (*aData)[6] == 'y' &&
            (*aData)[7] == 'p');
  }

  bool ParseStartAndEndTimestamps(LargeDataBuffer* aData,
                                  int64_t& aStart, int64_t& aEnd)
  {
    MonitorAutoLock mon(mMonitor); // We're not actually racing against anything,
                                   // but mParser requires us to hold a monitor.
    bool initSegment = IsInitSegmentPresent(aData);
    if (initSegment) {
      mResource = new SourceBufferResource(NS_LITERAL_CSTRING("video/mp4"));
      mStream = new MP4Stream(mResource);
      // We use a timestampOffset of 0 for ContainerParser, and require
      // consumers of ParseStartAndEndTimestamps to add their timestamp offset
      // manually. This allows the ContainerParser to be shared across different
      // timestampOffsets.
      mParser = new mp4_demuxer::MoofParser(mStream, 0, &mMonitor);
      mInitData = new LargeDataBuffer();
    } else if (!mStream || !mParser) {
      return false;
    }

    mResource->AppendData(aData);
    nsTArray<MediaByteRange> byteRanges;
    MediaByteRange mbr =
      MediaByteRange(mParser->mOffset, mResource->GetLength());
    byteRanges.AppendElement(mbr);
    mParser->RebuildFragmentedIndex(byteRanges);

    if (initSegment || !HasCompleteInitData()) {
      const MediaByteRange& range = mParser->mInitRange;
      uint32_t length = range.mEnd - range.mStart;
      if (length) {
        if (!mInitData->SetLength(length)) {
          // Super unlikely OOM
          return false;
        }
        char* buffer = reinterpret_cast<char*>(mInitData->Elements());
        mResource->ReadFromCache(buffer, range.mStart, length);
        MSE_DEBUG(MP4ContainerParser ,"Stashed init of %u bytes.",
                  length);
      } else {
        MSE_DEBUG(MP4ContainerParser, "Incomplete init found.");
      }
      mHasInitData = true;
    }

    mp4_demuxer::Interval<mp4_demuxer::Microseconds> compositionRange =
      mParser->GetCompositionRange(byteRanges);
    mResource->EvictData(mParser->mOffset, mParser->mOffset);

    if (compositionRange.IsNull()) {
      return false;
    }
    aStart = compositionRange.start;
    aEnd = compositionRange.end;
    MSE_DEBUG(MP4ContainerParser, "[%lld, %lld]",
              aStart, aEnd);
    return true;
  }

  // Gaps of up to 20ms (marginally longer than a single frame at 60fps) are considered
  // to be sequential frames.
  int64_t GetRoundingError()
  {
    return 20000;
  }

private:
  nsRefPtr<MP4Stream> mStream;
  nsAutoPtr<mp4_demuxer::MoofParser> mParser;
  Monitor mMonitor;
};
#endif

/*static*/ ContainerParser*
ContainerParser::CreateForMIMEType(const nsACString& aType)
{
  if (aType.LowerCaseEqualsLiteral("video/webm") || aType.LowerCaseEqualsLiteral("audio/webm")) {
    return new WebMContainerParser(aType);
  }

#ifdef MOZ_FMP4
  if (aType.LowerCaseEqualsLiteral("video/mp4") || aType.LowerCaseEqualsLiteral("audio/mp4")) {
    return new MP4ContainerParser(aType);
  }
<<<<<<< HEAD
#endif
  return new ContainerParser();
=======
  return new ContainerParser(aType);
>>>>>>> 56901abf
}

#undef MSE_DEBUG

} // namespace mozilla<|MERGE_RESOLUTION|>--- conflicted
+++ resolved
@@ -363,12 +363,8 @@
   if (aType.LowerCaseEqualsLiteral("video/mp4") || aType.LowerCaseEqualsLiteral("audio/mp4")) {
     return new MP4ContainerParser(aType);
   }
-<<<<<<< HEAD
-#endif
-  return new ContainerParser();
-=======
+#endif
   return new ContainerParser(aType);
->>>>>>> 56901abf
 }
 
 #undef MSE_DEBUG
