--- conflicted
+++ resolved
@@ -136,11 +136,8 @@
 		test_bug573255.html \
 		test_bug580685.html \
 		test_bug635286.html \
-<<<<<<< HEAD
- 		test_bug657143.html \
-=======
 		test_bug652486.html \
->>>>>>> 19674a67
+		test_bug657143.html \
 		test_cascade.html \
 		test_compute_data_with_start_struct.html \
 		test_computed_style.html \
